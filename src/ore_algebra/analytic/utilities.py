--- conflicted
+++ resolved
@@ -32,21 +32,6 @@
 from sage.rings.number_field.number_field_element_quadratic import NumberFieldElement_quadratic
 from sage.rings.polynomial.complex_roots import complex_roots
 from sage.rings.polynomial.polynomial_ring_constructor import PolynomialRing
-from sage.matrix.matrix_dense import Matrix_dense
-from sage.matrix.constructor import matrix
-from sage.modules.free_module_element import vector, FreeModuleElement_generic_dense
-from sage.rings.polynomial.polynomial_element import Polynomial
-from sage.rings.qqbar import number_field_elements_from_algebraics
-from sage.functions.all import log, floor
-from sage.arith.misc import algdep, gcd
-from sage.arith.functions import lcm
-from sage.functions.other import binomial
-
-from .accuracy import PrecisionError
-from .complex_optimistic_field import ComplexOptimisticField
-
-from ore_algebra.ideal import uncouple, solve_triangular_system
-from ore_algebra.tools import clear_denominators
 from sage.rings.qqbar import (qq_generator, AlgebraicGenerator, AlgebraicNumber,
                               ANExtensionElement, ANRoot)
 from sage.rings.rational import Rational
@@ -440,11 +425,7 @@
     a, b = itertools.tee(iterable)
     next(b, None)
     return zip(a, b)
-<<<<<<< HEAD
-
-=======
-    
->>>>>>> f1a49b45
+
 def mygcd(zero, seq):
     g = zero
     for v in seq:
