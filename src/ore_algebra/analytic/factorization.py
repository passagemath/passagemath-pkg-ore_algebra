--- conflicted
+++ resolved
@@ -653,30 +653,18 @@
      -- ``alg_degree``   -- positive integer
 
     Output:
-<<<<<<< HEAD
-     -- ``symb_vec`` -- vector with coefficients
-     -- ``K``        -- QQ or a number field
-=======
      -- ``symb_vec`` -- vector with coefficients, or "NothingFound"
      -- ``K``        -- QQ, or a number field, or None (if ``symb_vec``="NothingFound")
->>>>>>> f26f2b8e
 
     Examples::
         sage: C = ComplexBallField()
         sage: err = C(0).add_error(RR.one()>>40)
         sage: vec = vector(C, [C(sqrt(2)) + err, 3 + err])
         sage: guess_symbolic_coefficients(vec, 1)
-<<<<<<< HEAD
-        'NothingFound'
-        sage: guess_symbolic_coefficients(vec, 2)
-        [a, 3]
-        Number Field in a with defining polynomial y^2 - 2 with a = 1.414213562373095?
-=======
         ('NothingFound', None)
         sage: guess_symbolic_coefficients(vec, 2)
         ([a, 3],
          Number Field in a with defining polynomial y^2 - 2 with a = 1.414213562373095?)
->>>>>>> f26f2b8e
     """
 
     if verbose: print("Try guessing symbolic coefficients")
@@ -711,22 +699,14 @@
             if not all(symb_vec[i] in vec[i] for i in range(r)): breakpoint()
             if verbose: print("Find algebraic coefficients in a number field of degree", K.degree())
             return symb_vec, K
-<<<<<<< HEAD
 
     return "NothingFound", None
-=======
-
-    return "NothingFound", None
-
->>>>>>> f26f2b8e
+
 
 def annihilator(dop, ic, order, bound, alg_degree, mono=None, verbose=False):
 
     r, OA = dop.order(), dop.parent()
-<<<<<<< HEAD
-=======
     base_field = OA.base_ring().base_ring()
->>>>>>> f26f2b8e
 
     if mono!=None:
         orb = orbit(mono, ic)
@@ -735,17 +715,11 @@
 
     symb_ic, K = guess_symbolic_coefficients(ic, alg_degree, verbose=verbose)
     if symb_ic!="NothingFound":
-<<<<<<< HEAD
-        #sol_basis = dop.local_basis_expansions(QQ.zero(), order + r)
-        sol_basis = dop.power_series_solutions(order + r)
-        sol_basis.reverse()
-=======
         S = PowerSeriesRing(base_field, default_prec=order + r + 1)
         sol_basis = dop.local_basis_expansions(QQ.zero(), order + r + 1)
         sol_basis = [power_series_coerce(sol, S) for sol in sol_basis]
         #sol_basis = dop.power_series_solutions(order + r)
         #sol_basis.reverse()
->>>>>>> f26f2b8e
         if K==QQ:
             f = vector(symb_ic)*vector(sol_basis)
             try:
@@ -755,21 +729,15 @@
                 if R.order()<r and dop%R==0: return R
             except ValueError: pass
         else:
-<<<<<<< HEAD
-=======
             if base_field!=QQ:
                 K = K.composite_fields(base_field)[0]
                 symb_ic = [K(x) for x in symb_ic]
->>>>>>> f26f2b8e
             sol_basis = [f.change_ring(K) for f in sol_basis]
             f = vector(symb_ic)*vector(sol_basis)
             der = [f.truncate()]
             for k in range(r - 1): der.append( der[-1].derivative() )
             mat = matrix(r, 1, der)
-<<<<<<< HEAD
-=======
             if verbose: print("Try guessing annihilator with HP approximants (algebraic coefficients)")
->>>>>>> f26f2b8e
             min_basis = mat.minimal_approximant_basis(order)
             rdeg = min_basis.row_degrees()
             i0 = min(range(len(rdeg)), key = lambda i: rdeg[i])
