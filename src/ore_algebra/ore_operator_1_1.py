# coding: utf-8
"""
Univariate operators over univariate rings

Special classes for operators living in algebras with one generator with base rings that also have
one generator.

"""

#############################################################################
#  Copyright (C) 2013, 2014, 2017                                           #
#                Manuel Kauers (mkauers@gmail.com),                         #
#                Maximilian Jaroschek (mjarosch@risc.jku.at),               #
#                Fredrik Johansson (fjohanss@risc.jku.at).                  #
#                                                                           #
#  Distributed under the terms of the GNU General Public License (GPL)      #
#  either version 2, or (at your option) any later version                  #
#                                                                           #
#  http://www.gnu.org/licenses/                                             #
#############################################################################

from __future__ import absolute_import, division, print_function

from functools import reduce

import sage.functions.log as symbolic_log

from sage.arith.all import previous_prime as pp
from sage.arith.all import gcd, lcm, nth_prime, srange
from sage.functions.all import floor
from sage.matrix.constructor import matrix
from sage.misc.all import prod
from sage.misc.cachefunc import cached_method
from sage.rings.fraction_field import FractionField_generic
from sage.rings.rational_field import QQ
from sage.rings.integer_ring import ZZ
from sage.rings.infinity import infinity
from sage.rings.number_field.number_field import NumberField
from sage.rings.number_field.number_field_base import is_NumberField
from sage.rings.qqbar import QQbar
from sage.rings.qqbar import QQbar, AA
from sage.rings.polynomial.polynomial_ring import is_PolynomialRing
from sage.rings.polynomial.polynomial_ring_constructor import PolynomialRing
from sage.rings.polynomial.multi_polynomial_ring import is_MPolynomialRing
from sage.rings.power_series_ring import PowerSeriesRing
from sage.rings.laurent_series_ring import LaurentSeriesRing
from sage.structure.element import RingElement, canonical_coercion, get_coercion_model
from sage.structure.factorization import Factorization
from sage.structure.formal_sum import FormalSum, FormalSums
from sage.symbolic.all import SR

from .tools import clear_denominators, q_log, make_factor_iterator, shift_factor, _vect_val_fct, _vect_elim_fct, roots_at_integer_distance
from .ore_algebra import OreAlgebra_generic
from .ore_operator import OreOperator, UnivariateOreOperator
from .generalized_series import GeneralizedSeriesMonoid, _generalized_series_shift_quotient, _binomial

class UnivariateOreOperatorOverUnivariateRing(UnivariateOreOperator):
    r"""
    Element of an Ore algebra with a single generator and a commutative rational function field as base ring.

    TESTS::

        sage: from ore_algebra import OreAlgebra
        sage: R.<C> = OreAlgebra(GF(2)['x'])
        sage: type(C)
        <class 'ore_algebra.ore_operator_1_1.UnivariateOreOperatorOverUnivariateRing'>
        sage: C.list()
        [0, 1]
    """
    # Overview of dependencies between degree and denominator bounding functions:
    #
    #   * _degree_bound()          ==> requires indicial_polynomial(1/x)
    #
    #   * _denominator_bound()     ==> requires dispersion() and implements Abramov's algorithm
    #                                  Not universally correct. May have to be adapted by subclasses.
    #
    #   * indicial_polynomial(p)   ==> requires _coeff_list_for_indicial_polynomial when p is x or 1/x
    #                                  ABSTRACT for other arguments p.
    #
    #   * dispersion(p)            ==> requires spread(p)
    #
    #   * _coeff_list_for_ind...   ==> ABSTRACT
    #
    #   * spread(p)                ==> ABSTRACT
    #

    def __init__(self, parent, *data, **kwargs):
        super(self.__class__, self).__init__(parent, *data, **kwargs)

    def _normalize_base_ring(self):
        r"""
        Rewrites ``self`` into an operator from an algebra whose base ring is a univariate
        polynomial ring over a field.

        Returns a tuple ``(A, R, K, L)`` where

         * ``L`` is the new operator

         * ``A`` is the parent of ``L``

         * ``R`` is the base ring of ``A``

         * ``K`` is the base ring of ``R``

        """
        L = self; A = L.parent(); R = A.base_ring(); K = R.base_ring()

        if R.is_field():
            L = L.numerator()
            R = R.ring()

        if not K.is_field():
            R = R.change_ring(K.fraction_field())

        L = L.change_ring(R)
        return L.parent(), R, K, L

    def degree(self):
        r"""
        Returns the maximum degree among the coefficients of ``self``

        The degree of the zero operator is `-1`.

        If the base ring is not a polynomial ring, this causes an error.
        """
        if self.is_zero():
            return -1
        else:
            R = self.base_ring()
            if R.is_field():
                R = R.ring()
            return max( R(p).degree() for p in self.coefficients() )

    def polynomial_solutions(self, rhs=(), degree=None, solver=None):
        r"""
        Computes the polynomial solutions of this operator.

        INPUT:

        - ``rhs`` (optional) -- a list of base ring elements
        - ``degree`` (optional) -- bound on the degree of interest.
        - ``solver`` (optional) -- a callable for computing the right kernel
          of a matrix over the base ring's base ring.

        OUTPUT:

        A list of tuples `(p, c_0,...,c_r)` such that `self(p) == c_0*rhs[0] + ... + c_r*rhs[r]`,
        where `p` is a polynomial and `c_0,...,c_r` are constants.

        .. NOTE::

          - Even if no ``rhs`` is given, the output will be a list of tuples ``[(p1,), (p2,),...]``
            and not just a list of plain polynomials.
          - If no ``degree`` is given, a basis of all the polynomial solutions is returned.
            This feature may not be implemented for all algebras.

        EXAMPLES::

          sage: from ore_algebra import *
          sage: R.<n> = ZZ['n']; A.<Sn> = OreAlgebra(R, 'Sn')
          sage: L = 2*Sn^2 + 3*(n-7)*Sn + 4
          sage: L.polynomial_solutions((n^2+4*n-8, 4*n^2-5*n+3))
          [(-70*n + 231, 242, -113)]
          sage: L(-70*n + 231)
          -210*n^2 + 1533*n - 2275
          sage: 242*(n^2+4*n-8) - 113*(4*n^2-5*n+3)
          -210*n^2 + 1533*n - 2275

          sage: R.<x> = ZZ['x']; A.<Dx> = OreAlgebra(R, 'Dx')
          sage: L = (x*Dx - 19).lclm( x*Dx - 4 )
          sage: L.polynomial_solutions()
          [(x^4,), (x^19,)]

        """
        A = self.parent(); R = A.base_ring();
        R_field = R.fraction_field()
        R_ring = R_field.ring()
        K = R_ring.base_ring()
        if not K.is_field():
            R_ring = K[R.gens()]
            K = R_ring.base_ring()

        [L, rhs], _ = clear_denominators([self.change_ring(R_field), [R_field(a) for a in rhs]])

        if degree is None:
            degree = L._degree_bound()

        if rhs:
            degree = max(degree, max(list(map(lambda p: L.order() + p.degree(), rhs))))

        if degree < 0 and not rhs:
            return []

        from sage.matrix.constructor import matrix

        x = L.base_ring().gen()
        sys = [-L(x**i) for i in range(degree + 1)] + list(rhs)
        neqs = max(1, max(list(map(lambda p: p.degree() + 1, sys))))
        sys = list(map(lambda p: p.padded_list(neqs), sys))

        if solver is None:
            solver = A._solver(K)

        sol = solver(matrix(K, zip(*sys)))

        for i in range(len(sol)):
            s = list(sol[i])
            sol[i] = tuple([R_ring(s[:degree+1])] + s[degree+1:])

        return sol

    def rational_solutions(self, rhs=(), denominator=None, degree=None, solver=None):
        r"""
        Computes the rational solutions of this operator.

        INPUT:

        - ``rhs`` (optional) -- a list of base ring elements
        - ``denominator`` (optional) -- bound on the degree of interest.
        - ``degree`` (optional) -- bound on the degree of interest.
        - ``solver`` (optional) -- a callable for computing the right kernel
          of a matrix over the base ring's base ring.

        OUTPUT:

        A list of tuples `(r, c_0,...,c_r)` such that `self(r) == c_0*rhs[0] + ... + c_r*rhs[r]`,
        where `r` is a rational function and `c_0,...,c_r` are constants.

        .. NOTE::

          - Even if no ``rhs`` is given, the output will be a list of tuples ``[(p1,), (p2,),...]``
            and not just a list of plain rational functions.
          - If no ``denominator`` is given, a basis of all the rational solutions is returned.
            This feature may not be implemented for all algebras.
          - If no ``degree`` is given, a basis of all the polynomial solutions is returned.
            This feature may not be implemented for all algebras.

        EXAMPLES::

          sage: from ore_algebra import *
          sage: R.<x> = ZZ['x']; A.<Dx> = OreAlgebra(R, 'Dx')
          sage: L = ((x+3)*Dx + 2).lclm(x*Dx + 3).symmetric_product((x+4)*Dx-2)
          sage: L.rational_solutions()
          [((x^2 + 8*x + 16)/x^3,), ((x^2 + 8*x + 16)/(x^2 + 6*x + 9),)]
          sage: L.rational_solutions((1, x))
          [((7*x^5 + 21*x^4 + 73*x^2 + 168*x + 144)/(x^5 + 6*x^4 + 9*x^3), 5184, 756),
           ((4*x^2 + 14*x + 1)/(x^2 + 6*x + 9), 2592, 378),
           ((7*x^2 + 24*x)/(x^2 + 6*x + 9), 4608, 672)]
          sage: L(_[0][0]) == _[0][1] + _[0][2]*x
          True

          sage: (x*(x*Dx-5)).rational_solutions([1])
          [(1/x, -6), (x^5, 0)]

          sage: R.<n> = ZZ['n']; A.<Sn> = OreAlgebra(R, 'Sn');
          sage: L = ((n+3)*Sn - n).lclm((2*n+5)*Sn - (2*n+1))
          sage: L.rational_solutions()
          [((-4*n^3 - 8*n^2 + 3)/(4*n^5 + 20*n^4 + 35*n^3 + 25*n^2 + 6*n),), (1/(4*n^2 + 8*n + 3),)]

          sage: L = (2*n^2 - n - 2)*Sn^2 + (-n^2 - n - 1)*Sn + n^2 - 14
          sage: y = (-n + 1)/(n^2 + 2*n - 2)
          sage: L.rational_solutions((L(y),))
          [((-n + 1)/(n^2 + 2*n - 2), 1)]

        """
        A = self.parent(); R = A.base_ring();
        R_field = R.fraction_field()

        [L, rhs], _ = clear_denominators([self.change_ring(R_field), [R_field(a) for a in rhs]])

        if denominator is None:
            denominator = L._denominator_bound()
        elif not isinstance(denominator, Factorization):
            denominator = Factorization([(denominator, 1)])

        L1, opden = L._apply_denominator_bound(denominator)
        sol = L1.polynomial_solutions([opden*c for c in rhs], degree=degree, solver=solver)

        denominator = denominator.expand()
        for i in range(len(sol)):
            sol[i] = tuple([sol[i][0]/denominator] + list(sol[i][1:]))

        return sol

    def _degree_bound(self):
        r"""
        Computes a degree bound for the polynomial solutions of this operator.

        This is an integer `d` such that every polynomial solution of this operator
        has degree `d` or less.
        """

        if self.is_zero():
            raise ZeroDivisionError("unbounded degree")

        R = self.base_ring()
        d = -1

        for (p, _) in self.indicial_polynomial(~R.fraction_field()(R.gen())).factor():
            p = R(p)
            if p.degree() == 1:
                try:
                    d = max(d, ZZ(-p[0]/p[1]))
                except:
                    pass

        return d

    def _denominator_bound(self):
        r"""
        Computes a denominator bound for the rational solutions of this operator.

        This is a polynomial `q` such that every rational solution of this operator
        can be written in the form `p/q` for some other polynomial `p` (not necessarily
        coprime with `q`)

        The default implementation is Abramov's algorithm, which depends on the existence
        of an implementation of ``dispersion``. Subclasses for algebras where this is not
        appropriate must override this method.
        """

        if self.is_zero():
            raise ZeroDivisionError("unbounded denominator")

        A, R, k, L = self._normalize_base_ring()
        sigma = A.sigma()
        r = L.order()

        n = L.dispersion()
        A = sigma(L[r], -r)
        B = L[0]
        u = Factorization([])

        for i in range(n, -1, -1):
            d = A.gcd(sigma(B, i))
            if d.degree() > 0:
                A //= d
                for j in range(i):
                    u *= d.numerator()
                    d = sigma(d, -1)
                u *= d.numerator()
                B //= d

        return u.base_change(self.base_ring())

    def _apply_denominator_bound(self, den):
        sigma = self.parent().sigma()
        delta = self.parent().delta()
        if sigma.is_identity():
            r = self.order()
            opnum = list(self)
            opden = self.base_ring().one()
            for fac, m in den:
                fac, _ = clear_denominators(fac)
                delta_fac = delta(fac)
                dnum = [fac.parent().one()] # δ^k(1/fac^m) = dnum[k]/fac^(m+k)
                facpow = [fac.parent().one()]
                for k in range(1, r + 1):
                    dnum.append(delta(dnum[-1])*fac - (m+k-1)*dnum[-1]*delta_fac)
                    facpow.append(facpow[-1]*fac)
                opnum = [sum(k.binomial(i)*opnum[k]*dnum[k-i]*facpow[r-k+i]
                               for k in srange(i, r + 1))
                           for i in range(r+1)]
                opden *= fac**(m+r)
                g = gcd([opden] + opnum)
                opnum = [c//g for c in opnum]
                opden //= g
        else:
            op = self*~self.base_ring().fraction_field()(den.expand())
            opnum, opden = clear_denominators(op)
        return self.parent()(opnum), opden

    def dispersion(self, p=0):
        r"""
        Returns the dispersion of this operator.

        This is the maximum nonnegative integer `i` such that ``sigma(self[0], i)`` and ``sigma(self[r], -r)``
        have a nontrivial common factor, where ``sigma`` is the shift of the parent's algebra and `r` is
        the order of ``self``.

        An output `-1` indicates that there are no such integers `i` at all.

        If the optional argument `p` is given, the method is applied to ``gcd(self[0], p)`` instead of ``self[0]``.

        The output is `\infty` if the constant coefficient of ``self`` is zero.

        EXAMPLES::

          sage: from ore_algebra import *
          sage: R.<x> = ZZ['x']; A.<Sx> = OreAlgebra(R, 'Sx');
          sage: ((x+5)*Sx - x).dispersion()
          4

        """
        s = self.spread(p)
        return max(max(s), -1) if len(s) > 0 else -1

    def spread(self, p=0):
        r"""
        Returns the spread of this operator.

        This is the set of integers `i` such that ``sigma(self[0], i)`` and ``sigma(self[r], -r)``
        have a nontrivial common factor, where ``sigma`` is the shift of the parent's algebra and `r` is
        the order of ``self``.

        If the optional argument `p` is given, the method is applied to ``gcd(self[0], p)`` instead of ``self[0]``.

        The output set contains `\infty` if the constant coefficient of ``self`` is zero.

        This method is a stub and may not be implemented for every algebra.

        EXAMPLES::

          sage: from ore_algebra import *
          sage: R.<x> = ZZ['x']; A.<Sx> = OreAlgebra(R, 'Sx');
          sage: ((x+5)*Sx - x).spread()
          [4]
          sage: ((x+5)*Sx - x).lclm((x+19)*Sx - x).spread()
          [3, 4, 17, 18]

        """
        raise NotImplementedError # abstract

    def newton_polygon(self, p):
        r"""
        Computes the Newton polygon of ``self`` at (a root of) ``p``.

        INPUT:

          - ``p`` -- polynomial at whose root the Newton polygon is to be determined.
            ``p`` must be an element of the parent's base ring (or its fraction field).
            The value `p=1/x` represents the point at infinity.

        OUTPUT:

           A list of pairs ``(gamma, q)`` such that ``gamma`` is a slope in the Newton
           polygon and ``q`` is the associated polynomial, as elements of the base ring.

        EXAMPLES::

           sage: from ore_algebra import *
           sage: R.<x> = ZZ[]; A.<Dx> = OreAlgebra(R);
           sage: L = (x^3*Dx - 1+x).lclm(x*Dx^2-1)
           sage: L.newton_polygon(x)
           [(1/2, x^2 - 1), (3, -x + 1)]
           sage: L.newton_polygon(~x)
           [(-2, -x - 1), (-1/2, x^2 - 1)]
           sage: A.<Sx> = OreAlgebra(R); L = (x*Sx - 5).lclm(Sx-x^3); L.newton_polygon(~x)
           [(-1, -x + 5), (3, x - 1)]

        Depending on the algebra in which this operator lives, restrictions on ``p`` may apply.
        """
        assert(not self.is_zero())

        coeffs = self.change_ring(self.parent().base_ring().fraction_field().ring()).normalize().coefficients(sparse=False)
        x = coeffs[0].parent().gen()

        if (x*p).is_one():
            points = [ (QQ(i), QQ(coeffs[i].degree())) for i in range(len(coeffs)) if coeffs[i]!=0 ]
            coeffs = dict( (i, coeffs[i].leading_coefficient()) \
                           for i in range(len(coeffs)) if coeffs[i]!=0 )
            flip = -1
        else:
            points = [ (QQ(i), QQ(coeffs[i].valuation(p))) for i in range(len(coeffs)) if coeffs[i]!=0 ]
            coeffs = dict( (i, (coeffs[i]//p**coeffs[i].valuation(p))(0)) \
                           for i in range(len(coeffs)) if coeffs[i]!=0 )
            flip = 1

        output = []; k = 0; infty = max([j for _, j in points]) + 2
        while k < len(points) - 1:
            (i1, j1) = points[k]; m = infty
            poly = coeffs[i1]
            for l in range(k + 1, len(points)):
                (i2, j2) = points[l]; m2 = flip*(j2 - j1)/(i2 - i1)
                if m2 == m:
                    k = l; poly += coeffs[i2]*x**(i2 - i1)
                elif m2 < m:
                    m = m2; k = l; poly = coeffs[i1] + coeffs[i2]*x**(i2 - i1)
            output.append((m, poly))

        return output

    def indicial_polynomial(self, p, var='alpha'):
        r"""
        Computes the indicial polynomial of ``self`` at (a root of) ``p``.

        The indicial polynomial is a polynomial in the given variable ``var`` with coefficients
        in the fraction field of the base ring's base ring.

        The precise meaning of this polynomial may depend on the parent of ``self``. A minimum
        requirement is that if ``self`` has a rational solution whose denominator contains
        ``sigma.factorial(p, e)`` but neither ``sigma(p, -1)*sigma.factorial(p, e)`` nor
        ``sigma.factorial(p, e + 1)``, then ``-e`` is a root of this polynomial.

        Applied to `p=1/x`, the maximum integer root of the output should serve as a degree bound
        for the polynomial solutions of ``self``.

        This method is a stub. Depending on the particular subclass, restrictions on ``p`` may apply.
        """

        x = self.base_ring().gen()

        if self.is_zero():
            return self.base_ring().base_ring()[var].zero()

        elif self.order() == 0:
            return self.base_ring().base_ring()[var].one()

        elif (x*p).is_one():
            # at infinity
            inf = 10*(max(1, self.degree()) + max(1, self.order()))
            deg = lambda q: -inf if q.is_zero() else q.degree()
            m = max

        elif x == p:
            # at zero
            inf = 10*(max(1, self.degree()) + max(1, self.order()))
            deg = lambda q: inf if q.is_zero() else q.valuation()
            m = min

        else:
            raise NotImplementedError # leave this case to the subclass

        op = self.numerator()._coeff_list_for_indicial_polynomial()
        R = PolynomialRing(op[0].parent().base_ring(), var)
        y = R.gen()

        A = self.parent()
        q = A.is_Q()
        if not q:
            q = A.is_J()
        if not q:
            my_int = lambda n : n # we are in the ordinary case
        else:
            q = R(q[1]) # we are in the q-case
            my_int = lambda n : (q**n - 1)/(q - 1)

        b = deg(op[0])
        for j in range(1, len(op)):
            b = m(b, deg(op[j]) - j)

        s = R.zero(); y_ff_i = R.one()
        for i in range(len(op)):
            s = s + op[i][b + i]*y_ff_i
            y_ff_i *= y - my_int(i)

        try: ## facilitate factorization
            den = lcm( [ p.denominator() for p in s ] )
            s = s.map_coefficients(lambda p: den*p)
        except:
            pass

        return s

    def _coeff_list_for_indicial_polynomial(self):
        r"""
        Computes a list of polynomials such that the usual algorithm for computing indicial
        polynomials applied to this list gives the desired result.

        For example, for differential operators, this is simply the coefficient list of ``self``,
        but for recurrence operators, it is the coefficient list of ``self.to_F()``.

        This is an abstract method.
        """
        raise NotImplementedError # abstract

    def _desingularization_order_bound(self):
        r"""
        Computes a number `m` such that there exists an operator ``Q`` of order `m` such that ``Q*self``
        is completely desingularized.

        This method returns per default the maximum element of the elements of spread times `-1`.
        This is the right choice for many algebras. Other algebras have to override this method appropriately.
        """
        s = self.spread()
        return 0 if len(s) == 0 else max(0, max([-k for k in s]))

    def desingularize(self, m=-1):
        r"""
        Returns a left multiple of ``self`` whose coefficients are polynomials and whose leading
        coefficient does not contain unnecessary factors.

        INPUT:

        - `m` (optional) -- If the order of ``self`` is `r`, the output operator will have order `r+m`.
          In order to ensure that all removable factors of the leading coefficient are removed in the
          output, `m` has to be chosen sufficiently large. If no `m` is given, a generic upper bound
          is determined. This feature may not be available for every class.

        OUTPUT:

          A left multiple of ``self`` whose coefficients are polynomials, whose order is `m` more than
          ``self``, and whose leading coefficient has as low a degree as possible under these conditions.

          The output is not unique. With low probability, the leading coefficient degree in the output
          may not be minimal.

        EXAMPLES::

          sage: from ore_algebra import *
          sage: R.<n> = ZZ['n']
          sage: A.<Sn> = OreAlgebra(R, 'Sn')
          sage: P = (-n^3 - 2*n^2 + 6*n + 9)*Sn^2 + (6*n^3 + 8*n^2 - 20*n - 30)*Sn - 8*n^3 - 12*n^2 + 20*n + 12
          sage: Q = P.desingularize()
          sage: Q.order()
          3
          sage: Q.leading_coefficient().degree()
          1

        """

        L = self.numerator()
        A = L.parent()
        if A.base_ring().is_field():
            A = A.change_base(A.base_ring().base())
            L = A(L)
        R = A.base_ring(); C = R.base_ring()
        sub = m - 1

        if m < 0:
            m = L._desingularization_order_bound()
            sub = 0

        if m <= 0:
            return L

        deg = None; Dold = A.zero()

        for k in range(m, sub, -1):
            D = A.zero();
            while D.order() != L.order() + k:
                # this is only probabilistic, it may fail to remove some removable factors with low probability.
                T = A([R.random_element() for i in range(k)] + [R.one()])
                if not T[0].is_zero():
                    D = L.lclm(T)
            L0 = (A.gen()**k)*L
            _, u, v = L0.leading_coefficient().xgcd(D.leading_coefficient())
            D = (u*L0 + v*D).normalize()
            if k == m:
                deg = D.leading_coefficient().degree()
            elif deg < D.leading_coefficient().degree():
                return Dold
            Dold = D

        return D

    def associate_solutions(self, D, p):
        r"""
        If ``self`` is `P`, this returns a list of pairs `(M, m)` such that `D*M = p + m*P`

        INPUT:

        - `D` -- a first order operator with the same parent as ``self``.
          Depending on the algebra, this operator may be constrained to certain choices.
          For example, for differential operators, it can only be `D` (corresponding to
          integration), and for recurrence operators, it can only be `S - 1` (corresponding
          to summation).
        - `p` -- a nonzero base ring element

        OUTPUT:

        - `M` -- an operator of order ``self.order() - 1`` with rational function coefficients.
        - `m` -- a nonzero rational function.

        Intended application: Express indefinite sums or integrals of holonomic functions in
        terms of the summand/integrand. For example, with `D=S-1` and `P=S^2-S-1` and `p` some
        polynomial, the output `M` is such that

          `\sum_{k=0}^n p(k) F_k = const + M(F_n)`

        where `F_k` denotes the Fibonacci sequence. The rational function `m` does not appear
        in the closed form, it can be regarded as a certificate.

        The method returns the empty list if and only if no nontrivial solutions exist.

        This function may not be implemented for every algebra.

        EXAMPLES::

          sage: from ore_algebra import *
          sage: R.<x> = QQ['x']; A.<Dx> = OreAlgebra(R, 'Dx');
          sage: L = x*Dx^2 + Dx; p = 1  ## L(log(x)) == 0
          sage: L.associate_solutions(Dx, p)
          [(-x^2*Dx + x, -x)]
          sage: (M, m) = _[0]
          sage: Dx*M == p + m*L  ## this implies int(log(x)) == M(log(x)) = x*log(x) - x
          True

          sage: R.<x> = QQ['x']; A.<Dx> = OreAlgebra(R, 'Dx');
          sage: L = x^2*Dx^2 + x*Dx + (x^2 - 1); p = 1  ## L(bessel(x)) == 0
          sage: L.associate_solutions(Dx, p)
          [(-Dx - 1/x, -1/x^2)]
          sage: (M, m) = _[0]
          sage: Dx*M == p + m*L  ## this implies int(bessel(x)) == -bessel'(x) -1/x*bessel(x)
          True

          sage: R.<n> = QQ['n']; A.<Sn> = OreAlgebra(R, 'Sn');
          sage: L = Sn^2 - Sn - 1; p = 1  ## L(fib(n)) == 0
          sage: L.associate_solutions(Sn - 1, p)
          [(Sn, 1)]
          sage: (M, m) = _[0]
          sage: (Sn-1)*M == p + m*L  ## this implies sum(fib(n)) == fib(n+1)
          True

          sage: R.<n> = QQ['n']; A.<Sn> = OreAlgebra(R, 'Sn');
          sage: L = Sn^3 - 2*Sn^2 - 2*Sn + 1; p = 1  ## L(fib(n)^2) == 0
          sage: L.associate_solutions(Sn - 1, p)
          [(1/2*Sn^2 - 1/2*Sn - 3/2, 1/2)]
          sage: (M, m) = _[0]
          sage: (Sn-1)*M == p + m*L  ## this implies sum(fib(n)^2) == 1/2*fib(n+2)^2 - 1/2*fib(n+1)^2 - 3/2*fib(n)^2
          True

        """
        P = self; A = P.parent(); R = A.base_ring()

        if not isinstance(D, OreOperator) or D.parent() is not A:
            raise TypeError("operators must live in the same algebra")
        elif p not in R.fraction_field():
            raise TypeError("p must belong to the base ring")
        elif D.order() != 1:
            raise TypeError("D must be a first order operator")
        elif self.order() <= 0:
            raise ValueError("P must have at least order 1")
        elif A.is_F():
            sols = P.to_S('S').associate_solutions(D.to_S('S'), p)
            return [ (M.to_F(str(A.gen())), m) for (M, m) in sols]
        elif A.is_S() is not False or A.is_Q() is not False:
            S = A.gen()
            if not D == S - A.one():
                raise NotImplementedError("unsupported choice of D: " + str(D))
            # adjoint = sum( (sigma^(-1) - 1)^i * a[i] ), where a[i] is the coeff of D^i in P
            adjoint = A.zero(); coeffs = P.to_F('F').coefficients(sparse=False); r = P.order()
            for i in range(len(coeffs)):
                adjoint += S**(r-i)*(A.one() - S)**i * coeffs[i]
        elif A.is_D() is not False or A.is_T() is not False:
            if D != A.gen():
                raise NotImplementedError("unsupported choice of D: " + str(D))
            # adjoint = sum( (-D)^i * a[i] ), where a[i] is the coeff of D in P
            adjoint = A.zero(); coeffs = P.coefficients(sparse=False)
            for i in range(len(coeffs)):
                adjoint += (-D)**i * coeffs[i]
        else:
            raise NotImplementedError

        sol = adjoint.rational_solutions((-p,))
        A = A.change_ring(A.base_ring().fraction_field())
        sigma = A.sigma(); delta = A.delta()

        for i in range(len(sol)):
            if sol[i][1].is_zero():
                sol[i] = None; continue
            rat = sol[i][0]/sol[i][1]
            DM = p + rat*P; M = A.zero()
            while DM.order() > 0:
                r = DM.order()
                a = DM.leading_coefficient()
                # DM = a*D^r + ...
                #    = (a*D)*D^(r-1) + ...
                #    = (D*s(a, -1) - d(s(a, -1)))*D^(r-1) + ...
                M += sigma(a, -1)*(D**(r-1))
                DM -= D*sigma(a, -1)*(D**(r-1))
            sol[i] = (M, rat)

        return [p for p in sol if p is not None]

    def center(self,oBound,dBound):
        r"""
        Returns a Q-vector space of Ore polynomials that commute with this operator.

        INPUT:

        - ``oBound`` -- The maximal order of the operators in the center.
        - ``dBound`` -- The maximal coefficient degree of the operators in the center.

        OUTPUT:

        A subspace of Q^((oBound+1)*(dBound+1)). Each entry of a vector
        corresponds to a coefficient of an Ore polynomial that commutes with
        ``self``. To translate a vector to its corresponding Ore polynomial,
        call _listToOre

        Note: This method only works for operators over Q[n].
        """

        R = self.parent()
        K = R.base_ring()
        Q = K.base_ring()
        R2 = R.change_ring(PolynomialRing(PolynomialRing(Q,[('c'+str(i)+str(j)) for i in range(oBound) for j in range(dBound)]),K.gen()))
        L = reduce(lambda x,y: x+y,[reduce(lambda x,y: x+y,[R2.base_ring().base_ring().gens()[i+j*dBound]*R2.base_ring().gen()**i for i in range(dBound)])*R2.gen()**j for j in range(oBound)])
        C=L*self-self*L
        SYS=[]
        for sC in C.coefficients(sparse=False):
            for nC in sC.coefficients(sparse=False):
                l=[]
                for cC in R2.base_ring().base_ring().gens():
                    l.append(Q(nC.coefficient(cC)))
                SYS.append(l)
        return Matrix(SYS).right_kernel()

    def radical(self):
        r"""
        Computes the radical of an Ore polynomial P, i.e. an operator L and an integer k such that P=L^k and k is maximal among all the integers for which such an L exists.

        OUTPUT:

        A tuple (L,k) such that self is equal to L^k and there is no larger integer k' for which such an L exists.

        Note: This method only works for operators over Q[x].

        """
        if self.order()==0:
            return _commutativeRadical(self.leading_coefficient())
        if self.degree()==0:
            return _commutativeRadical(PolynomialRing(self.parent().base_ring().base_ring(),self.parent().gen())(self.polynomial()))
        M = [a for a in self._radicalExp() if self.order()%a==0 and self.degree()%a==0]
        R = self.parent()
        K = R.base_ring()
        Q = K.base_ring()
        for i in range(len(M)-1,-1,-1):
            a = M[i]
            oBound = self.order()//a+1
            dBound = self.degree()//a+1
            cen = self.center(oBound,dBound).basis()
            if len(cen)>1:
                R2 = R.change_ring(PolynomialRing(PolynomialRing(Q,[('c'+str(i)) for i in range(len(cen))]),K.gen()))
                L = reduce(lambda x,y: x+y,[R2.base_ring().base_ring().gens()[i]*_listToOre(cen[i],oBound,R2) for i in range(len(cen))])
                L2 = L**(self.order()//(oBound-1))-self
                dictionary = dict(zip(R2.base_ring().base_ring().gens(), _orePowerSolver(L2)))
                sol = L.map_coefficients(lambda x: x.map_coefficients(lambda y: y.subs(dictionary)))
                if sol!=L: return (sol,self.order()/sol.order())

    def _radicalExp(self):
        r"""
        For an Ore polynomial P, this method computes candidates for possible
        powers k such that there exists an operator L with P=L^k.

        OUTPUT:

        A list of integers k such that there possibly exists an operator L such that `self' equals L^k.

        Note: This method only works for operators over Q[n].

        """
        p = self._powerIndicator()
        exponents=[divisors(d) for (c,d) in p.squarefree_decomposition()]
        M=[]
        for a in exponents[0]:
            contained = True
            for i in range(1,len(exponents)):
                contained = contained and a in exponents[i]
            if contained: M.append(a)
        return M

    def _powerIndicator(self):
        r"""
        Returns the coefficient of an Ore polynomial P that is of the form p^k,
        where p is an element from the base ring and k is such that P=L^k where
        L is the radical of P.
        """
        raise NotImplementedError

    def singularities(self, backwards = False):
        r"""
        Returns the integer singularities of the operator ``self``.

        INPUT:

        - ``backwards`` (default ``False``) -- boolean value that decides whether the singularities of the leading coefficient are returned
          (when ``backwards`` is ``False``) or those of the coefficient with minimal degree (regarding ``Sn`` or ``Dx``)

        OUTPUT:

        - If ``backwards`` is ``False``, a set containing the roots of the leading coefficient of the annihilator of ``self`` shifted by
          its order are returned
        - If ``backwards`` is ``True``, a set containing the roots of the coefficient with minimal degree (regarding `Sn` or `Dx` respectively)
          are returned; shifted by the degree of this coefficient

        EXAMPLES::

            sage: from ore_algebra import OreAlgebra
            sage: A = OreAlgebra(QQ['n'],'Sn')
            sage: a = A("(n-3)*(n+2)*Sn^3 + n^2*Sn^2 - (n-1)*(n+5)*Sn")
            sage: a.singularities()
            {1, 6}
            sage: a.singularities(True)
            {-4, 2}

        return the integer singularities of the Ore Operator ``self``, i.e. the roots of the
        leading coefficient shifted by the order of the operator if ``backwards``is false;
        when``backwards`` is true then the roots of the smallest non-zero term (concerning the degree)
        are returned (shifted by the degree of this term)
        """
        if self == 0:
            return {ZZ}

        S = self.parent().is_S()
        result = set()
        ord = self.order()
        min_degree = 0

        #no backward singularities needed
        if not backwards:
            lc = self.leading_coefficient()
            roots = lc.numerator().roots()
            for i in range(len(roots)):
                r = roots[i][0]
                if (r in ZZ) and (r >= -ord):
                    if S:
                        result.add(ZZ(r + ord))
                    else:
                        result.add(ZZ(r))

        #backward singularities are also needed
        else:
            min_degree = next((index for index, coeff in enumerate(self.list()) if coeff.numerator() != 0), 0)
            coeff = self.list()[min_degree]
            roots = coeff.numerator().roots()
            for i in range(len(roots)):
                r = roots[i][0]
                if (r in ZZ) and (r <= ord - min_degree):
                    result.add(ZZ(r + min_degree))

        return result

    def finite_singularities(self):
        r"""
        Returns a list of all the finite singularities of this operator.

        OUTPUT:

           For each finite singularity of the operator, the output list contains a pair (p, u) where

           * p is an irreducible polynomial, representing the finite singularity rootof(p)+ZZ

           * u is a list of pairs (v, dim, bound), where v is an integer that appears as valuation growth
             among the solutions of the operator, and bound is a polynomial (or rational function) such
             that all the solutions of valuation growth v can be written f/bound*Gamma(x-rootof(p))^v
             where f has minimal valuation almost everywhere. dim is a bound for the number of distinct
             hypergeometric solutions that may have this local behaviour at rootof(p)+ZZ.

        This is a generic implementation for the case of shift and q-shift
        recurrences. Subclasses for other kinds of operators may need to
        override this method.

        EXAMPLES::

           sage: from ore_algebra import *
           sage: R.<x> = ZZ['x']; A.<Sx> = OreAlgebra(R)
           sage: (x^2*(x+1)*Sx + 3*(x+1/2)).finite_singularities()
           [(x + 1/2, [[1, 1, 1]]), (x, [[-3, 1, x^4 - 3*x^3 + 3*x^2 - x]])]

           sage: C.<q> = ZZ[]; R.<x> = C['x']; A.<Qx> = OreAlgebra(R)
           sage: ((q^2*x-1)*Qx-(x-1)).finite_singularities()
           [(-x + 1, [[0, 1, q*x^2 + (-q - 1)*x + 1]])]

        """
        from sage.matrix.constructor import matrix
        from sage.rings.finite_rings.all import GF
        from sage.rings.laurent_series_ring import LaurentSeriesRing

        R = self.parent().base_ring().fraction_field().base()
        R = R.change_ring(R.base_ring().fraction_field())
        A = self.parent().change_ring(R)
        L = A(self.normalize())
        assert(not L.is_zero())

        sigma = L.parent().sigma()
        coeffs = L.coefficients(sparse=False)
        while coeffs[0].is_zero(): # make trailing coefficient nonzero
            coeffs = [sigma(coeffs[i], -1) for i in range(1, len(coeffs))]
        L = L.parent()(coeffs)
        r = L.order()

        imgs = dict( (y, hash(y)) for y in R.base_ring().gens_dict_recursive() )
        R_img = QQ # coefficient ring after evaluation of parameters
        ev = (lambda p: p) if len(imgs) == 0 else (lambda p: p(**imgs))
        x = R.gen()

        if A.is_Q():
            _, q = A.is_Q()
            sf = lambda p: shift_factor(p, q=q)
            def make_sigma_mod(C):
                R_mod = R.change_ring(C)
                q_mod = C(ev(q))
                x_mod = R_mod.gen()
                return lambda p, n=1: R_mod(p)((1 + x_mod)*q_mod**n)
            def change_of_variables(C, xi, r):
                R_mod = R.change_ring(C)
                q_inv_mod = C(ev(q))**(-r)
                x_mod = R_mod.gen()
                return lambda p: R_mod(p.map_coefficients(ev, R_img))(xi*x_mod*q_inv_mod)

        elif A.is_S():
            sf = shift_factor
            def make_sigma_mod(C):
                R_mod = R.change_ring(C)
                x_mod = R_mod.gen()
                return lambda p, n=1: R_mod(p)(x_mod + n)
            def change_of_variables(C, xi, r):
                R_mod = R.change_ring(C)
                x_mod = R_mod.gen()
                return lambda p: R_mod(p.map_coefficients(ev, R_img))(x_mod + xi - r)
        else:
            raise NotImplementedError

        output = []
        lctc_factors = sf(L[0]*L[r])
        tc_factor_dict = dict( (u, sum(w for _, w in v) - 1) for u, v in
                               sf(prod(u for u, _ in lctc_factors)*L[0]) )
        lc_factor_dict = dict( (u, sum(w for _, w in v) - 1) for u, v in
                               sf(prod(u for u, _ in lctc_factors)*L[r]) )

        for pol, e in lctc_factors:

            # left-most critical point is rootof(pol) - e[-1][0], right-most critical point is rootof(pol)

            # search for a prime such that pol has a root xi in C:=GF(prime).
            if pol.degree() == 0:
                continue
            elif pol.degree() == 1:
                C = GF(pp(2**23)); xi = C(ev(-pol[0]/pol[1]))
            else:
                modulus = 2**23; done = False
                while not done:
                    modulus = pp(modulus); C = GF(modulus)
                    for u, _ in ev(pol).change_ring(C).factor():
                        if u.degree() == 1:
                            xi = -u[0]/u[1]; done = True; break

            # valuation growth can get at most val_range_bound much more than min
            val_range_bound = lc_factor_dict[pol] + tc_factor_dict[pol] + 1
            R = LaurentSeriesRing(C, str(A.base_ring().gen()), default_prec=val_range_bound)

            # A. GOING FROM LEFT TO RIGHT
            coeffs = list(map(change_of_variables(C, xi, r), L.coefficients(sparse=False)))
            coeffs.reverse()
            coeffs[0] = -coeffs[0]

            # compute a C-basis of the left-to-right solutions in C((eps))^ZZ
            sigma_mod = make_sigma_mod(C)
            def prolong(l, n):
                ## given a list of values representing the values of a laurent series sequence solution
                ## at ..., xi+n-2, xi+n-1, this appends the value at xi+n to the list l.
                ## the list l has to have at least r elements.
                ## --- recycling the symbol x as epsilon here.
                l.append(sum(l[-i]*sigma_mod(coeffs[i], n) for i in range(1, r + 1))/sigma_mod(coeffs[0], n))

            sols = []
            for i in range(r):
                sol = [ R.zero() for j in range(r) ]; sol[i] = R.one()
                sols.append(sol)
                for n in range(-e[-1][0], r + 1):
                    prolong(sol, n)

            vg_min = min( s[-i].valuation() for s in sols for i in range(1, r + 1) if not s[-i].is_zero() )

            den = 1
            for n in range(r, len(sols[0])):
                k = min( [s[n].valuation() for s in sols if not s[n].is_zero()] + [val_range_bound] )
                den *= sigma(pol, e[-1][0] - n + r)**max(0, (-k + (vg_min if n > len(sols[0]) - r else 0)))

            # B. GOING FROM RIGHT TO LEFT
            coeffs = list(map(change_of_variables(C, xi, 0), L.coefficients(sparse=False)))
            coeffs[0] = -coeffs[0]

            sols = []
            for i in range(r):
                sol = [ R.zero() for j in range(r) ]; sol[i] = R.one()
                sols.append(sol)
                for n in range(e[-1][0] + r + 1):
                    prolong(sol, -n)

            vg_max = min( s[-i].valuation() for s in sols for i in range(1, r + 1) if not s[-i].is_zero() )

            # record information for this singularity
            valuation_growths = [[i, r, den] for i in range(vg_min, -vg_max + 1)]
            output.append( (pol, valuation_growths) )

        return output

    def left_factors(self, order=1, early_termination=False, infolevel=0):
        r"""
        Returns a list of left-hand factors of this operator.

        This is a convenience method which simply returns the adjoints of the right factors
        of the adjoint of self. See docstring of adjoint and right_factors for further information.
        The method works only in algebras for which adjoint and right_factors are implemented.

        EXAMPLES::

           sage: from ore_algebra import *
           sage: R.<x> = ZZ[]; A.<Sx> = OreAlgebra(R)
           sage: (((x+1)*Sx + (x+5))*(2*x*Sx + 3)).left_factors()
           [[(-x - 1)*Sx - x - 5]]
           sage: (((x+1)*Sx + (x+5))*(2*x*Sx + 3)).right_factors()
           [[x*Sx + 3/2]]

        """
        return [[f.adjoint() for f in F] for F in
                self.adjoint().right_factors(order, early_termination, infolevel)]

    def right_factors(self, order=1, early_termination=False, infolevel=0):
        r"""
        Returns a list of right hand factors of this operator.

        INPUT:

        - ``order`` (default=1) -- only determine right factors of at most this
          order

        - ``early_termination`` (optional) -- if set to ``True``, the search for
          factors will be aborted as soon as one factor has been found. A list
          containing this single factor will be returned (or the empty list if
          there are no first order factors). If set to ``False`` (default), a
          complete list will be computed.

        - ``infolevel`` (optional) -- nonnegative integer specifying the amount
          of progress reports that should be printed during the
          calculation. Defaults to 0 for no output.

        OUTPUT:

        A list of bases for all vector spaces of first-order operators living in the parent
        of ``self`` of which ``self`` is a left multiple.

        Note that this implementation does not construct factors that involve
        algebraic extensions of the constant field.

        This is a generic implementation for the case of shift and q-shift
        recurrences. Subclasses for other kinds of operators may need to
        override this method.

        EXAMPLES::

           sage: from ore_algebra import *
           sage: R.<n> = ZZ['n']; A.<Sn> = OreAlgebra(R, 'Sn');
           sage: L = (-25*n^6 - 180*n^5 - 584*n^4 - 1136*n^3 - 1351*n^2 - 860*n - 220)*Sn^2 + (50*n^6 + 560*n^5 + 2348*n^4 + 5368*n^3 + 7012*n^2 + 4772*n + 1298)*Sn - 200*n^5 - 1540*n^4 - 5152*n^3 - 8840*n^2 - 7184*n - 1936
           sage: L.right_factors()
           [[(n^2 + 6/5*n + 9/25)*Sn - 2*n^2 - 32/5*n - 128/25], [(n^2 + 2*n + 1)*Sn - 4*n - 2]]
           sage: ((Sn - n)*(n*Sn - 1)).right_factors()
           [[n*Sn - 1]]
           sage: ((Sn - n).lclm(n*Sn - 1)).right_factors()
           [[n*Sn - 1], [Sn - n]]
           sage: (Sn^2 - 2*Sn + 1).right_factors()
           [[Sn - 1, n*Sn - n - 1]]

           sage: R.<x> = QQ['x']; A.<Qx> = OreAlgebra(R, q=2)
           sage: ((2*x+3)*Qx - (8*x+3)).lclm(x*Qx-2*(x+5)).right_factors()
           [[(x + 3/2)*Qx - 4*x - 3/2], [x*Qx - 2*x - 10]]
           sage: (((2*x-1)*Qx-(x-1)).lclm(Qx-(x-3))).right_factors()
           [[(x - 1/2)*Qx - 1/2*x + 1/2], [Qx - x + 3]]
           sage: (((2*x-1)*Qx-(x-1))*(Qx-(x-3))).right_factors()
           [[Qx - x + 3]]
           sage: (((2*x-1)*Qx-(x-1))*(x^2*Qx-(x-3))).right_factors()
           [[x^2*Qx - x + 3]]

        """

        if self.is_zero():
            raise ZeroDivisionError

        if order > 1:
            raise NotImplementedError

        coeffs = self.normalize().coefficients(sparse=False)
        R = self.base_ring().fraction_field().base()
        R = R.change_ring(R.base_ring().fraction_field()).fraction_field()
        A = self.parent().change_ring(R)
        S = A.gen(); sigma = A.sigma()
        assert(R.characteristic() == 0)

        if A.is_Q():
            q_case = True; x, q = A.is_Q()
        elif A.is_S():
            q_case = False; x = R.gen()
        else:
            raise NotImplementedError

        # shift back such as to make the trailing coefficient nonzero
        min_r = 0
        while coeffs[min_r].is_zero():
            min_r += 1
        if min_r > 0:
            coeffs = [sigma(coeffs[i], -min_r) for i in range(min_r, len(coeffs))]

        # handle trivial cases
        factors = [] if min_r == 0 else [[A.gen()]]
        if len(coeffs) == 1:
            return factors
        elif len(coeffs) == 2:
            return factors + [[A(coeffs)]]

        SELF = A([R(c) for c in coeffs]); r = SELF.order()

        def info(i, msg):
            if i <= infolevel:
                print((i - 1)*"  " + msg)

        # 1. determine the local behaviour at the finite singularities (discard apparent ones)
        finite_local_data = [u for u in SELF.finite_singularities()
                            if len(u[1])>1 or u[1][0][0]!=0 or u[1][0][2]!=1]
        info(1, "Analysis of finite singularities completed. There are " +
             str(len(list(finite_local_data))) + " of them.")
        # precompute some data that is handy to have available later during the big loop
        for p, u in finite_local_data:
            d = p.degree()
            for v in u:
                v.append(sigma(v[2])/v[2] * p**(-v[0])) # idx 3 : reciprocal shift quotient
                v.append(v[0]*d) # idx 4 : exponent
                # idx 5 : alpha, taking into account contribution from the denominator bound
                delta = R(v[2]).numerator().degree() - R(v[2]).denominator().degree()
                if q_case:
                    v.append((p[d]/p[0])**v[0] * q**(-delta))
                else:
                    v.append(v[0]*p[d - 1]/p[d] - delta)

        # 2. determine the local behaviour at infinity.

        # reorganize data in the form {valg:[[gamma,phi,max_alpha,dim],[gamma,phi,max_alpha,dim],...], ...}
        if q_case:
            special_local_data = SELF._local_data_at_special_points()
            def equiv(a, b):
                try:
                    return q_log(q, a/b) in ZZ
                except:
                    return False
            def merge(a, b):
                e = q_log(q, a/b)
                return a if e > 0 else b
        else:
            special_local_data = SELF._infinite_singularity()
            special_local_data = [ (0, phi, gamma, alpha) for gamma, phi, alpha in special_local_data]
            equiv = lambda a, b: a - b in ZZ
            merge = lambda a, b: max(a, b)

        spec = {}
        for gamma, phi, beta, alpha in special_local_data:
            try:
                u = [u for u in spec[beta] if u[1]==phi and equiv(u[2], alpha)]
            except:
                u = spec[beta] = []
            if len(u) == 0:
                spec[beta].append([gamma, phi, alpha, 1])
            else:
                u[0][2] = merge(u[0][2], alpha); u[0][3] += 1

        special_local_data = spec
        info(1, "Local data at infinity (for each val-growth, list of triples [gamma,phi,max_alpha,dim]): "
             + str(special_local_data))

        # 3. search for factors without valuation growth if there is no combination corresponding to this case.
        if len(finite_local_data) == 0 or not all(any(v[0]==0 for v in u) for _, u in finite_local_data):
            info(1, "Searching for factors with singularities only at special points.")
            for gamma, phi, d, _ in special_local_data.setdefault(0, []):
                if d in ZZ and d >= 0:
                    f = []
                    for p in SELF.symmetric_product(phi*x**gamma*S - 1).polynomial_solutions(degree=d):
                        f.append( (p[0]*S - phi*x**gamma*sigma(p[0])).normalize() )
                    if len(f) > 0:
                        factors.append(f)
                        if early_termination:
                            return factors
            if len(finite_local_data) == 0:
                return factors

        # 4. construct iterator that enumerates all combinations of all local singular solutions
        def combs(local_data):
            idx = [0 for i in range(len(local_data))]
            while idx[0] < len(local_data[0][1]):
                yield [(local_data[j][0], local_data[j][1][idx[j]]) for j in range(len(idx))]
                idx[-1] += 1
                for j in range(len(local_data) - 1, 0, -1):
                    if idx[j] == len(local_data[j][1]):
                        idx[j] = 0; idx[j - 1] += 1
                    else:
                        break

        # 5. for all combinations of local solutions determine the polynomial factors.
        #    this is the heavy loop.
        stat = [prod(len(u[1]) for u in finite_local_data), 0, 0, 0, 0]
        for c in combs(finite_local_data):

            if stat[1] > 0 and stat[1] % 1000 == 0:
                info(2, "%i/%i combinations completed (%.2f%%)" % (stat[1], stat[0], 100.0*stat[1]/stat[0]))
                info(3, "%.2f%% disc. by dimension, %.2f%% disc. by Fuchs-relation, %.4f%% disc. by degree, %.4f%% actually solved" % tuple(map(lambda u: 100.0*u/stat[1], [stat[2], stat[3], stat[4], stat[1] - (stat[2]+stat[3]+stat[4])])))

            stat[1] += 1

            # determine valg, gamma, alpha, dim for this combination
            valg = 0; dim = r; alpha = 1 if q_case else 0
            for _, u in c:
                valg += u[4]; dim = min(dim, u[1])
                if q_case:
                    alpha *= u[5]
                else:
                    alpha += u[5]
            if dim == 0: # all solutions with this finite local behaviour have already been identified
                stat[2] += 1
                continue

            # possible phi's are those that meet the current gamma and alpha+ZZ
            gamma_phis = [u for u in special_local_data.setdefault(valg, []) if equiv(u[2], alpha)]
            if len(gamma_phis) == 0: # Fuchs filter
                stat[3] += 1
                continue

            # check whether all solutions with this behaviour at infinity have already been found
            gamma_phis = [u for u in gamma_phis if u[3] > 0]
            if len(gamma_phis) == 0:
                stat[2] += 1
                continue

            rat = prod( u[3] for _, u in c )
            for gamma_phi_d_dim in gamma_phis:

                gamma, phi, d, _ = gamma_phi_d_dim

                # determine degree bound
                d = q_log(q, d/alpha) if q_case else (d - alpha)
                if d < 0 and not q_case:
                    stat[4] += 1
                    continue

                # find polynomial solutions
                sols = SELF.symmetric_product(x**gamma*phi*S - rat ).polynomial_solutions(degree = d)
                if len(sols) == 0:
                    continue

                # register solutions found
                info(1, "Factor found.")
                for u in c: u[1][1] -= len(sols)
                gamma_phi_d_dim[3] -= len(sols)
                factors.append( [ (rat*p[0]*S - phi*x**gamma*sigma(p[0])).normalize() for p in sols ] )
                if early_termination:
                    return factors

        info(1, "%i combinations have been investigated in total. Of them:" % stat[0])
        stat[1] -= stat[2] + stat[3] + stat[4]
        info(1, "--  %i were discarded by dimension arguments (%.4f%%)" % (stat[2], 100.0*stat[2]/stat[0] ))
        info(1, "--  %i were discarded by the Fuchs-relation (%.4f%%)" % (stat[3], 100.0*stat[3]/stat[0] ))
        info(1, "--  %i were discarded by negative degree bound (%.4f%%)" % (stat[4], 100.0*stat[4]/stat[0] ))
        info(1, "--  %i the polynomial solver was called on (%.4f%%)" % (stat[1], 100.0*stat[1]/stat[0] ))
        info(1, "We have found %i factors." % sum(len(f) for f in factors))

        return factors

    # FIXME: Find a better name, this one is ambiguous
    def value_function(self, op, place, **kwargs):
        r"""
        Compute the value of the operator ``op`` in the algebra quotient of the ambient Ore algebra by `self`, at the place ``place``.

        INPUT:

        - ``op`` -- an Ore operator

        - ``place`` -- the place at which to compute the value. It should be an irreducible polynomial in the base ring of the Ore algebra

        - Implementations of this method can interpret further named arguments.

        OUTPUT:

        The value of ``op`` at the place ``place``

        EXAMPLES::
        #TODO

        """
        raise NotImplementedError # abstract

    def raise_value(self, vectors, place, dim=None, **kwargs):
        r"""
        Given a list of vectors in the quotient of the ambient Ore algebra by this operator, find a linear combination of those vectors which has higher value at ``place`` than the last element of the list.

        It is assumed that all vectors have value 0.

        Given ``[b_1, ..., b_n]``, the function computes ``a_1, ..., a_n`` in the coefficient field such that ``a_n = 1`` and

            val(a_1*b_1 + ... + a_n*b_n) > 0,

        If no such combination exists, the function returns None.

        INPUT:

        - ``vectors`` -- a list of vectors in the quotient of the ambient Ore algebra by ``self``

        - ``place`` -- the place at which to consider the value function

        - ``dim`` (default: None) -- the dimension of the quotient of the ambient Ore algebra by ``self``. If not provided, it is assumed that ``vectors`` form a basis of that quotient. This may lead to incorrect results.

        - Implementations of this method can interpret further named arguments.

        OUTPUT:

        A linear combination as described if it exists, and None otherwise.

        EXAMPLES::

        #TODO
        """
        raise NotImplementedError # abstract

    def _normalize_local_integral_basis_args(
            self,x,basis=None, val_fct=None, raise_val_fct=None,
            infolevel=0,**args):
        """
        Normalize the arguments in a call to `local_integral_basis`.

        INPUT: same as `local_integral_basis`

        OUTPUT: a hashable object formed with the arguments, ensuring that the
        result of `local_integral_basis` only depends on the value of this
        object, and not on the choice of the specific set of arguments.

        EXAMPLES:
        #TODO
        """
        if basis:
            basis = tuple(basis)
        args = list(args.items())
        args.sort()
        args = tuple(args)
        return (x,basis,args)

    def _initial_integral_basis(self, place=None, **kwargs):
        r"""
        Return the default basis to use for computing an integral basis

        This method is provided so that instances can overload it.
        """
        r = self.order()
        ore = self.parent()
        DD = ore.gen()
        return [DD**i for i in range(r)]

    
    def _normalize_local_integral_basis_args(
            self,a,basis=None, val_fct=None, raise_val_fct=None,
            infolevel=0,**args):
        if basis:
            basis = tuple(basis)
        args = list(args.items())
        args.sort()
        args = tuple(args)
        return (a,basis,args)
    
    @cached_method(key=_normalize_local_integral_basis_args)
    def local_integral_basis(
            self, a, basis=None, val_fct=None, raise_val_fct=None,
            infolevel=0, **val_kwargs):
        r"""
        Return a basis of the quotient algebra by self which is an integral basis at ``a``.

        Let ``A=K(x)<y>`` be the parent Ore algebra, and ``L`` be the operator
        `self`.  An element of ``A/L`` is integral at the place `a` if
        it has non-negative valuation at `a`.  The set of integral elements forms a
        ``K[x]``-module, and an integral basis is a basis of that module.

        The definition of the valuation depends on the type of Ore operators,
        and on some parameters left to the user. 

        The results of this method are cached, additional keywords can be
        supplied to force a new result to be regenerated.

        INPUT:

        - ``a`` -- the place at which to compute an integral basis. ``a`` should
          be an irreducible polynomial in the base ring of the Ore algebra.

        - ``basis`` (default: None) -- starting basis. If provided, the output of the algorithm
          is guaranteed to be integral at all places where ``basis`` was already
          a local integral basis.

        - ``val_fct`` (default: None) -- a function computing the value of an
          operator at the place a. It should have the same interface as the
          generic method ``value_function``. If not provided, the algorithm
          calls ``self.value_function``.

        - ``raise_val_fct`` (default: None) -- a function computing a linear
          combination of operators with higher value. It should have the same
          interface as the generic method ``raise_value``. If not provided, the
          algorithm calls ``self.raise_value``.

        - ``infolevel`` (default:0) -- verbosity flag

        - All remaining named arguments are passed to the functions ``val_fct`` and ``raise_val_fct``.

        If values are given for `val_fct` or `raise_val_fct`, it is the
        responsibility of the user to ensure that those functions are suitable
        for computing an integral basis at place `a`.


        OUTPUT:

        An basis of the quotient of the parent Ore algebra by this operator,
        which is integral at the place ``a``.  If a starting basis was provided,
        the resulting basis is also integral at all places where the starting
        basis was integral.

        EXAMPLES::
        # TODO

        """

        # Helpers
        print1 = print if infolevel >= 1 else lambda *a, **k: None
        print2 = print if infolevel >= 2 else lambda *a, **k: None
        print3 = print if infolevel >= 3 else lambda *a, **k: None

<<<<<<< HEAD
        print1(" [local] Computing local basis at {}".format(x))

=======
        print1(" [local] Computing local basis at {}".format(a))
        
>>>>>>> 240a09f0
        if val_fct is None: val_fct = self.value_function
        if raise_val_fct is None: raise_val_fct = self.raise_value

        r = self.order()
        ore = self.parent()
        DD = ore.gen()
        if basis is None: basis = self._initial_integral_basis(place=a)

        k = ore.base_ring()

        F = a.parent().base_ring()
        deg = a.degree() # Requires a to be the minimal polynomial in extension cases
        Fvar = a.parent().gen(0)

        res = []
        r = len(basis)
        for d in range(r):
            print1(" [local] d={}".format(d))
            print1(" [local] Processing {}".format(basis[d]))
            v = val_fct(basis[d],place=a,**val_kwargs)
            print1(" [local] Valuation: {}".format(v))
            res.append(a**(-v) * basis[d])
            print1(" [local] Basis element after normalizing: {}".format(res[d]))
            done = False
            while not done:
                alpha = raise_val_fct(res,place=a,dim=r,infolevel=infolevel,**val_kwargs)
                if alpha is None:
                    done = True
                else:
                    print1(" [local] Relation found: {}".format(alpha))

                    alpha_rep = [None for i in range(d+1)]
                    if deg > 1: # Should be harmless even otherwise (then Fvar=1), if we also force the cast to k
                        for i in range(d+1):
                            alpha_rep[i] = sum(alpha[i][j]*Fvar**j for j in range(deg))
                    else:
                        for i in range(d+1):
                            alpha_rep[i] = k(alpha[i])
                    print2(" [local] In base field: {}".format(alpha_rep))
                    # __import__("pdb").set_trace()

                    res[d] = sum(alpha_rep[i]*res[i] for i in range(d+1))
                    res[d] = a**(- val_fct(res[d],place=a,**val_kwargs))*res[d]
                    print1(" [local] Basis element after combination: {}".format(res[d]))
        return res

    def find_candidate_places(self, **kwargs):
        r"""
        Compute all places at which an operator in the quotient of the ambient Ore algebra with `self` may not be integral.

        INPUT:

        - Implementations of this virtual method may interpret named arguments.

        OUTPUT:

        Let ``\partial`` be the generator of the Ore algebra and by ``r`` the order of ``self``.
        The function returns a list ``L`` of places such that for any operator ``\partial^k``, ``0 \leq k < r``, in the quotient algebra, and for any place ``a`` not in ``L``, ``\partial^k`` is integral at ``a``.

        Such a list is not unique, since adding finitely many elements to it does not break the specification.
        The caller in global_integral_basis does not require that the list is minimal in any sense.

        Each place may be output as either an irreducible polynomial in the base ring of the parent Ore algebra, or a 3-tuple composed of such a function, as well as suitable functions `value_function` and `raise_valuation`.

        This can be useful in situations where computing the value function involves non-trivial calculations. Defining the functions here allows to capture the relevant data in the function and to minimize the cost at the time of calling.

        EXAMPLES::
        # TODO
        """
        raise NotImplementedError # abstract

    def _normalize_global_integral_basis_args(
            self, places=None, basis=None,
            infolevel=0,**args):
        """
        Normalize the arguments in a call to `global_integral_basis`.

        INPUT: same as `global_integral_basis`

        OUTPUT: a hashable object formed with the arguments, ensuring that the
        validity of an output of `global_integral_basis` only depends on the
        value of this object, and not on the choice of the specific set of
        arguments.

        EXAMPLES: see ``global_integral_basis``

        """
        if basis:
            basis = tuple(basis)
        if places:
            places.sort()
            places = tuple(places)
        args = list(args.items())
        args.sort()
        args = tuple(args)
        return (basis,places,args)

    @cached_method(key=_normalize_global_integral_basis_args)
    def global_integral_basis(self, places=None, basis=None, infolevel=0, **val_kwargs):
        r"""
        Compute a global integral basis of the quotient of the ambient Ore algebra
        with this operator.

        INPUT:

        - ``places`` (default: None) -- list of places. Each place is either an
          irreducible polynomial in the base ring of the Ore algebra, or a
          3-tuple composed of such a polynomial, as well as suitable functions
          `value_function` and `raise_value`.

        - ``basis`` (default: None) -- a basis of the quotient space. If provided, the output of the function is such that the first `i` elements of the integral basis generate the same vector space as the first `i` elements of ``basis``

        - ``infolevel`` (default: 0) -- verbosity flag

        All remaining named arguments are passed to the value functions.

        In the differential case, the function takes an additional optional
        argument:

        - ``iota`` (default: None) - a function used to filter terms of
          generalized series solutions which are to be considered
          integral. For the conditions that this function must satisfy, see
          :meth:`ContinuousGeneralizedSeries.valuation`.

        In the recurrence case, the function takes an additional optional
        argument:

        - ``Zmax`` (default: None) - an integer, used to determine an upper
          bound for points at which to eliminate poles. If not provided, uses a
          value guaranteed to be an upper bound for all new poles.

        # TODO: Better phrasing
        # TODO: Rename argument

        OUTPUT:

        A basis of the quotient algebra which is integral everywhere, or at all
        places in ``places`` if provided.

        It requires that at least the method ``find_candidate_places``, as well
        as ``value_function`` and ``raise_value`` if not provided by
        ``find_candidate_places``, be implemented for that Ore operator.

        EXAMPLES::

        Integral bases can be computed for differential and recurrence operators.

        In the differential case, an operator is integral if, applied to a
        generalized series solution of ``self`` without any pole (except
        possibly at infinity), the resulting series again does not have any
        pole.

            sage: from ore_algebra import OreAlgebra
            sage: Pol.<x> = PolynomialRing(QQ)
            sage: OreD.<Dx> = OreAlgebra(Pol)
            sage: L = x*Dx+1
            sage: S = L.generalized_series_solutions(); S
            [x^(-1)]
            sage: B = L.global_integral_basis(); B
            [x]
            sage: [OreD(1)(s) for s in S]
            [x^(-1)]
            sage: [B[0](s) for s in S]
            [1 + O(x^5)]

            sage: L = Dx+x
            sage: L.generalized_series_solutions()
            [1 - 1/2*x^2 + 1/8*x^4 + O(x^5)]
            sage: L.global_integral_basis()
            [1]

            sage: L = x-1 + Dx - x*Dx^2
            sage: L.generalized_series_solutions(2)
            [x^2*(1 - 1/3*x + O(x^2)), 1 + x + O(x^2)]
            sage: B = L.global_integral_basis(); B
            [1, 1/x*Dx - 1/x]

            sage: L = (-1+2*x) + (1-4*x)*Dx + 2*x*Dx^2
            sage: L.generalized_series_solutions(2)
            [x^(1/2)*(1 + x + O(x^2)), 1 + x + O(x^2)]
            sage: B = L.global_integral_basis(); B
            [1, x*Dx]

            sage: L = x^3*Dx^3 + x*Dx - 1
            sage: L.generalized_series_solutions(2)
            [x, x*((1 + O(x^2))*log(x)), x*((1 + O(x^2))*log(x)^2)]
            sage: B = L.global_integral_basis(); B
            [1, x*Dx, x*Dx^2 - Dx + 1/x]

            sage: L = 24*x^3*Dx^3 - 134*x^2*Dx^2 + 373*x*Dx - 450
            sage: L.generalized_series_solutions(2)
            [x^(15/4), x^(10/3), x^(3/2)]
            sage: B = L.global_integral_basis(); B
            [1/x, 1/x^2*Dx - 3/2/x^3, 1/x*Dx^2 - 3/4/x^3]

        Poles may appear outside of 0.  This example is the same as the previous
        one after a change of variable.

            sage: L = 24*(x-2)^3*Dx^3 - 134*(x-2)^2*Dx^2 + 373*(x-2)*Dx - 450
            sage: L.generalized_series_solutions(2)
            [x^2*(1 - 67/72*x + O(x^2)), x*(1 - 103/48*x + O(x^2)), 1 - 139/24*x + O(x^2)]
            sage: B = L.global_integral_basis(); B
            [1/(x - 2),
             (1/(x^2 - 4*x + 4))*Dx - 3/2/(x^3 - 6*x^2 + 12*x - 8),
             (1/(x - 2))*Dx^2 - 3/4/(x^3 - 6*x^2 + 12*x - 8)]

        Poles may appear at non-rational points.

            sage: L = ((-x + x^3 + 3*x^4 - 6*x^5 + 3*x^6) * Dx^2
            ....:      + (-2 + 4*x + 4*x^2 - 9*x^6 + 18*x^7 - 9*x^8) * Dx
            ....:      + (4 + 2*x - 18*x^4 + 18*x^6 - 18*x^7))
            sage: a = (x^4 - x^3 + 1/3*x + 1/3).any_root(ComplexField(20)); a
            -0.39381 - 0.38222*I
            sage: L[L.order()](a) # abs tol 1e-6
            -1.9398e-7 + 9.5133e-7*I
            sage: L.local_basis_expansions(a,2)
            [1.00000*1, 1.00000*(x + 0.39381 + 0.38222*I)]
            sage: L.global_integral_basis()
            [x^3 - 2*x^2 + x,
             ((x^2 - x)/(x^4 - x^3 + 1/3*x + 1/3))*Dx + (-3*x^6 + 9*x^5 - 9*x^4 + 2*x^3 + x^2 + 3*x - 1)/(x^4 - x^3 + 1/3*x + 1/3)]

        Integrality is not defined for non-Fuchsian operators, that is operators
        for which some generalized series solutions have non-rational exponents
        or a non-trivial exponential part.

            sage: L = x^2*Dx^2 + x*Dx + 1
            sage: L.local_basis_expansions(0)
            [x^(-1*I), x^(1*I)]
            sage: L.global_integral_basis()
            Traceback (most recent call last):
            ...
            ValueError: The operator has non Fuchsian series solutions

            sage: L = (x^2-2)*Dx + 1
            sage: L.local_basis_expansions(sqrt(2),1)
            [(x - sqrt(2))^(-0.3535533905932738?)]
            sage: L.global_integral_basis()
            Traceback (most recent call last):
            ...
            ValueError: The operator has non Fuchsian series solutions

        The definition of integral bases in the differential case depends on the
        choice of a function `\iota` evaluating the contribution of each term of
        the generalized series solution.  For the conditions that this function
        must satisfy, see :meth:`ContinuousGeneralizedSeries.valuation`.

        The default value of that function is such that a series is considered
        integral if and only if it is bounded in a neighborhood of 0.

        Different `\iota` functions give different integral bases.  It can only
        make a difference if there are logarithmic terms in a fundamental system
        of solutions, or if the initial exponent is irrational.

            sage: L = x*Dx^2 + Dx
            sage: L.generalized_series_solutions(1)
            [1 + O(x), (1 + O(x))*log(x)]
            sage: B = L.global_integral_basis(); B
            [x, x*Dx]
            sage: B = L.global_integral_basis(iota = lambda i,j : j); B
            [x, x*Dx]
            sage: B = L.global_integral_basis(iota = lambda i,j : j if i==0 else 0); B
            [1, x*Dx]
            sage: B = L.global_integral_basis(iota = lambda i,j : j if i==0 else 1); B
            [x, x*Dx]
            sage: B = L.global_integral_basis(iota = lambda i,j : j if i==0 else -1); B
            [1/x, x*Dx]

        Optionally, we can supply a list of points at which we want to compute
        an integral basis. Each point is given by its minimal polynomial in the
        base polynomial ring.



        In the recurrence case, we consider deformed operators: given a linear
        recurrence operator `L \in \QQ[x]\<Sx\>`, the deformed operator `L_q` is
        the operator `L(x+q) \in \QQ[q][x]\<Sx\>`.  Such an operator with order
        `r` always admits `r` linearly independent solutions in
        `QQ((q))^(z+\ZZ)` for `z \in \CC`.

        Fix `N_{max} \in \ZZ`.  Such a solution `f` is said to be integral at
        `z` if for all `k \in \ZZ` with `k \leq N_{max}`, `f(z+k) \in \QQ[[q]]`.
        An operator `B` in the algebra quotient by `L` is integral at `z` if for
        all solutions `f` of `L_q`, `B_q(f)` is integral at `z`.

            sage: from ore_algebra import OreAlgebra
            sage: Pol.<x> = PolynomialRing(QQ)
            sage: Rec.<Sx> = OreAlgebra(Pol)
            sage: (x*Sx+1).global_integral_basis()
            [x - 1]
            sage: (Sx+x).global_integral_basis()
            [1/(x - 1)]

        If a solution has larger valuation in `q` towards `+\infty` than towards
        `-\infty`, the algorithm uses `N_{max}` as a cutoff value. In this case,
        different values of `N_{max}` yield different results, which differ by a
        rational factor.

            sage: L = ((x+2)^2 + x*Sx^2 + (x+2)*Sx^3)
            sage: B = L.global_integral_basis(); B
            [x - 1,
             1/x*Sx + (x - 2)/x^2,
             (1/(x^3 - x^2 - x + 1))*Sx^2 + (1/(x^3 + x^2 - x - 1))*Sx + (1/4*x + 1/4)/(x - 1)]
            sage: B = L.global_integral_basis(Zmax=2); B
            [1, 1/x*Sx + (x - 2)/x^2, (1/(x + 1))*Sx^2 + ((x - 1)/(x^2 + 2*x + 1))*Sx]


        The results of this function are cached.

            sage: R.<x> = QQ['x']
            sage: A.<Dx> = OreAlgebra(R, 'Dx')
            sage: L = x*Dx^2 + 1
            sage: places1 = [x+1,x^2+1]
            sage: L.global_integral_basis.is_in_cache(basis=None, places=places1)
            False
            sage: L.global_integral_basis(basis=None, places=places1)
            [1, x*Dx]
            sage: L.global_integral_basis.is_in_cache(basis=None, places=places1)
            True

        If provided, the functions for computing and raising the valuation at
        each place are also part of the caching key.

            sage: dummy_val = lambda op,place,**kwargs : 0
            sage: dummy_raise = lambda vects, place, **kwargs : None
            sage: places2 = [(x+1,dummy_val,dummy_raise)]
            sage: L.global_integral_basis.is_in_cache(places=places2)
            False
            sage: L.global_integral_basis(places=places2)
            [1, x*Dx]
            sage: L.global_integral_basis.is_in_cache(places=places2)
            True

        If the functions use global variables, changing those variables without
        redefining the function will not invalidate the cache.

            sage: dummy_val2 = lambda op,place,**kwargs : 1/a -1
            sage: places3 = [(x+1,dummy_val2,dummy_raise)]
            sage: L.global_integral_basis.is_in_cache(places=places3)
            False
            sage: a=1
            sage: L.global_integral_basis(places=places3)
            [1, x*Dx]
            sage: L.global_integral_basis.is_in_cache(places=places3)
            True
            sage: a=0
            sage: dummy_val2(None,None)
            Traceback (most recent call last):
            ...
            ZeroDivisionError: rational division by zero
            sage: L.global_integral_basis(places=places2) # invalid cache!
            [1, x*Dx]

        Changing the verbosity level is ignored.

            sage: L.global_integral_basis.is_in_cache(places=places1, infolevel=2)
            True

        All other arguments, including the initial basis, can give a different result.
<<<<<<< HEAD

            sage: basis2 = [1,x*Dx]
=======
        
            sage: basis2 = [1,x^2*Dx]
>>>>>>> 240a09f0
            sage: L.global_integral_basis.is_in_cache(basis=basis2, places=places1)
            False

        It is possible to bypass the cached value by passing additional
        parameters to the method.

            sage: L.global_integral_basis.is_in_cache(unused_arg=15)
            False
            sage: L.global_integral_basis(unused_arg=15)
            [1, x*Dx]
            sage: L.global_integral_basis.is_in_cache(unused_arg=15)
            True

        Note that the subroutine ``local_integral_basis`` also caches its
        results, so if one needs to clear the cache of
        ``global_integral_basis``, one should also clear the cache of
        ``local_integral_basis``.

        TESTS::

            sage: Pol.<x> = PolynomialRing(QQ)
            sage: Rec.<Sx> = OreAlgebra(Pol)
            sage: L = x*Sx+1
            sage: L.global_integral_basis.is_in_cache()
            False
            sage: L.global_integral_basis()
            [x - 1]
            sage: L.global_integral_basis.is_in_cache()
            True

        """

        if places is None:
            places = self.find_candidate_places(infolevel=infolevel,**val_kwargs)

        r = self.order()
        ore = self.parent()
        DD = ore.gen()
        if basis is None:
            res = self._initial_integral_basis(place=None)
        else:
            res = basis

        if len(places) == 0 :
            return [self.parent()(1)]
<<<<<<< HEAD

        res = None
=======
            
>>>>>>> 240a09f0
        for p in places :
            if not isinstance(p,tuple) :
                x = p
                val_fct = raise_val_fct = None
            else:
                x, val_fct, raise_val_fct = p

            res = self.local_integral_basis(x,basis=res,
                                            val_fct = val_fct,
                                            raise_val_fct = raise_val_fct,
                                            infolevel=infolevel,
                                            **val_kwargs)
        return res




#############################################################################################################

class UnivariateDifferentialOperatorOverUnivariateRing(UnivariateOreOperatorOverUnivariateRing):
    r"""
    Element of an Ore algebra K(x)[D], where D acts as derivation d/dx on K(x).
    """

    def __init__(self, parent, *data, **kwargs):
        super(UnivariateOreOperatorOverUnivariateRing, self).__init__(parent, *data, **kwargs)

    def __call__(self, f, **kwargs):

        if not "action" in kwargs:
            kwargs["action"] = lambda p : p.derivative()

        return UnivariateOreOperator.__call__(self, f, **kwargs)

    def to_S(self, alg): # d2s
        """
        Returns a recurrence operator annihilating the coefficient sequence of
        every power series (about the origin) annihilated by ``self``.

        INPUT:

        - ``alg`` -- the Ore algebra in which the output should be expressed.
          The algebra must satisfy ``alg.base_ring().base_ring() == self.base_ring().base_ring()``
          and ``alg.is_S()`` is not ``False``.
          Instead of an algebra object, also a string can be passed as argument.
          This amounts to specifying an Ore algebra over ``self.base_ring()`` with
          the standard shift with respect to ``self.base_ring().gen()``.

        EXAMPLES::

            sage: from ore_algebra import *
            sage: R.<x> = ZZ['x']
            sage: A.<Dx> = OreAlgebra(R, 'Dx')
            sage: R2.<n> = ZZ['n']
            sage: A2.<Sn> = OreAlgebra(R2, 'Sn')
            sage: (Dx - 1).to_S(A2)
            (n + 1)*Sn - 1
            sage: ((1+x)*Dx^2 + Dx).to_S(A2)
            (n^2 + n)*Sn + n^2
            sage: ((x^3+x^2-x)*Dx + (x^2+1)).to_S(A2)
            (-n - 1)*Sn^2 + (n + 1)*Sn + n + 1
            sage: ((x+1)*Dx^3 + Dx^2).to_S(A2)
            (n^3 - n)*Sn + n^3 - 2*n^2 + n
        """
        if type(alg) == str:
            R = self.base_ring(); x = R.gen(); one = R.one()
            rec_algebra = self.parent().change_var_sigma_delta(alg, {x:x+one}, {})
        elif not isinstance(alg, OreAlgebra_generic) or not alg.is_S():
            raise TypeError("target algebra is not adequate")
        else:
            rec_algebra = alg

        if self.is_zero():
            return rec_algebra.zero()

        numer = self.numerator()
        coeffs = [list(c) for c in list(numer)]
        lengths = [len(c) for c in coeffs]

        r = len(coeffs) - 1
        d = max(lengths) - 1
        start = d + 1
        for k in range(r + 1):
            start = min(start, d - (lengths[k] - 1) + k)

        roots = [0] * r
        result = [[] for i in range(d + r + 1 - start)]

        def set_coeff(lst, i, x):
            while i >= len(lst):
                lst.append(0)
            lst[i] = x
            while lst and not lst[-1]:
                lst.pop()

        def from_newton_basis(coeffs, roots):
            n = len(coeffs)
            for i in range(n - 1, 0, -1):
                for j in range(i - 1, n - 1):
                    coeffs[j] -= coeffs[j + 1] * roots[i - 1]

        for k in range(start, d + r + 1):
            i = k - start
            result[i] = []

            for j in range(r + 1):
                v = d + j - k
                if v >= 0 and v < lengths[j]:
                    set_coeff(result[i], j, coeffs[j][v])

            if result[i]:
                from_newton_basis(result[i], list(range(-i, -i + r)))

        rec = rec_algebra(result)
        sigma = rec_algebra.sigma()
        v = rec.valuation()
        return rec_algebra([sigma(p, -v) for p in list(rec)[v:]])

    def to_F(self, alg):
        r"""
        Returns a difference operator annihilating the coefficient sequence of
        every power series (about the origin) annihilated by ``self``.

        INPUT:

        - ``alg`` -- the Ore algebra in which the output should be expressed.
          The algebra must satisfy ``alg.base_ring().base_ring() == self.base_ring().base_ring()``
          and ``alg.is_F()`` is not ``False``.
          Instead of an algebra object, also a string can be passed as argument.
          This amounts to specifying an Ore algebra over ``self.base_ring()`` with
          the forward difference with respect to ``self.base_ring().gen()``.

        EXAMPLES::

            sage: from ore_algebra import *
            sage: R.<x> = ZZ['x']
            sage: A.<Dx> = OreAlgebra(R, 'Dx')
            sage: R2.<n> = ZZ['n']
            sage: A2.<Sn> = OreAlgebra(R2, 'Fn')
            sage: (Dx - 1).to_F(A2)
            (n + 1)*Fn + n
            sage: ((1+x)*Dx^2 + Dx).to_F(A2)
            (n^2 + n)*Fn + 2*n^2 + n
            sage: ((x^3+x^2-x)*Dx + (x^2+1)).to_F(A2)
            (-n - 1)*Fn^2 + (-n - 1)*Fn + n + 1

        """
        return self.to_S('S').to_F(alg)

    def to_T(self, alg): # d2theta
        """
        Rewrites ``self`` in terms of the eulerian derivation `x*d/dx`.

        If the base ring of the target algebra is not a field, the operator returned by the
        method may not correspond exactly to ``self``, but only to a suitable left-multiple
        by a term `x^k`.

        INPUT:

        - ``alg`` -- the Ore algebra in which the output should be expressed.
          The algebra must satisfy ``alg.base_ring().base_ring() == self.base_ring().base_ring()``
          and ``alg.is_T()`` is not ``False``.
          Instead of an algebra object, also a string can be passed as argument.
          This amounts to specifying an Ore algebra over ``self.base_ring()`` with
          an euler derivation with respect to ``self.base_ring().gen()``.

        EXAMPLES::

          sage: from ore_algebra import *
          sage: R.<x> = ZZ['x']
          sage: R2.<y> = ZZ['y']
          sage: A.<Dx> = OreAlgebra(R, 'Dx')
          sage: (Dx^4).to_T(OreAlgebra(R2, 'Ty'))
          Ty^4 - 6*Ty^3 + 11*Ty^2 - 6*Ty
          sage: (Dx^4).to_T('Tx').to_D(A)
          x^4*Dx^4
          sage: _.to_T('Tx')
          Tx^4 - 6*Tx^3 + 11*Tx^2 - 6*Tx
        """
        R = self.base_ring(); one = R.one(); x = R.gen()

        if isinstance(alg, str):
            alg = self.parent().change_var_sigma_delta(alg, {}, {x:x})
        elif not isinstance(alg, OreAlgebra_generic) or not alg.is_T():
            raise TypeError("target algebra is not adequate")

        if self.is_zero():
            return alg.zero()

        ord = self.order()
        z = ZZ.zero()
        stirling = [[z for j in range(ord+1)] for i in range(ord+1)]
        stirling[0][0] = ZZ.one()
        for i in range(ord):
            for j in range(ord):
                stirling[i+1][j+1] = i*stirling[i][j+1] + stirling[i][j]

        out = [R.zero() for _ in range(ord+1)]
        for i, c in enumerate(self):
            for j in range(i + 1):
                out[j] += (-1 if (i+j)%2 else 1)*stirling[i][j]*c << (ord-i)
        val = min(pol.valuation() for pol in out)
        out = alg([pol >> val for pol in out])
        return out

    def annihilator_of_integral(self):
        r"""
        Returns an operator `L` which annihilates all the indefinite integrals `\int f`
        where `f` runs through the functions annihilated by ``self``.
        The output operator is not necessarily of smallest possible order.

        EXAMPLES::

           sage: from ore_algebra import *
           sage: R.<x> = ZZ['x']
           sage: A.<Dx> = OreAlgebra(R, 'Dx')
           sage: ((x-1)*Dx - 2*x).annihilator_of_integral()
           (x - 1)*Dx^2 - 2*x*Dx
           sage: _.annihilator_of_associate(Dx)
           (x - 1)*Dx - 2*x

        """
        return self*self.parent().gen()

    def annihilator_of_composition(self, a, solver=None, with_transform=False):
        r"""
        Returns an operator `L` which annihilates all the functions `f(a(x))` where
        `f` runs through the functions annihilated by ``self``, and, optionally,
        a map from the quotient by ``self`` to the quotient by `L` commuting
        with the composition by `a`.

        The output operator `L` is not necessarily of smallest possible order.

        INPUT:

        - ``a`` -- either an element of the base ring of the parent of ``self``,
          or an element of an algebraic extension of this ring.
        - ``solver`` (optional) -- a callable object which applied to a matrix
          with polynomial entries returns its kernel.
        - ``with_transform`` (optional) -- if `True`, also return a
          transformation map between the quotients

        OUTPUT:

        - ``L`` -- an Ore operator such that for all ``f`` annihilated by
        ``self``, ``L`` annihilates ``f \circ a``.
        - ``conv`` -- a function which takes as input an Ore operator ``P`` and
          returns an Ore operator ``Q`` such that for all functions ``f``
          annihilated by ``self``, ``P(f)(a(x)) = Q(f \circ a)(x)``.

        EXAMPLES:

            sage: from ore_algebra import *
            sage: R.<x> = ZZ['x']
            sage: K.<y> = R.fraction_field()['y']
            sage: K.<y> = R.fraction_field().extension(y^3 - x^2*(x+1))
            sage: A.<Dx> = OreAlgebra(R, 'Dx')
            sage: (x*Dx-1).annihilator_of_composition(y) # ann for x^(2/3)*(x+1)^(1/3)
            (3*x^2 + 3*x)*Dx - 3*x - 2
            sage: (x*Dx-1).annihilator_of_composition(y + 2*x) # ann for 2*x + x^(2/3)*(x+1)^(1/3)
            (3*x^3 + 3*x^2)*Dx^2 - 2*x*Dx + 2
            sage: (Dx - 1).annihilator_of_composition(y) # ann for exp(x^(2/3)*(x+1)^(1/3))
            (-243*x^6 - 810*x^5 - 999*x^4 - 540*x^3 - 108*x^2)*Dx^3 + (-162*x^3 - 270*x^2 - 108*x)*Dx^2 + (162*x^2 + 180*x + 12)*Dx + 243*x^6 + 810*x^5 + 1080*x^4 + 720*x^3 + 240*x^2 + 32*x

        If composing with a rational function, one can also compute the
        transformation map between the quotients.

            sage: L = x*Dx^2 + 1
            sage: LL, conv = L.annihilator_of_composition(x+1, with_transform=True)
            sage: print(LL)
            (x + 1)*Dx^2 + 1
            sage: print(conv(Dx))
            Dx
            sage: print(conv(x*Dx))
            (x + 1)*Dx
            sage: print(conv(L))
            0
            sage: LL, conv = L.annihilator_of_composition(1/x, with_transform=True)
            sage: print(LL)
            -x^3*Dx^2 - 2*x^2*Dx - 1
            sage: print(conv(Dx))
            -x^2*Dx
            sage: print(conv(x*Dx))
            -x*Dx
            sage: print(conv(conv(x*Dx))) # identity since 1/1/x = x
            x*Dx
            sage: LL, conv = L.annihilator_of_composition(1+x^2, with_transform=True)
            sage: print(LL)
            (-x^3 - x)*Dx^2 + (x^2 + 1)*Dx - 4*x^3
            sage: print(conv(Dx))
            1/(2*x)*Dx
            sage: print(conv(x*Dx))
            ((x^2 + 1)/(2*x))*Dx

        """

        A = self.parent(); K = A.base_ring().fraction_field(); A = A.change_ring(K); R = K['Y']
        if solver == None:
            solver = A._solver(K)

        if self == A.one() or a == K.gen():
            if with_transform:
                return self, lambda x:x
            else:
                return self
        elif a in K.ring() and K.ring()(a).degree() == 1:
            # special handling for easy case  a == alpha*x + beta
            a = K.ring()(a); alpha, beta = a[1], a[0]
            x = self.base_ring().gen(); D = A.associated_commutative_algebra().gen()
            L = A(self.polynomial()(D/alpha).map_coefficients(lambda p: p(alpha*x + beta)))
            L = L.normalize()

            if with_transform:
                def make_conv_fun(self,a,alpha,beta,D,Dif):
                    def conv_fun(A):
                        A = A.quo_rem(self)[1]
                        return Dif(A.polynomial()(D/alpha).map_coefficients(lambda p: p(alpha*x + beta)))
                    return conv_fun
                conv_fun = make_conv_fun(self,a,alpha,beta,D,A)
                return L, conv_fun
            else:
                return L

        elif a in K:
            minpoly = R.gen() - K(a)
        else:
            if with_transform:
                # FIXME: Can we do better?
                raise NotImplementedError("transformation map not implemented for algebraic functions")
            try:
                minpoly = R(a.minpoly()).monic()
            except:
                raise TypeError("argument not recognized as algebraic function over base ring")

        d = minpoly.degree(); r = self.order()

        # derivative of a
        Da = -minpoly.map_coefficients(lambda p: p.derivative())
        Da *= minpoly.xgcd(minpoly.derivative())[2]
        Da = Da % minpoly

        # self's coefficients with x replaced by a, denominators cleared, and reduced by minpoly.
        # have: (D^r f)(a) == sum( red[i]*(D^i f)a, i=0..len(red)-1 ) and each red[i] is a poly in Y of deg <= d.
        red = [ R(p.numerator().coefficients(sparse=False)) for p in self.numerator().change_ring(K).coefficients(sparse=False) ]
        lc = -minpoly.xgcd(red[-1])[2]
        red = [ (red[i]*lc) % minpoly for i in range(r) ]

        from sage.matrix.constructor import Matrix
        Dkfa = [R.zero() for i in range(r)] # Dkfa[i] == coeff of (D^i f)(a) in D^k (f(a))
        Dkfa[0] = R.one()
        mat = [[ q for p in Dkfa for q in p.padded_list(d) ]]; sol = []

        while len(sol) == 0:

            # compute coeffs of (k+1)th derivative
            next = [ (p.map_coefficients(lambda q: q.derivative()) + p.derivative()*Da) % minpoly for p in Dkfa ]
            for i in range(r - 1):
                next[i + 1] += (Dkfa[i]*Da) % minpoly
            for i in range(r):
                next[i] += (Dkfa[-1]*red[i]*Da) % minpoly
            Dkfa = next

            # check for linear relations
            mat.append([ q for p in Dkfa for q in p.padded_list(d) ])
            sol = solver(Matrix(K, mat).transpose())

        LL = self.parent()(list(sol[0]))

        if with_transform:
            from sage.modules.free_module_element import vector
            conv_mtx = Matrix(K,mat[:-1]).transpose().inverse()
            def make_conv_fun(self,conv_mtx,a,Dif):
                def conv_fun(A):
                    l = conv_mtx.ncols()
                    A = A.quo_rem(self)[1]
                    ring = A.parent().base_ring().fraction_field()
                    # Dif = Dif.change_ring(ring)
                    coefs = (A.coefficients(sparse=False)+[0]*l)[:l]
                    coefs = [ring(c)(a) for c in coefs]
                    return Dif((conv_mtx*vector(coefs)).list())
                return conv_fun
            conv_fun = make_conv_fun(self,conv_mtx,a,A)
            return LL, conv_fun
        else:
            return LL


    def power_series_solutions(self, n=5):
        r"""
        Computes the first few terms of the power series solutions of this operator.

        The method raises an error if Sage does not know how to factor univariate polynomials
        over the base ring's base ring.

        The base ring has to have characteristic zero.

        INPUT:

        - ``n`` -- minimum number of terms to be computed

        OUTPUT:

        A list of power series of the form `x^\alpha + ...` with pairwise distinct
        exponents `\alpha` and coefficients in the base ring's base ring's fraction field.
        All expansions are computed up to order `k` where `k` is obtained by adding the
        maximal `\alpha` to the maximum of `n` and the order of ``self``.

        EXAMPLES::

          sage: from ore_algebra import *
          sage: R.<x> = ZZ['x']
          sage: A.<Dx> = OreAlgebra(R, 'Dx')
          sage: ((1-x)*Dx - 1).power_series_solutions(10) # geometric series
          [1 + x + x^2 + x^3 + x^4 + x^5 + x^6 + x^7 + x^8 + O(x^9)]
          sage: (Dx - 1).power_series_solutions(5) # exp(x)
          [1 + x + 1/2*x^2 + 1/6*x^3 + O(x^4)]
          sage: (Dx^2 - Dx + x).power_series_solutions(5) # a 2nd order equation
          [x + 1/2*x^2 + 1/6*x^3 - 1/24*x^4 + O(x^5), 1 - 1/6*x^3 - 1/24*x^4 + O(x^5)]
          sage: (2*x*Dx - 1).power_series_solutions(5) # sqrt(x) is not a power series
          []

        """
        return _power_series_solutions(self, self.to_S('S'), n, ZZ)

    def generalized_series_solutions(self, n=5, base_extend=True, ramification=True, exp=True):
        r"""
        Returns the generalized series solutions of this operator.

        These are solutions of the form

          `\exp(\int_0^x \frac{p(t^{-1/s})}t dt)*q(x^{1/s},\log(x))`

        where

        * `s` is a positive integer (the object's "ramification")
        * `p` is in `K[x]` (the object's "exponential part")
        * `q` is in `K[[x]][y]` with `x\nmid q` unless `q` is zero (the object's "tail")
        * `K` is some algebraic extension of the base ring's base ring.

        An operator of order `r` has exactly `r` linearly independent solutions of this form.
        This method computes them all, unless the flags specified in the arguments rule out some
        of them.

        At present, the method only works for operators where the base ring's base ring is either
        QQ or a number field (i.e., no finite fields, no formal parameters).

        INPUT:

        - ``n`` (default: 5) -- minimum number of terms in the series expansions to be computed
          in addition to those needed to separate all solutions from each other.
        - ``base_extend`` (default: ``True``) -- whether or not the coefficients of the solutions may
          belong to an algebraic extension of the base ring's base ring.
        - ``ramification`` (default: ``True``) -- whether or not the exponential parts of the solutions
          may involve fractional exponents.
        - ``exp`` (default: ``True``) -- set this to ``False`` if you only want solutions that have no
          exponential part (viz `\deg(p)\leq0`). If set to a positive rational number `\alpha`,
          the method returns all those solutions whose exponential part involves only terms `x^{-i/r}`
          with `i/r<\alpha`.

        OUTPUT:

        - a list of ``ContinuousGeneralizedSeries`` objects forming a fundamental system for this operator.

        .. NOTE::

          - Different solutions may require different algebraic extensions. Thus in the list returned
            by this method, the coefficient fields of different series typically do not coincide.
          - If a solution involves an algebraic extension of the coefficient field, then all its
            conjugates are solutions, too. But only one representative is listed in the output.

        ALGORITHM:

        - Ince, Ordinary Differential Equations, Chapters 16 and 17
        - Kauers/Paule, The Concrete Tetrahedron, Section 7.3

        EXAMPLES::

          sage: from ore_algebra import *
          sage: R.<x> = QQ['x']; A.<Dx> = OreAlgebra(R, 'Dx')
          sage: L = (6+6*x-3*x^2) - (10*x-3*x^2-3*x^3)*Dx + (4*x^2-6*x^3+2*x^4)*Dx^2
          sage: L.generalized_series_solutions()
          [x^3*(1 + 3/2*x + 7/4*x^2 + 15/8*x^3 + 31/16*x^4 + O(x^5)), x^(1/2)*(1 + 3/2*x + 7/4*x^2 + 15/8*x^3 + 31/16*x^4 + O(x^5))]
          sage: list(map(L, _))
          [0, 0]

          sage: L = (1-24*x+96*x^2) + (15*x-117*x^2+306*x^3)*Dx + (9*x^2-54*x^3)*Dx^2
          sage: L.generalized_series_solutions(3)
          [x^(-1/3)*(1 + x + 8/3*x^2 + O(x^3)), x^(-1/3)*((1 + x + 8/3*x^2 + O(x^3))*log(x) + x - 59/12*x^2 + O(x^3))]
          sage: list(map(L, _))
          [0, 0]

          sage: L = 216*(1+x+x^3) + x^3*(36-48*x^2+41*x^4)*Dx - x^7*(6+6*x-x^2+4*x^3)*Dx^2
          sage: L.generalized_series_solutions(3)
          [exp(3*x^(-2))*x^(-2)*(1 + 91/12*x^2 + O(x^3)), exp(-2*x^(-3) + x^(-1))*x^2*(1 + 41/3*x + 2849/36*x^2 + O(x^3))]
          sage: list(map(L, _))
          [0, 0]

          sage: L = 9 - 49*x - 2*x^2 + 6*x^2*(7 + 5*x)*Dx + 36*(-1 + x)*x^3*Dx^2
          sage: L.generalized_series_solutions()
          [exp(x^(-1/2))*x^(4/3)*(1 + x^(2/2) + x^(4/2)), exp(-x^(-1/2))*x^(4/3)*(1 + x^(2/2) + x^(4/2))]
          sage: L.generalized_series_solutions(ramification=False)
          []

          sage: L = 2*x^3*Dx^2 + 3*x^2*Dx-1
          sage: L.generalized_series_solutions()
          [exp(a_0*x^(-1/2))]
          sage: _[0].base_ring()
          Number Field in a_0 with defining polynomial x^2 - 2

        """

        R = self.base_ring()
        D = self.parent().gen()

        if self.is_zero():
            raise ZeroDivisionError("infinite dimensional solution space")
        elif self.order() == 0:
            return []
        elif R.characteristic() > 0:
            raise TypeError("cannot compute generalized solutions for this coefficient domain")
        elif R.is_field() or not R.base_ring().is_field():
            return self._normalize_base_ring()[-1].generalized_series_solutions(n, base_extend, ramification, exp)
        elif not (R.base_ring() is QQ or is_NumberField(R.base_ring())):
            raise TypeError("cannot compute generalized solutions for this coefficient domain")

        solutions = []

        # solutions with exponential parts

        if exp is True:
            exp = QQ(self.degree() * self.order()) # = infinity
        elif exp is False:
            exp = QQ.zero()
        if exp not in QQ:
            raise ValueError("illegal option value encountered: exp=" + str(exp))

        # search for a name which is not yet used as generator in (some subfield of) R.base_ring()
        # for in case we need to make algebraic extensions.

        # TODO: use QQbar as constant domain.

        K = R.base_ring(); names = []
        while K is not QQ:
            names.append(str(K.gen()))
            K = K.base_ring()
        i = 0; newname = 'a_0'
        while newname in names:
            i = i + 1; newname = 'a_' + str(i)

        x = self.base_ring().gen()

        if exp > 0:

            points = []
            c = self.coefficients(sparse=False)
            for i in range(self.order() + 1):
                if not c[i].is_zero():
                    points.append((QQ(i), QQ(c[i].valuation())))

            y = R.base_ring()['x'].gen(); # variable name changed from y to x to avoid PARI warning
            x = R.gen(); K = R.base_ring();
            for (s, p) in self.newton_polygon(x):
                e = 1 - s
                if e > 0 or -e >= exp or not (ramification or e in ZZ):
                    continue
                for (q, _) in p(e*y).factor():
                    if q == y:
                        continue
                    elif q.degree() == 1:
                        c = -K(q[0]/q[1])
                    elif base_extend:
                        c = K.extension(q, newname).gen()
                    else:
                        continue
                    a = e.numerator(); b = e.denominator()
                    G = GeneralizedSeriesMonoid(c.parent(), x, "continuous")
                    s = G(R.one(), exp = e*c*(x**(-a)), ramification = b)
                    L = self.annihilator_of_composition(x**b).symmetric_product(x**(1-a)*D + a*c)
                    sol = L.generalized_series_solutions(n, base_extend, ramification, -a)
                    solutions = solutions + list(map(lambda f: s*f.substitute(~b), sol))

        # tails
        indpoly = self.indicial_polynomial(R.gen(), 's')
        s = indpoly.parent().gen()
        x = R.gen()

        for (c, e) in shift_factor(indpoly):

            if c.degree() == 1:
                K = R.base_ring()
                alpha = -c[0]/c[1]
                L = self
            else:
                K = c.base_ring().extension(c, newname)
                alpha = K.gen()
                L = self.base_extend(K[x])

            from sage.rings.power_series_ring import PowerSeriesRing
            PS = PowerSeriesRing(K, str(x))
            G = GeneralizedSeriesMonoid(K, x, "continuous")

            if len(e) == 1 and e[0][1] == 1:
                # just a power series, use simpler code for this case

                coeffs = _rec2list(L.to_S('S'), [K.one()], n, alpha, False, True, lambda p:p)
                solutions.append(G(PS(coeffs, n), exp=alpha))

            else:
                # there may be logarithms, use general code
                L = L.base_extend(K[s].fraction_field()[x]).to_S('S')

                f = f0 = indpoly.parent().one()
                for (a, b) in e:
                    f0 *= c(s + a)**b

                for i in range(e[-1][0]):
                    f *= f0(s + i + 1)

                coeffs = _rec2list(L, [f], n, s, False, True, lambda p:p)

                # If W(s, x) denotes the power series with the above coefficient array,
                # then [ (d/ds)^i ( W(s, x)*x^s ) ]_{s=a} is a nonzero solution for every
                # root a = alpha - e[j][0] of f0 and every i=0..e[j][1]-1.

                # D_s^i (W(s, x)*x^s) = (D_s^i W + i*log(x)*D_s^(i-1) W + binom(i,2)*log(x)^2 D_s^(i-2) W + ... )*x^s.

                m = sum([ee[1] for ee in e])
                der = [coeffs]
                while len(der) < m:
                    der.append(list(map(lambda g: g.derivative(), der[-1])))

                accum = 0
                for (a, b) in e:
                    der_a = dict()
                    for i in range(accum + b):
                        der_a[i] = PS(list(map(lambda g: g(alpha - a), der[i])), len(der[i]))
                    for i in range(accum, accum + b):
                        sol = []
                        for j in range(i + 1):
                            sol.append(_binomial(i, j)*der_a[j])
                        sol.reverse()
                        solutions.append(G(sol, exp=alpha - a, make_monic=True))
                    accum += b

        return solutions

    def indicial_polynomial(self, p, var='alpha'):
        r"""
        Compute the indicial polynomial of this operator at (a root of) `p`.

        If `x` is the generator of the base ring, the input may be either
        irreducible polynomial in `x` or the rational function `1/x`.

        The output is a univariate polynomial in the given variable ``var``
        with coefficients in the base ring's base ring. It has the following
        property: for every nonzero series solution of ``self`` in rising
        powers of `p`, i.e. `p_0 p^\alpha + p_1 p^{\alpha+1} + ...`, the
        minimal exponent `\alpha` is a root of the indicial polynomial. The
        converse may not hold.

        When `p` has degree one (but not in general), the degree of the
        indicial polynomial is equal to the order of the operator if and only
        if the root of `p` is an ordinary or regular singular point of the
        operator.

        INPUT:

        - ``p`` -- an irreducible polynomial in the base ring of the operator
          algebra, or `1/x`.
        - ``var`` (optional) -- the variable name to use for the indicial
          polynomial.

        EXAMPLES::

            sage: from ore_algebra import *
            sage: R.<x> = ZZ['x']; A.<Dx> = OreAlgebra(R, 'Dx');
            sage: L = (x*Dx-5).lclm((x^2+1)*Dx - 7*x).lclm(Dx - 1)
            sage: L.indicial_polynomial(x).factor()
            5 * 2^2 * (alpha - 5) * (alpha - 1) * alpha
            sage: L.indicial_polynomial(1/x).factor()
            (-1) * 2 * (alpha - 7) * (alpha - 5)
            sage: L.indicial_polynomial(x^2+1).factor()
            5 * 7 * (alpha - 1) * alpha * (2*alpha - 7)

        The indicial polynomial at `p` is not always the same as the indicial
        polynomial at a root of `p`::

            sage: from ore_algebra.examples import cbt
            sage: dop = cbt.dop[4]; dop
            (-z^3 + 6*z^2 - 5*z + 1)*Dz^5 + (2*z^3 - 18*z^2 + 40*z - 15)*Dz^4 +
            (-z^3 + 16*z^2 - 54*z + 41)*Dz^3 + (-4*z^2 + 22*z - 24)*Dz^2 +
            (-2*z + 3)*Dz
            sage: lc = dop.leading_coefficient()
            sage: dop.indicial_polynomial(lc)
            alpha^4 - 6*alpha^3 + 11*alpha^2 - 6*alpha
            sage: K.<s> = QQ.extension(lc)
            sage: z = dop.base_ring().gen()
            sage: dop.change_ring(K['z']).indicial_polynomial(z-s)
            7*alpha^5 + (-3*s - 50)*alpha^4 + (18*s + 125)*alpha^3 +
            (-33*s - 130)*alpha^2 + (18*s + 48)*alpha

        TESTS::

            sage: A(x^3 - 2).indicial_polynomial(x^2 + 1)
            1

            sage: P.<x> = QQ[]; Q.<y> = Frac(P)[]; Dops.<Dy> = OreAlgebra(Q)
            sage: dop = ((x+1)*(y*Dy)^3-x)*((y*Dy)^2+2*x*y*Dy+1)
            sage: dop.indicial_polynomial(y).factor()
            (x + 1) * (alpha^2 + 2*x*alpha + 1) * (alpha^3 - x/(x + 1))
            sage: dop = ((((3*x - 5)/(-2*x^2 - 3/4*x - 2/41))*y^2
            ....:     + ((-1/8*x^2 + 903/2*x)/(-x^2 - 1))*y
            ....:     + (-1/59*x^2 - 1/6*x - 5)/(-8*x^2 + 1/2))*Dy^2
            ....:     + (((x^2 - 1/2*x + 2)/(x + 1/3))*y^2
            ....:     + ((2*x^2 + 19*x + 1/2)/(-5*x^2 + 21/4*x - 1/2))*y
            ....:     + (1/5*x^2 - 26*x - 3)/(-x^2 - 1/3*x + 1/3))*Dy
            ....:     + ((3*x^2 + 2/5*x + 1/2)/(-139*x^2 + 2))*y^2
            ....:     + ((1/2*x^2 + 1/20*x + 1)/(4/3*x^2 + 1/6*x + 4))*y
            ....:     + (3/5*x - 3)/(-1/2*x^2))
            sage: dop.indicial_polynomial(y)
            (1/472*x^2 + 1/48*x + 5/8)*alpha^2 + (-1/472*x^2 - 1/48*x - 5/8)*alpha
            sage: dop.indicial_polynomial(dop.leading_coefficient())
            alpha

            sage: Pol.<u> = QQ[]
            sage: Dop.<Du> = OreAlgebra(Pol)
            sage: dop = ((-96040000*u^18 + 64038100*u^17 - 256116467*u^16 +
            ....: 224114567*u^15 - 32034567*u^14 + 128040267*u^13 +
            ....: 448194834*u^12 - 352189134*u^11 + 352189134*u^10 -
            ....: 448194834*u^9 - 128040267*u^8 + 32034567*u^7 - 224114567*u^6 +
            ....: 256116467*u^5 - 64038100*u^4 + 96040000*u^3)*Du^3 +
            ....: (240100000*u^17 + 96010600*u^16 - 288129799*u^15 +
            ....: 1008488600*u^14 - 2641222503*u^13 + 2593354404*u^12 -
            ....: 2977470306*u^11 + 1776857604*u^10 + 720290202*u^9 -
            ....: 1632885804*u^8 + 2977475205*u^7 - 2737326204*u^6 +
            ....: 1680832301*u^5 - 1056479200*u^4 + 288124900*u^3 -
            ....: 48020000*u^2)*Du^2 + (-480200000*u^16 - 672221200*u^15 +
            ....: 4033758398*u^14 - 5186718602*u^13 + 13062047620*u^12 -
            ....: 10757577620*u^11 + 11813792216*u^10 - 7971790408*u^9 +
            ....: 2977494796*u^8 - 2593079996*u^7 - 384081598*u^6 -
            ....: 2304950206*u^5 - 191923200*u^4 - 1344540400*u^3 - 96049800*u^2
            ....: + 96040000*u)*Du + 480200000*u^15 + 1152421200*u^14 -
            ....: 8931857198*u^13 + 6916036404*u^12 - 18344443640*u^11 +
            ....: 7588296828*u^10 - 16615302196*u^9 + 673240380*u^8 -
            ....: 14694120024*u^7 + 3650421620*u^6 - 8356068006*u^5 +
            ....: 4802156800*u^4 - 1248500400*u^3 - 96059600*u^2 + 96049800*u -
            ....: 96040000)
            sage: dop.indicial_polynomial(70*u^2 + 69*u + 70)
            alpha^3 - 3*alpha^2 + 2*alpha
            """

        x = p.parent().gen()

        if (x*p).is_one() or p == x:
            return UnivariateOreOperatorOverUnivariateRing.indicial_polynomial(self, p, var=var)

        coeff, _ = clear_denominators(self)
        op = self.parent(coeff)

        L = op.parent().base_ring() # k[x]
        if L.is_field():
            L = L.ring()
        K = PolynomialRing(L.base_ring(), var) # k[alpha]

        if op.is_zero():
            return K.zero()
        if op.order() == 0:
            return K.one()

        r = op.order()
        d = op.degree()

        L = L.change_ring(K) # FF(k[alpha])[x]
        alpha = L([K.gen()])

        ffac = [L.one()] # falling_factorial(alpha, i)
        for i in range(r + 1):
            ffac.append(L([ffac[-1][0]*(alpha - i)]))

        xpowmodp = [p.parent().one()]
        for j in range(d + 1):
            xpowmodp.append((x*xpowmodp[-1]) % p)
        for j in range(d + 1):
            xpowmodp[j] = xpowmodp[j].change_ring(op.base_ring().base_ring())


        for k in range(d + r + 1):
            algind = L.zero()
            for i in range(min(k, r) + 1):
                j0 = k - i
                coeff = 0
                for j in range(d - j0 + 1):
                    a = ZZ(j0+j).binomial(j) * op[r-i][j0+j]
                    a = xpowmodp[j]._lmul_(a)
                    coeff += a
                coeff = coeff.change_ring(K)
                algind += coeff*ffac[r-i]
            if not algind.is_zero():
                break
        else:
            assert False

        ind = K(gcd(algind.coefficients()).numerator())
        try: ## facilitate factorization
            den = lcm([p.denominator() for p in ind])
            ind *= den
        except (TypeError, ValueError, NotImplementedError):
            pass
        return ind

    def _desingularization_order_bound(self):

        m = 0
        for p, _ in self.numerator().leading_coefficient().factor():

            ip = self.indicial_polynomial(p)
            nn = 0
            for q, _ in ip.change_ring(ip.base_ring().fraction_field()).factor():
                if q.degree() == 1:
                    try:
                        nn = max(nn, ZZ(-q[0]/q[1]))
                    except:
                        pass
            if nn > 0:
                ip = gcd(ip, reduce(lambda p, q: p*q, [ip.parent().gen() - i for i in range(nn)]))
                m = max(m, nn - ip.degree())

        return m

    def _coeff_list_for_indicial_polynomial(self):
        return self.coefficients(sparse=False)

    def spread(self, p=0):
        L = self.numerator()
        if L[0].is_zero():
            return [infinity]
        elif L[0].gcd(L.leading_coefficient()).degree() > 0:
            return [0]
        else:
            return []

    spread.__doc__ = UnivariateOreOperatorOverUnivariateRing.spread.__doc__

    def _denominator_bound(self):
        r"""
        Denominator bounding based on indicial polynomial.

        TESTS::

            sage: from ore_algebra import *
            sage: P.<x> = QQ[]; Q.<y> = Frac(P)[]; Dops.<Dy> = OreAlgebra(Q)
            sage: u = 1/(x^2 + y)
            sage: v = 1/((y+1)*(y-1))
            sage: dop = (Dy - Dy(u)/u).lclm(Dy - Dy(v)/v)
            sage: dop._denominator_bound()
            (y - 1) * (y + 1) * (y + x^2)
            sage: dop.rational_solutions()
            [(1/(y^2 - 1),), (1/(y + x^2),)]
            sage: dop = (Dy - Dy(u)/u).lclm(Dy^2 - y)
            sage: dop._denominator_bound()
            y + x^2
            sage: dop.rational_solutions()
            [(1/(y + x^2),)]
        """
        if self.is_zero():
            raise ZeroDivisionError("unbounded denominator")

        A, R, K, L = self._normalize_base_ring()

        r = L.order()

        lc = L.leading_coefficient()
        try: ## facilitate factorization
            den = lcm( [ p.denominator() for p in lc ])
            lc = lc.map_coefficients(lambda p: den*p)
        except:
            pass
        fac = [p for p, _ in lc.factor()]

        # specialize additional variables
        K1, vars = _tower(K)
        K1 = K1.fraction_field()
        L1, fac1 = L, fac
        if vars and K1 is QQ:
            R1 = R.change_ring(K1)
            A1 = A.change_ring(R1)
            for _ in range(5):
                subs = {x: K1(nth_prime(5 + _) + nth_prime(15 + i)) for (i, x) in enumerate(vars)}
                L1 = A1([R1([c(**subs) for c in p]) for p in L])
                fac1 = [R1([c(**subs) for c in p]) for p in fac]
                if any (p1.degree() != p.degree() for p, p1 in zip(fac, fac1)):
                    continue
                if any(L1[i].valuation() != L[i].valuation() for i in range(L.order() + 1)):
                    continue
                break
        else:
            L1, fac1 = L, fac

        bound = []
        for (p, p1) in zip(fac, fac1):
            e = 0
            for j in range(r + 1): ## may be needed for inhomogeneous part
                if not L1[j].is_zero():
                    e = max(e, L1[j].valuation(p1) - j)
            for (q, _) in L1.indicial_polynomial(p1).factor(): ## contribution for homogeneous part
                if q.degree() == 1:
                    try:
                        e = max(e, ZZ(q[0]/q[1]))
                    except:
                        pass
            bound.append((p, e))

        return Factorization(bound)

    def _powerIndicator(self):
        return self.leading_coefficient()

    def finite_singularities(self):

        R = self.parent().base_ring().fraction_field().base()
        R = R.change_ring(R.base_ring().fraction_field())
        A = self.parent().change_ring(R)
        L = A(self.normalize())
        assert(not L.is_zero())

        local_data = []
        for p in make_factor_iterator(R, False)(L.leading_coefficient()):
            pass

        raise NotImplementedError

    finite_singularities.__doc__ = UnivariateOreOperatorOverUnivariateRing.finite_singularities.__doc__

    def local_basis_monomials(self, point):
        r"""
        Return the leading logarithmic monomials of a local basis of solutions.

        INPUT:

        ``point`` - a regular point of this operator

        OUTPUT:

        A list of expressions of the form ``(x-point)^λ*log(x-point)^k/k!``
        where ``λ`` is a root of the :meth:`indicial polynomial <indicial_polynomial>`
        (over the algebraic numbers) of the operator at ``point``, and ``k`` is
        a nonnegative integer less than the multiplicity of that root.

        If ``point`` is an ordinary point, the output is ``[1, x, x^2, ...]``.
        More generally, a solution of the operator is characterized by the
        coefficients in its logarithmic power series expansion at ``point`` of
        the monomials returned by this method. The basis of solutions
        consisting of the local solutions in which exactly one of the monomials
        appears (with a coefficient equal to one), ordered as in the output of
        this method, is used in several functions of this package to specify
        vectors of “generalized initial values” at regular singular points.
        (The order is essentially that of asymptotic dominance as ``x`` tends
        to ``point``, with oscillating functions being ordered in an arbitrary
        but consistent way.) Note that this basis may not coincide with the one
        computed by :meth:`generalized_series_solutions`.

        .. seealso::

            :meth:`local_basis_expansions`,
            :meth:`numerical_solution`,
            :meth:`numerical_transition_matrix`

        EXAMPLES::

            sage: from ore_algebra import DifferentialOperators
            sage: Dops, x, Dx = DifferentialOperators()
            sage: ((x+1)*Dx^4+Dx-x).local_basis_monomials(0)
            [1, x, x^2, x^3]
            sage: ((x^2 + 1)*Dx^2 + 2*x*Dx).local_basis_monomials(i)
            [log(x - I), 1]
            sage: (4*x^2*Dx^2 + (-x^2+8*x-11)).local_basis_monomials(0)
            [x^(-1.232050807568878?), x^2.232050807568878?]
            sage: (x^3*Dx^4+3*x^2*Dx^3+x*Dx^2+x*Dx+1).local_basis_monomials(0)
            [1, 1/2*x*log(x)^2, x*log(x), x]

        A local basis whose elements all start with pure monomials (without
        logarithmic part) can nevertheless involve logarithms. In particular,
        the leading monomials are not enough to decide if a given solution is
        analytic::

            sage: dop = (x^2 - x)*Dx^2 + (x - 1)*Dx + 1
            sage: dop.local_basis_monomials(1)
            [1, x - 1]
            sage: dop.annihilator_of_composition(1 + x).generalized_series_solutions(3)
            [x*(1 - x + 5/6*x^2 + O(x^3)),
             (x - x^2 + O(x^3))*log(x) - 1 + 1/2*x^2 + O(x^3)]

        TESTS::

            sage: ((x+1/3)*Dx^4+Dx-x).local_basis_monomials(-1/3)
            [1, x + 1/3, 1/9*(3*x + 1)^2, 1/27*(3*x + 1)^3]

            sage: ((x^2 - 2)^3*Dx^4+Dx-x).local_basis_monomials(sqrt(2))
            [1, (x - sqrt(2))^0.978..., (x - sqrt(2))^2.044...,
            (x - sqrt(2))^2.977...]

            sage: dop = (Dx^3 + ((24*x^2 - 4*x - 12)/(8*x^3 - 8*x))*Dx^2 +
            ....:   ((32*x^2 + 32*x - 16)/(32*x^4 + 32*x^3 - 32*x^2 - 32*x))*Dx)
            sage: dop.local_basis_monomials(0)
            [1, sqrt(x), x]
        """
        from .analytic.differential_operator import DifferentialOperator
        from .analytic.local_solutions import simplify_exponent
        from .analytic.path import Point
        dop = DifferentialOperator(self)
        struct = Point(point, dop).local_basis_structure()
        x = SR(dop.base_ring().gen()) - point
        return [x**simplify_exponent(sol.valuation)
                    *symbolic_log.log(x, hold=True)**sol.log_power
                    /sol.log_power.factorial()
                for sol in struct]

    # TODO: Add a version that returns DFiniteFunction objects
    def local_basis_expansions(self, point, order=None, ring=None):
        r"""
        Generalized series expansions of the local basis.

        INPUT:

        * point - Point where the local basis is to be computed

        * order (optional) - Number of terms to compute, *starting from each
          “leftmost” valuation of a group of solutions with valuations differing by
          integers*. (Thus, the absolute truncation order will be the same for all
          solutions in such a group, with some solutions having more actual
          coefficients computed that others.)

          The default is to choose the truncation order in such a way that the
          structure of the basis is apparent, and in particular that logarithmic
          terms appear if logarithms are involved at all in that basis. The
          corresponding order may be very large in some cases.

        * ring (optional) - Ring into which to coerce the coefficients of the
          expansion

        OUTPUT:

        A list of ``sage.structure.formal_sum.FormalSum` objects. Each term of
        each sum is a monomial of the form ``dx^n*log(dx)^k``  for some ``dx``,
        ``n``, and ``k``, multiplied by a coefficient belonging to ``ring``.
        See below for examples of how to access these parameters.

        .. seealso::

            :meth:`local_basis_monomials`,
            :meth:`numerical_solution`,
            :meth:`numerical_transition_matrix`

        EXAMPLES::

            sage: from ore_algebra import *
            sage: Dops, x, Dx = DifferentialOperators(QQ, 'x')

            sage: (Dx - 1).local_basis_expansions(0)
            [1 + x + 1/2*x^2 + 1/6*x^3]

            sage: from ore_algebra.examples import ssw
            sage: ssw.dop[1,0,0].local_basis_expansions(0)
            [t^(-4) + 24*t^(-2)*log(t) - 48*log(t) - 96*t^2*log(t) - 88*t^2,
             t^(-2),
             1 + 2*t^2]

            sage: dop = (x^2*(x^2-34*x+1)*Dx^3 + 3*x*(2*x^2-51*x+1)*Dx^2
            ....:     + (7*x^2-112*x+1)*Dx + (x-5))
            sage: dop.local_basis_expansions(0, order=3)
            [1/2*log(x)^2 + 5/2*x*log(x)^2 + 12*x*log(x) + 73/2*x^2*log(x)^2
            + 210*x^2*log(x) + 72*x^2,
            log(x) + 5*x*log(x) + 12*x + 73*x^2*log(x) + 210*x^2,
            1 + 5*x + 73*x^2]

            sage: roots = dop.leading_coefficient().roots(AA)
            sage: basis = dop.local_basis_expansions(roots[1][0], order=3)
            sage: basis
            [1 - (-239/12*a+169/6)*(x - 0.02943725152285942?)^2,
             (x - 0.02943725152285942?)^(1/2) - (-203/32*a+9)*(x - 0.02943725152285942?)^(3/2) + (-24031/160*a+1087523/5120)*(x - 0.02943725152285942?)^(5/2),
             (x - 0.02943725152285942?) - (-55/6*a+13)*(x - 0.02943725152285942?)^2]
            sage: basis[0].base_ring()
            Number Field in a with defining polynomial y^2 - 2 with a = -1.414...
            sage: RR(basis[0].base_ring().gen())
            -1.41421356237309
            sage: basis[0][-1]
            (239/12*a - 169/6, (x - 0.02943725152285942?)^2)

            sage: dop.local_basis_expansions(roots[1][0], order=3, ring=QQbar)
            [1 - 56.33308678393081?*(x - 0.02943725152285942?)^2,
             (x - 0.02943725152285942?)^(1/2) - 17.97141728630432?*(x - 0.02943725152285942?)^(3/2) + 424.8128741711741?*(x - 0.02943725152285942?)^(5/2),
             (x - 0.02943725152285942?) - 25.96362432175337?*(x - 0.02943725152285942?)^2]

        Programmatic access to the coefficients::

            sage: dop = ((x*Dx)^2 - 2)*(x*Dx)^3 + x^4
            sage: sol = dop.local_basis_expansions(0, ring=ComplexBallField(10))

            sage: sol[0]
            1.00*x^(-1.414213562373095?) + [-0.0123+/-6.03e-5]*x^2.585786437626905?
            sage: c, mon = sol[0][1]
            sage: c
            [-0.0123 +/- 6.03e-5]
            sage: mon.n, mon.k
            (2.585786437626905?, 0)
            sage: (mon.expo, mon.shift)
            (-1.414213562373095?, 4)
            sage: mon.expo + mon.shift == mon.n
            True

        Note that (in contrast with the definition of initial values) there is
        no ``1/k!`` in the monomial part::

            sage: sol[1]
            0.500*log(x)^2 + [-0.00056+/-3.06e-6]*x^4*log(x)^2
            + [0.00147+/-6.29e-6]*x^4*log(x) + [-0.00118+/-2.56e-6]*x^4
            sage: c, mon = sol[1][1]
            sage: c, mon.n, mon.k
            ([-0.00056 +/- 3.06e-6], 4, 2)

        TESTS::

            sage: (4*x^2*Dx^2 + (-x^2+8*x-11)).local_basis_expansions(0, 2)
            [x^(-1.232050807568878?) + (-4/11*a+2/11)*x^(-0.2320508075688773?),
            x^2.232050807568878? - (-4/11*a-2/11)*x^3.232050807568878?]

            sage: ((27*x^2+4*x)*Dx^2 + (54*x+6)*Dx + 6).local_basis_expansions(0, 2)
            [x^(-1/2) + 3/8*x^(1/2), 1 - x]

            sage: dop = (Dx^3 + ((24*x^2 - 4*x - 12)/(8*x^3 - 8*x))*Dx^2 +
            ....:   ((32*x^2 + 32*x - 16)/(32*x^4 + 32*x^3 - 32*x^2 - 32*x))*Dx)
            sage: dop.local_basis_expansions(0, 3)
            [1, x^(1/2) - 1/6*x^(3/2) + 3/40*x^(5/2), x - 1/6*x^2]

        Thanks to Armin Straub for this example::

            sage: dop = ((81*x^4 + 14*x^3 + x^2)*Dx^3
            ....:       + (486*x^3 + 63*x^2 + 3*x)*Dx^2
            ....:       + (567*x^2 + 48*x + 1)*Dx + 81*x + 3)
            sage: dop.local_basis_expansions(QQbar((4*sqrt(2)*I-7)/81), 2)
            [1,
             (x + 0.0864197530864198? - 0.06983770678385654?*I)^(1/2) + (365/96*a^3+365/96*a+13/3)*(x + 0.0864197530864198? - 0.06983770678385654?*I)^(3/2),
             (x + 0.0864197530864198? - 0.06983770678385654?*I)]

        and to Emre Sertöz for this one::

            sage: ode = (Dx^2 + (2*x - 7/4)/(x^2 - 7/4*x + 3/4)*Dx
            ....:       + 3/16/(x^2 - 7/4*x + 3/4))
            sage: ode.local_basis_expansions(1, 3)[1]
            1 - 3/4*(x - 1) + 105/64*(x - 1)^2
        """
        from .analytic.differential_operator import DifferentialOperator
        from .analytic.local_solutions import (log_series, LocalBasisMapper,
                simplify_exponent, LogMonomial)
        from .analytic.path import Point
        mypoint = Point(point, self)
        dop = DifferentialOperator(self)
        ldop = dop.shift(mypoint)
        if order is None:
            ind = ldop.indicial_polynomial(ldop.base_ring().gen())
            order = max(dop.order(), ind.dispersion()) + 3
        class Mapper(LocalBasisMapper):
            def fun(self, ini):
                shifted_bwrec = self.bwrec.shift_by_PolynomialRoot(self.leftmost)
                return log_series(ini, shifted_bwrec, order)
        sols = Mapper(ldop).run()
        x = SR.var(dop.base_ring().variable_name())
        dx = x if point.is_zero() else x.add(-point, hold=True)
        if ring is None:
            cm = get_coercion_model()
            ring = cm.common_parent(
                    dop.base_ring().base_ring(),
                    mypoint.value.parent(),
                    *(sol.leftmost.as_number_field_element() for sol in sols))
        res = [FormalSum(
                    [(c/ZZ(k).factorial(),
                      LogMonomial(dx, sol.leftmost.as_number_field_element(), n, k))
                        for n, vec in enumerate(sol.value)
                        for k, c in reversed(list(enumerate(vec)))
                        if not c.is_zero()],
                    FormalSums(ring),
                    reduce=False)
            for sol in sols]
        return res

    def numerical_solution(self, ini, path, eps=1e-16, post_transform=None, **kwds):
        r"""
        Evaluate an analytic solution of this operator at a point of its Riemann
        surface.

        INPUT:

        - ``ini`` (iterable) - initial values, in number equal to the order `r`
          of the operator
        - ``path`` - a path on the complex plane, specified as a list of
          vertices `z_0, \dots, z_n`
        - ``eps`` (floating-point number or ball, default 1e-16) - approximate
          target accuracy
        - ``post_transform`` (default: identity) - differential operator to be
          applied to the solutions, see examples below

        OUTPUT:

        A real or complex ball *enclosing* the value at `z_n` of the solution `y`
        defined in the neighborhood of `z_0` by the initial values ``ini`` and
        extended by analytic continuation along ``path``.

        When `z_0` is an ordinary point, the initial values are defined as the
        first `r` coefficients of the power series expansion at `z_0` of the
        desired solution `f`. In other words, ``ini`` must be equal to

        .. math:: [f(z_0), f'(z_0), f''(z_0)/2, \dots, f^{(r-1)}(z_0)/(r-1)!].

        Generalized initial conditions at regular singular points are also
        supported. If `z_0` is a regular point, the entries of ``ini`` are
        interpreted as the coefficients of the monomials `(z-z_0)^n
        \log(z-z_0)^k/k!` returned by :meth:`local_basis_monomials` in the
        logarithmic series expansion of `f` at `z_0`. This definition reduces
        to the previous one when `z_0` is an ordinary point.

        The accuracy parameter ``eps`` is used as an indication of the
        *absolute* error the code should aim for. The diameter of the result
        will typically be of the order of magnitude of ``eps``, but this is not
        guaranteed to be the case. (It is a bug, however, if the returned ball
        does not contain the exact result.)

        See :mod:`ore_algebra.analytic` for more information, and
        :mod:`ore_algebra.examples` for additional examples.

        .. seealso:: :meth:`numerical_transition_matrix`

        EXAMPLES:

        First a very simple example::

            sage: from ore_algebra import DifferentialOperators
            sage: Dops, x, Dx = DifferentialOperators()
            sage: (Dx - 1).numerical_solution(ini=[1], path=[0, 1], eps=1e-50)
            [2.7182818284590452353602874713526624977572470936999...]

        Evaluation points can be complex and can depend on symbolic constants::

            sage: (Dx - 1).numerical_solution([1], [0, i + pi])
            [12.5029695888765...] + [19.4722214188416...]*I

        They can even be real or complex balls. In this case, the result
        contains the image of the ball::

            sage: (Dx - 1).numerical_solution([1], [0, CBF(1+i).add_error(0.01)])
            [1.5 +/- 0.0693] + [2.3 +/- 0.0506]*I

        Here, we use a more complicated analytic continuation path in order to
        evaluate the branch of the complex arctangent function obtained by
        turning around its singularity at `i` once::

            sage: dop = (x^2 + 1)*Dx^2 + 2*x*Dx
            sage: dop.numerical_solution([0, 1], [0, i+1, 2*i, i-1, 0])
            [3.14159265358979...] + [+/- ...]*I

        In some cases, this method is also able to compute limits of solutions
        at regular singular points. This only works when all solutions of the
        differential equation tend to finite values at the evaluation point::

            sage: dop = (x - 1)^2*Dx^3 + Dx + 1
            sage: dop.local_basis_monomials(1)
            [1,
            (x - 1)^(1.500000000000000? - 0.866025403784439?*I),
            (x - 1)^(1.500000000000000? + 0.866025403784439?*I)]
            sage: dop.numerical_solution(ini=[1, 0, 0], path=[0, 1])
            [0.6898729110219401...] + [+/- ...]*I

            sage: dop = -(x+1)*(x-1)^3*Dx^2 + (x+3)*(x-1)^2*Dx - (x+3)*(x-1)
            sage: dop.local_basis_monomials(1)
            [x - 1, (x - 1)^2]
            sage: dop.numerical_solution([1,0], [0,1])
            0

            sage: (Dx*x*Dx).numerical_solution(ini=[1,0],path=[1,0])
            Traceback (most recent call last):
            ...
            ValueError: solution may not have a finite limit at evaluation
            point 0 (try using numerical_transition_matrix())

        To obtain the values of the solution at several points in a single run,
        enclose the corresponding points of the path in length-one lists. The
        output then changes to a list of (point, solution value) pairs::

            sage: (Dx - 1).numerical_solution([1], [[i/3] for i in range(4)])
            [(0, 1.00...), (1/3, [1.39...]), (2/3, [1.94...]), (1, [2.71...])]

            sage: (Dx - 1).numerical_solution([1], [0, [1]])
            [(1, [2.71828182845904...])]

        The ``post_transform`` parameter can be used to compute derivatives or
        linear combinations of derivatives of the solution. Here, we use this
        feature to evaluate the tenth derivative of the Airy `Ai` function::

            sage: ini = [1/(3^(2/3)*gamma(2/3)), -1/(3^(1/3)*gamma(1/3))]
            sage: (Dx^2-x).numerical_solution(ini, [0,2], post_transform=Dx^10)
            [2.34553207877...]
            sage: airy_ai(10, 2.)
            2.345532078777...

        A similar, slightly more complicated example::

            sage: (Dx^2 - x).numerical_solution(ini, [0, 2],
            ....:                               post_transform=1/x + x*Dx)
            [-0.08871870365567...]
            sage: t = SR.var('t')
            sage: (airy_ai(t)/t + t*airy_ai_prime(t))(t=2.)
            -0.08871870365567...

        Some notable examples of incorrect input::

            sage: (Dx - 1).numerical_solution([1], [])
            Traceback (most recent call last):
            ...
            ValueError: empty path

            sage: ((x - 1)*Dx + 1).numerical_solution([1], [0, 2])
            Traceback (most recent call last):
            ...
            ValueError: Step 0 --> 2 passes through or too close to singular
            point 1 (to compute the connection to a singular point, make it a
            vertex of the path)

            sage: Dops.zero().numerical_solution([], 1)
            Traceback (most recent call last):
            ...
            ValueError: operator must be nonzero

            sage: (Dx - 1).numerical_solution(ini=[], path=[0, 1])
            Traceback (most recent call last):
            ...
            ValueError: incorrect initial values: []

            sage: (Dx - 1).numerical_solution([1], ["a"])
            Traceback (most recent call last):
            ...
            TypeError: unexpected value for point: 'a'

        TESTS::

            sage: (Dx - 1).numerical_solution([1], [[0], 1])
            [(0, 1.0000000000000000)]
        """
        from .analytic import analytic_continuation as ancont
        from .analytic import local_solutions, utilities
        from .analytic.differential_operator import DifferentialOperator
        dop = DifferentialOperator(self)
        post_transform = ancont.normalize_post_transform(dop, post_transform)
        post_mat = matrix(1, dop.order(),
                lambda i, j: ZZ(j).factorial()*post_transform[j])
        ctx = ancont.Context(**kwds)
        sol = ancont.analytic_continuation(dop, path, eps, ctx, ini=ini,
                                         post=post_mat, return_local_bases=True)
        val = []
        asycst = local_solutions.sort_key_by_asympt(
            (utilities.PolynomialRoot.make(QQ.zero()), 0, ZZ.zero()))
        for sol_at_pt in sol:
            pt = sol_at_pt["point"]
            mat = sol_at_pt["value"]
            if dop.order() == 0:
                val.append((pt, mat.base_ring().zero()))
                continue
            asympt = local_solutions.sort_key_by_asympt(sol_at_pt["structure"][0])
            if asympt > asycst:
                val.append((pt, mat.base_ring().zero()))
            elif asympt == asycst:
                val.append((pt, mat[0][0]))
            else:
                raise ValueError("solution may not have a finite limit at "
                    f"evaluation point {pt} "
                    "(try using numerical_transition_matrix())")
        if isinstance(path, list) and any(isinstance(pt, list) for pt in path):
            return val
        else:
            assert len(val) == 1
            return val[0][1]

    def numerical_transition_matrix(self, path, eps=1e-16, **kwds):
        r"""
        Compute a transition matrix along a path drawn in the complex plane.

        INPUT:

        - ``path`` - a path on the complex plane, specified as a list of
          vertices `z_0, \dots, z_n`
        - ``eps`` (floating-point number or ball) - target accuracy

        OUTPUT:

        When ``self`` is an operator of order `r`, this method returns an `r×r`
        matrix of real or complex balls. The returned matrix maps a vector of
        “initial values at `z_0`” (i.e., the coefficients of the decomposition
        of a solution in a certain canonical local basis at `z_0`) to “initial
        values at `z_n`” that define the same solution, extended by analytic
        continuation along the path ``path``.

        The “initial values” are the coefficients of the monomials returned by
        :meth:`local_basis_monomials` in the local logarithmic power series
        expansions of the solution at the corresponding point. When `z_i` is an
        ordinary point, the corresponding vector of initial values is simply

        .. math:: [f(z_i), f'(z_i), f''(z_i)/2, \dots, f^{(r-1)}(z_i)/(r-1)!].

        The accuracy parameter ``eps`` is used as an indication of the
        *absolute* error that the code should aim for. The diameter of each
        entry of the result will typically be of the order of magnitude of
        ``eps``, but this is not guaranteed to be the case. (It is a bug,
        however, if the returned ball does not contain the exact result.)

        See :mod:`ore_algebra.analytic` for more information, and
        :mod:`ore_algebra.examples` for additional examples.

        .. seealso:: :meth:`numerical_solution`

        EXAMPLES:

        We can compute `\exp(1)` as the only entry of the transition matrix from
        `0` to `1` for the differential equation `y' = y`::

            sage: from ore_algebra import DifferentialOperators
            sage: Dops, x, Dx = DifferentialOperators()
            sage: (Dx - 1).numerical_transition_matrix([0, 1])
            [[2.7182818284590452 +/- 3.54e-17]]

        Now consider a second-order operator that annihilates `\arctan(x)` and the
        constants. A basis of solutions is formed of the constant `1`, of the
        form `1 + O(x^2)` as `x \to 0`, and the arctangent function, of the form
        `x + O(x^2)`. Accordingly, the entries of the transition matrix from the
        origin to `1 + i` are the values of these two functions and their first
        derivatives::

            sage: dop = (x^2 + 1)*Dx^2 + 2*x*Dx
            sage: dop.numerical_transition_matrix([0, 1+i], 1e-10)
            [ [1.00...] + [+/- ...]*I  [1.017221967...] + [0.4023594781...]*I]
            [ [+/- ...] + [+/- ...]*I  [0.200000000...] + [-0.400000000...]*I]

        By making loops around singular points, we can compute local monodromy
        matrices::

            sage: dop.numerical_transition_matrix([0, i + 1, 2*i, i - 1, 0])
            [ [1.00...] + [+/- ...]*I  [3.141592653589793...] + [+/-...]*I]
            [ [+/- ...] + [+/- ...]*I  [1.000000000000000...] + [+/-...]*I]

        Then we compute a connection matrix to the singularity itself::

            sage: dop.numerical_transition_matrix([0, i], 1e-10)
            [            ...           [+/-...] + [-0.50000000...]*I]
            [ ...1.000000...  [0.7853981634...] + [0.346573590...]*I]

        Note that a path that crosses the branch cut of the complex logarithm
        yields a different result::

            sage: dop.numerical_transition_matrix([0, i - 1, i], 1e-10)
            [     [+/-...] + [+/-...]*I         [+/-...] + [-0.5000000000...]*I]
            [ [1.00000...] + [+/-...]*I [-2.356194490...] + [0.3465735902...]*I]

        In general, if the operator has rational coefficients, its singular
        points are algebraic numbers. In connection problems such as the above,
        they need to be specified exactly. Here is a way to do it::

            sage: dop = (x^2 - 2)*Dx^2 + x + 1
            sage: dop.numerical_transition_matrix([0, 1, QQbar(sqrt(2))], 1e-10)
            [         [2.49388146...] + [+/-...]*I          [2.40894178...] + [+/-...]*I]
            [[-0.203541775...] + [6.68738570...]*I  [0.204372067...] + [6.45961849...]*I]

        The operator itself may be defined over a number field (with a complex
        embedding)::

            sage: K.<zeta7> = CyclotomicField(7)
            sage: (Dx - zeta7).numerical_transition_matrix([0, 1])
            [[1.32375209616333...] + [1.31434281345999...]*I]

        Some notable examples of incorrect input::

            sage: (Dx - 1).numerical_transition_matrix([])
            Traceback (most recent call last):
            ...
            ValueError: empty path

            sage: ((x - 1)*Dx + 1).numerical_transition_matrix([0, 2])
            Traceback (most recent call last):
            ...
            ValueError: Step 0 --> 2 passes through or too close to singular
            point 1 (to compute the connection to a singular point, make it a
            vertex of the path)

            sage: Dops.zero().numerical_transition_matrix([0, 1])
            Traceback (most recent call last):
            ...
            ValueError: operator must be nonzero
        """
        from .analytic import analytic_continuation as ancont
        from .analytic.differential_operator import DifferentialOperator
        dop = DifferentialOperator(self)
        ctx = ancont.Context(**kwds)
        sol = ancont.analytic_continuation(dop, path, eps, ctx)
        if isinstance(path, list) and any(isinstance(pt, list) for pt in path):
            return [(s["point"], s["value"]) for s in sol]
        else:
            assert len(sol) == 1
            return sol[0]["value"]

    def _normalize_make_valuation_place_args(self, f, iota=None, prec=None, infolevel=0):
        return (f,iota,prec)

    @cached_method(key=_normalize_make_valuation_place_args)
    def _make_valuation_place(self, f, iota=None, prec=None, infolevel=0):
        r"""
        Compute value functions for the place ``f``.

        INPUT:

        - ``f`` - a place, that is an irreducible polynomial in the base ring of
          the ambient Ore algebra

        - ``iota`` (default: None) - a function allowing to compute the valuation of logarithmic
          terms of a series. ``iota(z,j)``, for z in ``\CC`` and j in ``\NN``,
          should be an element ``z+k`` in ``z + \ZZ``. Furthermore,
          ``iota(0,j)=j`` and ``iota(z1,j1)+iota(z2,j2)-iota(z1+z2,j1+j2) \geq
          0`` must hold.

          If ``iota`` is not provided, the function returns the element of
          ``z+\ZZ`` with real part between 0 (exclusive) and 1 (inclusive) if
          ``j=0``, and the element with real part between 0 (inclusive) and 1
          (exclusive) otherwise.

        - ``prec`` (default: None) - how many terms to compute in the series
          solutions to prepare the functions. If not provided, the default of
          :meth:``generalized_series_solutions`` is used.

        - ``infolevel`` (default: 0) - verbosity flag

        OUTPUT:

        A tuple composed of ``f``, a suitable function for ``value_function`` at
        ``f`` and a suitable function for ``raise_value`` at ``f``.

        EXAMPLES::

        # TODO

        """

        if infolevel >= 1: print("Preparing place at {}"
                                 .format(f if f.degree() < 10
                                         else "{} + ... + {}".format(f[f.degree()]*f.monomials()[0],f[0])))

        r = self.order()
        ore = self.parent()

        base = ore.base_ring()

        C = base.base_ring()
        if f.degree() > 1:
            FF = NumberField(f,"xi")
            xi = FF.gen()
        else:
            FF = C
            xi = -f[0]/f[1]

        # Next lines because there is no change_ring() method for a fraction
        # field, so we need to proceed in two steps.
        if base.is_field():
            base = base.ring()
        x = base.gen()
        pol_ext = base.change_ring(FF)
        ore_ext = ore.change_ring(pol_ext.fraction_field())

        reloc = ore_ext([c(x=x+xi) for c in self.coefficients(sparse=False)])
        if prec is None:
            sols = reloc.generalized_series_solutions(exp=False)
        else:
            sols = reloc.generalized_series_solutions(prec, exp=False)

        # if any(True for s in sols if s.ramification()>1):
        #     raise NotImplementedError("Some generalized series solutions have ramification")

        if len(sols) < r or any(not s.is_fuchsian(C) for s in sols):
            raise ValueError("The operator has non Fuchsian series solutions")

        # Capture the objects
        def get_functions(xi,sols,x,ore_ext):
            # In both functions the second argument `place` is ignored because
            # captured
            def val_fct(op,place,base=C, iota=None, **kwargs):
                op = ore_ext([c(x=x+xi)
                              for c in op.coefficients(sparse=False)])
                vect = [op(s).valuation(base=C,iota=iota) for s in sols]
                return min(vect)
            def raise_val_fct(ops,place,dim=None,base=C,iota=None,
                              infolevel=0, **kwargs):
                # TODO: Is it okay that we don't use dim?
                ops = [ore_ext([c(x=x+xi)
                                for c in op.coefficients(sparse=False)])
                       for op in ops]
                ss = [[op(s) for s in sols] for op in ops]
                if infolevel >= 2: print(ss)
                cands = set()
                r = len(sols)
                for k in range(r):
                    for i in range(len(ops)):
                        for t in ss[i][k].non_integral_terms(
                                base=C,
                                iota=iota,cutoff=1):
                            cands.add(t)

                mtx = [[] for i in range(len(ops))]
                for t in cands:
                    if infolevel >= 2:
                        print(" [raise_val_fct] Processing term x^({}) log(x)^{}".format(t[1],t[0]))
                    for i in range(len(ops)):
                        for s in ss[i]:
                            mtx[i].append(s.coefficient(*t))
                    if infolevel >= 2:
                        print(" [raise_val_fct] Current matrix:\n{}".format(mtx))

                M = matrix(mtx)
                K = M.left_kernel().basis()
                if K:
                    return (1/K[0][-1])*K[0]
                else:
                    return None

            return val_fct, raise_val_fct

        val_fct, raise_val_fct = get_functions(xi,sols,x,ore_ext)
        return f,val_fct, raise_val_fct

    def _initial_integral_basis(self, place=None):
        r = self.order()
        ore = self.parent()
        DD = ore.gen()
        if place is None:
            place = self.leading_coefficient().radical().monic()
        return [place**i * DD**i for i in range(r)]
    
    def find_candidate_places(self, infolevel=0, iota=None, prec=5, **kwargs):
        lr = self.coefficients()[-1]
        fact = list(lr.factor())
        places = []
        for f,m in fact:
            places.append(self._make_valuation_place(f,prec=m+1,
                                                     infolevel=infolevel,
                                                     iota=None))
        return places

    def value_function(self, op, place, iota=None, **kwargs):
        val = self._make_valuation_place(place,iota=iota)[1]
        return val(op, place)

    def raise_value(self, basis, place, dim=None, iota=None, **kwargs):
        fct = self._make_valuation_place(place,iota=iota)[2]
        return fct(basis, place, dim)

    def factor(self, verbose=False):
        r"""
        Compute a decomposition of this operator as a composition of irreducible
        operators (potentially introducing algebraic extensions).

        NOTE: The termination of this method is currently not garanteed if the
        operator is not Fuchsian.

        INPUT:

        - ``verbose`` (default: False) - if set to True, this method prints
          some messages about the progress of the computation.

        OUTPUT:

        - ``fac`` - a list of irreducible operators such that the product of its
          elements is equal to the operator ``self``.

        See also: :meth:`right_factor`

        EXAMPLES::

            sage: from ore_algebra import DifferentialOperators
            sage: Dops, z, Dz = DifferentialOperators(QQ, 'z')
            sage: L = (4*z^2 + 6*z + 2)*Dz^2 + (4*z + 3)*Dz - 1
            sage: fac = L.factor(); fac
            [(4*z + 2)*Dz + 2, (z + 1)*Dz - 1/2]
            sage: prod(fac) == L
            True

        An example with algebraic extension.::

            sage: from ore_algebra import DifferentialOperators
            sage: Dops, z, Dz = DifferentialOperators(QQ, 'z')
            sage: L = z^2*Dz^2 + z*Dz + 1
            sage: fac = L.factor(); fac
            [z^2*Dz + (a + 1)*z, Dz + (-a)/z]
            sage: fac[0].parent()
            Univariate Ore algebra in Dz over Fraction Field of Univariate
            Polynomial Ring in z over Number Field in a with defining polynomial
            y^2 + 1 with a = -1*I
        """

        from .analytic.factorization import factor
        fac = factor(self, verbose=verbose)
        return fac



#############################################################################################################

class UnivariateRecurrenceOperatorOverUnivariateRing(UnivariateOreOperatorOverUnivariateRing):
    r"""
    Element of an Ore algebra K(x)[S], where S is the shift x->x+1.
    """

    def __init__(self, parent, *data, **kwargs):
        super(UnivariateOreOperatorOverUnivariateRing, self).__init__(parent, *data, **kwargs)

    def __call__(self, f, **kwargs):

        if type(f) in (tuple, list):

            r = self.order()
            R = self.parent().base_ring()
            K = R.base_ring()
            z = K.zero()
            c = self.numerator().coefficients(sparse=False)
            d = self.denominator()

            def fun(n):
                if f[n + r] is None:
                    return None
                else:
                    try:
                        return sum( c[i](n)*f[n + i] for i in range(r + 1) )/d(n)
                    except:
                        return None

            return type(f)(fun(n) for n in range(len(f) - r))

        sigma = self.parent().sigma()
        if not "action" in kwargs:
            x = self.parent().base_ring().gen()
            def shift(p):
                try:
                    return p.subs({x:x+1})
                except:
                    return p(x+1)
            kwargs["action"] = shift

        return UnivariateOreOperator.__call__(self, f, **kwargs)

    def to_D(self, alg): # s2d
        """
        Returns a differential operator which annihilates every power series whose
        coefficient sequence is annihilated by ``self``.
        The output operator may not be minimal.

        INPUT:

        - ``alg`` -- the Ore algebra in which the output should be expressed.
          The algebra must satisfy ``alg.base_ring().base_ring() == self.base_ring().base_ring()``
          and ``alg.is_D()`` is not ``False``.
          Instead of an algebra object, also a string can be passed as argument.
          This amounts to specifying an Ore algebra over ``self.base_ring()`` with
          the standard derivation with respect to ``self.base_ring().gen()``.

        EXAMPLES::

          sage: from ore_algebra import *
          sage: Rn.<n> = ZZ['n']; Rx.<x> = ZZ['x']
          sage: A.<Sn> = OreAlgebra(Rn, 'Sn')
          sage: B.<Dx> = OreAlgebra(Rx, 'Dx')
          sage: (Sn - 1).to_D(B)
          (-x + 1)*Dx - 1
          sage: ((n+1)*Sn - 1).to_D(B)
          x*Dx^2 + (-x + 1)*Dx - 1
          sage: (x*Dx-1).to_S(A).to_D(B)
          x*Dx - 1

        """
        R = self.base_ring(); x = R.gen(); one = R.one()

        if type(alg) == str:
            alg = self.parent().change_var_sigma_delta(alg, {}, {x:one})
        elif not isinstance(alg, OreAlgebra_generic) or not alg.is_D():
            raise TypeError("target algebra is not adequate")

        if self.is_zero():
            return alg.zero()

        R = alg.base_ring().fraction_field(); x = R.gen()
        alg_theta = alg.change_var_sigma_delta('T', {}, {x:x}).change_ring(R)

        S = alg_theta(~x); out = alg_theta.zero()
        coeffs = self.numerator().coefficients(sparse=False)

        for i in range(len(coeffs)):
            out += alg_theta([R(p) for p in coeffs[i].coefficients(sparse=False)])*(S**i)

        out = out.numerator().change_ring(alg.base_ring()).to_D(alg)
        out = alg.gen()**(len(coeffs)-1)*out

        return out

    def to_F(self, alg): # s2delta
        """
        Returns the difference operator corresponding to ``self``

        INPUT:

        - ``alg`` -- the Ore algebra in which the output should be expressed.
          The algebra must satisfy ``alg.base_ring().base_ring() == self.base_ring().base_ring()``
          and ``alg.is_F()`` is not ``False``.
          Instead of an algebra object, also a string can be passed as argument.
          This amounts to specifying an Ore algebra over ``self.base_ring()`` with
          the forward difference with respect to ``self.base_ring().gen()``.

        EXAMPLES::

          sage: from ore_algebra import *
          sage: R.<x> = ZZ['x']
          sage: A.<Sx> = OreAlgebra(R, 'Sx')
          sage: (Sx^4).to_F(OreAlgebra(R, 'Fx'))
          Fx^4 + 4*Fx^3 + 6*Fx^2 + 4*Fx + 1
          sage: (Sx^4).to_F('Fx').to_S(A)
          Sx^4

        """
        R = self.base_ring(); x = R.gen(); one = R.one()

        if type(alg) == str:
            alg = self.parent().change_var_sigma_delta(alg, {x:x+one}, {x:one})
        elif not isinstance(alg, OreAlgebra_generic) or not alg.is_F():
            raise TypeError("target algebra is not adequate")

        if self.is_zero():
            return alg.zero()

        delta = alg.gen() + alg.one(); delta_k = alg.one(); R = alg.base_ring()
        c = self.coefficients(sparse=False); out = alg(R(c[0]))

        for i in range(self.order()):

            delta_k *= delta
            out += R(c[i + 1])*delta_k

        return out

    def to_T(self, alg):
        r"""
        Returns a differential operator, expressed in terms of the Euler derivation,
        which annihilates every power series (about the origin) whose coefficient
        sequence is annihilated by ``self``.
        The output operator may not be minimal.

        INPUT:

        - ``alg`` -- the Ore algebra in which the output should be expressed.
          The algebra must satisfy ``alg.base_ring().base_ring() == self.base_ring().base_ring()``
          and ``alg.is_T()`` is not ``False``.
          Instead of an algebra object, also a string can be passed as argument.
          This amounts to specifying an Ore algebra over ``self.base_ring()`` with
          the Euler derivation with respect to ``self.base_ring().gen()``.

        EXAMPLES::

          sage: from ore_algebra import *
          sage: Rn.<n> = ZZ['n']; Rx.<x> = ZZ['x']
          sage: A.<Sn> = OreAlgebra(Rn, 'Sn')
          sage: B.<Tx> = OreAlgebra(Rx, 'Tx')
          sage: (Sn - 1).to_T(B)
          (-x + 1)*Tx - x
          sage: ((n+1)*Sn - 1).to_T(B)
          Tx^2 - x*Tx - x
          sage: (x*Tx-1).to_S(A).to_T(B)
          x*Tx^2 + (x - 1)*Tx

        """
        return self.to_D('D').to_T(alg)

    def to_list(self, init, n, start=0, append=False, padd=False):
        r"""
        Computes the terms of some sequence annihilated by ``self``.

        INPUT:

        - ``init`` -- a vector (or list or tuple) of initial values.
          The components must be elements of ``self.base_ring().base_ring().fraction_field()``.
          If the length is more than ``self.order()``, we do not check whether the given
          terms are consistent with ``self``.
        - ``n`` -- desired number of terms.
        - ``start`` (optional) -- index of the sequence term which is represented
          by the first entry of ``init``. Defaults to zero.
        - ``append`` (optional) -- if ``True``, the computed terms are appended
          to ``init`` list. Otherwise (default), a new list is created.
        - ``padd`` (optional) -- if ``True``, the vector of initial values is implicitly
          prolonged to the left (!) by zeros if it is too short. Otherwise (default),
          the method raises a ``ValueError`` if ``init`` is too short.

        OUTPUT:

        A list of ``n`` terms whose `k` th component carries the sequence term with
        index ``start+k``.
        Terms whose calculation causes an error are represented by ``None``.

        EXAMPLES::

           sage: from ore_algebra import *
           sage: R = ZZ['x']['n']; x = R('x'); n = R('n')
           sage: A.<Sn> = OreAlgebra(R, 'Sn')
           sage: L = ((n+2)*Sn^2 - x*(2*n+3)*Sn + (n+1))
           sage: L.to_list([1, x], 5)
           [1, x, (3*x^2 - 1)/2, (5*x^3 - 3*x)/2, (35*x^4 - 30*x^2 + 3)/8]
           sage: polys = L.to_list([1], 5, padd=True)
           sage: polys
           [1, x, (3*x^2 - 1)/2, (5*x^3 - 3*x)/2, (35*x^4 - 30*x^2 + 3)/8]
           sage: L.to_list([polys[3], polys[4]], 8, start=3)
           [(5*x^3 - 3*x)/2,
            (35*x^4 - 30*x^2 + 3)/8,
            (63*x^5 - 70*x^3 + 15*x)/8,
            (231*x^6 - 315*x^4 + 105*x^2 - 5)/16,
            (429*x^7 - 693*x^5 + 315*x^3 - 35*x)/16,
            (6435*x^8 - 12012*x^6 + 6930*x^4 - 1260*x^2 + 35)/128,
            (12155*x^9 - 25740*x^7 + 18018*x^5 - 4620*x^3 + 315*x)/128,
            (46189*x^10 - 109395*x^8 + 90090*x^6 - 30030*x^4 + 3465*x^2 - 63)/256]
           sage: ((n-5)*Sn - 1).to_list([1], 10)
           [1, 1/-5, 1/20, 1/-60, 1/120, -1/120, None, None, None, None]

        """
        return _rec2list(self, init, n, start, append, padd, ZZ)

    def forward_matrix_bsplit(self, n, start=0):
        r"""
        Uses division-free binary splitting to compute a product of ``n``
        consecutive companion matrices of ``self``.

        If ``self`` annihilates some sequence `c` of order `r`, this
        allows rapidly computing `c_n, \ldots, c_{n+r-1}` (or just `c_n`)
        without generating all the intermediate values.

        INPUT:

        - ``n`` -- desired number of terms to move forward
        - ``start`` (optional) -- starting index. Defaults to zero.

        OUTPUT:

        A pair `(M, Q)` where `M` is an `r` by `r` matrix and `Q`
        is a scalar, such that `M / Q` is the product of the companion
        matrix at `n` consecutive indices.

        We have `Q [c_{s+n}, \ldots, c_{s+r-1+n}]^T = M [c_s, c_{s+1}, \ldots, c_{s+r-1}]^T`,
        where `s` is the initial position given by ``start``.

        EXAMPLES::

            sage: from ore_algebra import *
            sage: R = ZZ
            sage: Rx.<x> = R[]
            sage: Rxk.<k> = Rx[]
            sage: Rxks = OreAlgebra(Rxk, 'Sk')
            sage: ann = Rxks([1+k, -3*x - 2*k*x, 2+k])
            sage: initial = Matrix([[1], [x]])
            sage: M, Q = ann.forward_matrix_bsplit(5)
            sage: (M * initial).change_ring(QQ['x']) / Q
            [               63/8*x^5 - 35/4*x^3 + 15/8*x]
            [231/16*x^6 - 315/16*x^4 + 105/16*x^2 - 5/16]

            sage: Matrix([[legendre_P(5, x)], [legendre_P(6, x)]])
            [               63/8*x^5 - 35/4*x^3 + 15/8*x]
            [231/16*x^6 - 315/16*x^4 + 105/16*x^2 - 5/16]


            sage: Sk = Rxks.gen()
            sage: (Sk^2 - 1).forward_matrix_param_rectangular(1, 10)
            (
            [1 0]
            [0 1], 1
            )

        TODO: this should detect if the base coefficient ring is QQ (etc.)
        and then switch to ZZ (etc.) internally.
        """
        from sage.matrix.matrix_space import MatrixSpace
        n = ZZ(n); start = ZZ(start); # exact division below fails if n or start are in QQ, as reported by Clemens Hofstadler 2018-03-14.
        assert n >= 0
        r = self.order()
        scalar_ring = self.base_ring().base_ring()
        matrix_ring = MatrixSpace(scalar_ring, r, r)
        coeffs = list(self)
        def bsplit(a, b):
            if b - a == 0:
                return matrix_ring.one(), scalar_ring.one()
            elif b - a == 1:
                M = matrix_ring()
                Q = coeffs[r](a)
                for i in range(r-1):
                    M[i, i+1] = Q
                for i in range(r):
                    M[r-1, i] = -coeffs[i](a)
                return M, Q
            else:
                m = a + (b - a) // 2
                M1, Q1 = bsplit(a, m)
                M2, Q2 = bsplit(m, b)
                return M2 * M1, Q2 * Q1
        return bsplit(start, start + n)

    def _delta_matrix(self, m):

        from sage.matrix.matrix_space import MatrixSpace

        m = ZZ(m) # exact division below fails if n or start are in QQ, as reported by Clemens Hofstadler 2018-03-14.

        r = self.order()

        delta_ring = self.base_ring()
        delta_matrix_ring = MatrixSpace(delta_ring, r, r)
        k = delta_ring.gen()

        coeffs = list(self)

        def bsplit(a, b, shift):
            if b - a == 0:
                return delta_matrix_ring.one(), delta_ring.one()
            elif b - a == 1:
                M = delta_matrix_ring()
                Q = coeffs[r](k + shift + a)
                for i in range(r-1):
                    M[i, i+1] = Q
                for i in range(r):
                    M[r-1, i] = -coeffs[i](k + shift + a)
                return M, Q
            else:
                m = a + (b - a) // 2
                M1, Q1 = bsplit(a, m, shift)
                M2, Q2 = bsplit(m, b, shift)
                return M2 * M1, Q2 * Q1

        delta_M1, delta_Q1 = bsplit(0, m, m)
        delta_M2, delta_Q2 = bsplit(0, m, 0)

        delta_M = delta_M1 - delta_M2
        delta_Q = delta_Q1 - delta_Q2

        return delta_M, delta_Q

    def forward_matrix_param_rectangular(self, value, n, start=0, m=None):
        r"""
        Assuming the coefficients of self are in `R[x][k]`,
        computes the nth forward matrix with the parameter `x`
        evaluated at ``value``, using rectangular splitting
        with a step size of `m`.

        TESTS::

            sage: from sage.all import Matrix, randrange
            sage: from ore_algebra import *
            sage: R = ZZ
            sage: Rx = R['x']; x = Rx.gen()
            sage: Rxk = Rx['k']; k = Rxk.gen()
            sage: Rxks = OreAlgebra(Rxk, 'Sk')
            sage: V = QQ
            sage: Vks = OreAlgebra(V['k'], 'Sk')
            sage: for i in range(1000): # long time (1.9 s)
            ....:     A = Rxks.random_element(randrange(1,4))
            ....:     r = A.order()
            ....:     v = V.random_element()
            ....:     initial = [V.random_element() for i in range(r)]
            ....:     start = randrange(0,5)
            ....:     n = randrange(0,30)
            ....:     m = randrange(0,10)
            ....:     B = Vks(list(A.polynomial()(x=v)))
            ....:     M, Q = A.forward_matrix_param_rectangular(v, n, m=m, start=start)
            ....:     if Q != 0:
            ....:         V1 = M * Matrix(initial).transpose() / Q
            ....:         values = B.to_list(initial, n + r, start)
            ....:         V2 = Matrix(values[-r:]).transpose()
            ....:         if V1 != V2:
            ....:             raise ValueError

        """
        from sage.matrix.matrix_space import MatrixSpace

        assert n >= 0
        r = self.order()

        indexed_ring = self.base_ring()
        parametric_ring = indexed_ring.base_ring()
        scalar_ring = parametric_ring.base_ring()

        coeffs = list(self)
        param_degree = max(d.degree() for c in coeffs for d in c)

        # Step size
        if m is None:
            m = floor(n ** 0.25)
        m = max(m, 1)
        m = min(m, n)

        delta_M, delta_Q = self._delta_matrix(m)

        # Precompute all needed powers of the parameter value
        # TODO: tighter degree bound (by inspecting the matrices)
        eval_degree = m * param_degree
        num_powers = eval_degree + 1

        power_table = [0] * num_powers
        for i in range(num_powers):
            if i == 0:
                power_table[i] = value ** 0
            elif i == 1:
                power_table[i] = value
            elif i % 2 == 0:
                power_table[i] = power_table[i // 2] * power_table[i // 2]
            else:
                power_table[i] = power_table[i - 1] * power_table[1]

        def evaluate_using_power_table(poly):
            if not poly:
                return scalar_ring.zero()
            s = poly[0]
            for i in range(1, poly.degree() + 1):
                s += poly[i] * power_table[i]
            return s

        # TODO: check if transposing the polynomials gives better
        # performance

        # TODO: if the denominator does not depend on the parameter,
        # we might want to avoid the ring of the parameter value for
        # the denominator
        value_ring = (scalar_ring.zero() * value).parent()
        value_matrix_ring = MatrixSpace(value_ring, r, r)

        value_M = value_matrix_ring.one()
        value_Q = scalar_ring.one()

        def baby_steps(VM, VQ, a, b):
            for j in range(a, b):
                M = value_matrix_ring()
                Q = evaluate_using_power_table(coeffs[r](start + j))
                for i in range(r-1):
                    M[i, i+1] = Q
                for i in range(r):
                    M[r-1, i] = evaluate_using_power_table(-coeffs[i](start + j))
                VM = M * VM
                VQ = Q * VQ
            return VM, VQ

        # Baby steps
        value_M, value_Q = baby_steps(value_M, value_Q, 0, m)

        if m != 0:
            step_M = value_M
            step_Q = value_Q

            # Giant steps
            for j in range(m, n - m + 1, m):
                v = start + j - m
                M = value_matrix_ring()
                Q = evaluate_using_power_table(delta_Q(v))
                for row in range(r):
                    for col in range(r):
                        M[row, col] = evaluate_using_power_table(delta_M[row, col](v))
                step_M = step_M + M
                step_Q = step_Q + Q
                value_M = step_M * value_M
                value_Q = step_Q * value_Q

            # Fill in if n is not a multiple of m
            remainder = n % m
            value_M, value_Q = baby_steps(value_M, value_Q, n-remainder, n)

        return value_M, value_Q

    def annihilator_of_sum(self):
        r"""
        Returns an operator `L` which annihilates all the indefinite sums `\sum_{k=0}^n a_k`
        where `a_n` runs through the sequences annihilated by ``self``.
        The output operator is not necessarily of smallest possible order.

        EXAMPLES::

           sage: from ore_algebra import *
           sage: R.<x> = ZZ['x']
           sage: A.<Sx> = OreAlgebra(R, 'Sx')
           sage: ((x+1)*Sx - x).annihilator_of_sum() # constructs L such that L(H_n) == 0
           (x + 2)*Sx^2 + (-2*x - 3)*Sx + x + 1

        """
        A = self.parent()
        return self.map_coefficients(A.sigma())*(A.gen() - A.one())

    def annihilator_of_composition(self, a, solver=None):
        r"""
        Returns an operator `L` which annihilates all the sequences `f(floor(a(n)))`
        where `f` runs through the functions annihilated by ``self``.
        The output operator is not necessarily of smallest possible order.

        INPUT:

        - ``a`` -- a polynomial `u*x+v` where `x` is the generator of the base ring,
          `u` and `v` are integers or rational numbers. If they are rational,
          the base ring of the parent of ``self`` must contain ``QQ``.
        - ``solver`` (optional) -- a callable object which applied to a matrix
          with polynomial entries returns its kernel.

        EXAMPLES::

          sage: from ore_algebra import *
          sage: R.<x> = QQ['x']
          sage: A.<Sx> = OreAlgebra(R, 'Sx')
          sage: ((2+x)*Sx^2-(2*x+3)*Sx+(x+1)).annihilator_of_composition(2*x+5)
          (16*x^3 + 188*x^2 + 730*x + 936)*Sx^2 + (-32*x^3 - 360*x^2 - 1340*x - 1650)*Sx + 16*x^3 + 172*x^2 + 610*x + 714
          sage: ((2+x)*Sx^2-(2*x+3)*Sx+(x+1)).annihilator_of_composition(1/2*x)
          (x^2 + 11*x + 30)*Sx^6 + (-3*x^2 - 25*x - 54)*Sx^4 + (3*x^2 + 17*x + 26)*Sx^2 - x^2 - 3*x - 2
          sage: ((2+x)*Sx^2-(2*x+3)*Sx+(x+1)).annihilator_of_composition(100-x)
          (-x + 99)*Sx^2 + (2*x - 199)*Sx - x + 100
        """

        A = self.parent()

        if a in QQ:
            # a is constant => f(a) is constant => S-1 kills it
            return A.gen() - A.one()

        K = a.parent().base_ring()
        R = K[A.base_ring().gen()]

        try:
            a = R(a)
        except:
            raise ValueError("argument has to be of the form u*x+v where u,v are rational")

        if a.degree() > 1:
            raise ValueError("argument has to be of the form u*x+v where u,v are rational")

        try:
            u = QQ(a[1]); v = QQ(a[0])
        except:
            raise ValueError("argument has to be of the form u*x+v where u,v are rational")

        r = self.order(); x = A.base_ring().gen()

        # special treatment for easy cases
        w = u.denominator().abs()
        if w > 1:
            w = w.lcm(v.denominator()).abs()
            p = self.polynomial()(A.associated_commutative_algebra().gen()**w)
            q = p = A(p.map_coefficients(lambda f: f(x/w)))
            for i in range(1, w):
                q = q.lclm(p.annihilator_of_composition(x - i), solver=solver)
            return q.annihilator_of_composition(w*u*x + w*v)
        elif v != 0:
            s = A.sigma(); v = v.floor()
            L = self.map_coefficients(lambda p: s(p, v))
            return L if u == 1 else L.annihilator_of_composition(u*x)
        elif u == 1:
            return self
        elif u < 0:
            c = [ p(-r - x) for p in self.coefficients(sparse=False) ]; c.reverse()
            return A(c).annihilator_of_composition(-u*x)

        # now a = u*x where u > 1 is an integer.
        u = u.numerator()
        from sage.matrix.constructor import Matrix
        A = A.change_ring(A.base_ring().fraction_field())
        if solver == None:
            solver = A._solver()
        L = A(self)

        p = A.one(); Su = A.gen()**u # possible improvement: multiplication matrix.
        mat = [ p.coefficients(sparse=False, padd=r) ]; sol = []

        while len(sol) == 0:

            p = (Su*p) % L
            mat.append( p.coefficients(sparse=False, padd=r) )
            sol = solver(Matrix(mat).transpose())

        return self.parent()(list(sol[0])).map_coefficients(lambda p: p(u*x))

    def annihilator_of_interlacing(self, *other):
        r"""
        Returns an operator `L` which annihilates any sequence which can be
        obtained by interlacing sequences annihilated by ``self`` and the
        operators given in the arguments.

        More precisely, if ``self`` and the operators given in the arguments are
        denoted `L_1,L_2,\dots,L_m`, and if `f_1(n),\dots,f_m(n)` are some
        sequences such that `L_i` annihilates `f_i(n)`, then the output operator
        `L` annihilates sequence
        `f_1(0),f_2(0),\dots,f_m(0),f_1(1),f_2(1),\dots,f_m(1),\dots`, the
        interlacing sequence of `f_1(n),\dots,f_m(n)`.

        The output operator is not necessarily of smallest possible order.

        The ``other`` operators must be coercible to the parent of ``self``.

        EXAMPLES::

          sage: from ore_algebra import *
          sage: R.<x> = QQ['x']
          sage: A.<Sx> = OreAlgebra(R, 'Sx')
          sage: (x*Sx - (x+1)).annihilator_of_interlacing(Sx - (x+1), Sx + 1)
          (x^3 + 17/2*x^2 + 5/2*x - 87/2)*Sx^9 + (-1/3*x^4 - 11/2*x^3 - 53/2*x^2 - 241/6*x + 14)*Sx^6 + (7/2*x^2 + 67/2*x + 205/2)*Sx^3 + 1/3*x^4 + 13/2*x^3 + 77/2*x^2 + 457/6*x + 45
        """
        A = self.parent(); A = A.change_ring(A.base_ring().fraction_field())
        ops = [A(self)] + list(map(A, list(other)))
        S_power = A.associated_commutative_algebra().gen()**len(ops)
        x = A.base_ring().gen()
        xQ = QQ[x].gen()

        for i in range(len(ops)):
            ops[i] = A(ops[i].polynomial()(S_power)\
                       .map_coefficients(lambda p: p(x/len(ops))))\
                       .annihilator_of_composition(xQ - i)

        return self.parent()(reduce(lambda p, q: p.lclm(q), ops).numerator())

    def _coeff_list_for_indicial_polynomial(self):
        d = self.degree() # assuming coeffs are polynomials, not ratfuns.
        r = self.order()
        if d > max(20, r + 2):
            # throw away coefficients which have no chance to influence the indicial polynomial
            q = self.base_ring().gen()**(d - (r + 2))
            return self.map_coefficients(lambda p: p // q).to_F('F').coefficients(sparse=False)
        else:
            return self.to_F('F').coefficients(sparse=False)

    def spread(self, p=0):
        r"""
        Returns the spread of this operator.

        This is the set of integers `i` such that ``sigma(self[0], i)`` and ``sigma(self[r], -r)``
        have a nontrivial common factor, where ``sigma`` is the shift of the parent's algebra and `r` is
        the order of ``self``.

        If the optional argument `p` is given, the method is applied to ``gcd(self[0], p)`` instead of ``self[0]``.

        The output set contains `\infty` if the constant coefficient of ``self`` is zero.

        EXAMPLES::

          sage: from ore_algebra import *
          sage: R.<x> = ZZ['x']; A.<Sx> = OreAlgebra(R, 'Sx');
          sage: ((x+5)*Sx - x).spread()
          [4]
          sage: ((x+5)*Sx - x).lclm((x+19)*Sx - x).spread()
          [3, 4, 17, 18]

        """
        op = self#.normalize(); // don't kill
        A = op.parent(); R = A.base_ring();
        sigma = A.change_ring(R.change_ring(R.base_ring().fraction_field())).sigma()
        s = set(); r = op.order()

        if op.is_zero():
            return []
        elif op[0].is_zero():
            return [infinity]

        if R.is_field():
            R = R.ring() # R = k[x]
            R = R.change_ring(R.base_ring().fraction_field())

        try:
            # first try to use shift factorization. this seems to be more efficient in most cases.
            all_facs = [sigma(u, -1) for u, _ in shift_factor(sigma(op[0].gcd(p), r)*op[r])]
            tc = [ u[1:] for _, u in shift_factor(prod(all_facs)*sigma(op[0].gcd(p), r)) ]
            lc = [ u[1:] for _, u in shift_factor(prod(all_facs)*op[r]) ]
            for u, v in zip(tc, lc):
                s = s.union([j[0] - i[0] for i in u for j in v])
            return sorted(s)
        except:
            pass

        # generic fall back code with using the resultant.

        K = R.base_ring(); R0 = R; R = R.change_ring(K.fraction_field()) # FF(k[y])[x]
        A = A.change_ring(R)

        y = R(K.gen()); x = R.gen()

        for (q, _) in R(gcd(R0(p), R0(op[r])))(x - r).resultant(R(op[0])(x + y)).numerator().factor():
            if q.degree() == 1:
                try:
                    s.add(ZZ(-q[0]/q[1]))
                except:
                    pass

        return sorted(s)

    def generalized_series_solutions(self, n=5, dominant_only=False, real_only=False, infolevel=0):
        r"""
        Returns the generalized series solutions of this operator.

        These are solutions of the form

          `(x/e)^{x u/v}\rho^x\exp\bigl(c_1 x^{1/m} +...+ c_{v-1} x^{1-1/m}\bigr)x^\alpha p(x^{-1/m},\log(x))`

        where

        * `e` is Euler's constant (2.71...)
        * `v` is a positive integer
        * `u` is an integer; the term `(x/e)^(v/u)` is called the "superexponential part" of the solution
        * `\rho` is an element of an algebraic extension of the coefficient field `K`
          (the algebra's base ring's base ring); the term `\rho^x` is called the "exponential part" of
          the solution
        * `c_1,...,c_{v-1}` are elements of `K(\rho)`; the term `\exp(...)` is called the "subexponential
          part" of the solution
        * `m` is a positive integer multiple of `v`, it is called the object's "ramification"
        * `\alpha` is an element of some algebraic extension of `K(\rho)`; the term `n^\alpha` is called
          the "polynomial part" of the solution (even if `\alpha` is not an integer)
        * `p` is an element of `K(\rho)(\alpha)[[x]][y]`. It is called the "expansion part" of the solution.

        An operator of order `r` has exactly `r` linearly independent solutions of this form.
        This method computes them all, unless the flags specified in the arguments rule out
        some of them.

        Generalized series solutions are asymptotic expansions of sequences annihilated by the operator.

        At present, the method only works for operators where `K` is some field which supports
        coercion to ``QQbar``.

        INPUT:

        - ``n`` (default: 5) -- minimum number of terms in the expansions parts to be computed.
        - ``dominant_only`` (default: False) -- if set to True, only compute solution(s) with maximal
          growth.
        - ``real_only`` (default: False) -- if set to True, only compute solution(s) where `\rho,c_1,...,c_{v-1},\alpha`
          are real.
        - ``infolevel`` (default: 0) -- if set to a positive integer, the methods prints some messages
          about the progress of the computation.

        OUTPUT:

        - a list of ``DiscreteGeneralizedSeries`` objects forming a fundamental system for this operator.

        EXAMPLES::

          sage: from ore_algebra import *
          sage: R.<n> = QQ['n']; A.<Sn> = OreAlgebra(R, 'Sn')
          sage: (Sn - (n+1)).generalized_series_solutions()
          [(n/e)^n*n^(1/2)*(1 + 1/12*n^(-1) + 1/288*n^(-2) - 139/51840*n^(-3) - 571/2488320*n^(-4) + O(n^(-5)))]
          sage: list(map(Sn - (n+1), _))
          [0]

          sage: L = ((n+1)*Sn - n).annihilator_of_sum().symmetric_power(2)
          sage: L.generalized_series_solutions()
          [1 + O(n^(-5)),
           (1 + O(n^(-5)))*log(n) + 1/2*n^(-1) - 1/12*n^(-2) + 1/120*n^(-4) + O(n^(-5)),
           (1 + O(n^(-5)))*log(n)^2 + (n^(-1) - 1/6*n^(-2) + 1/60*n^(-4) + O(n^(-5)))*log(n) + 1/4*n^(-2) - 1/12*n^(-3) + 1/144*n^(-4) + O(n^(-5))]
          sage: list(map(L, _))
          [0, 0, 0]

          sage: L = n^2*(1-2*Sn+Sn^2) + (n+1)*(1+Sn+Sn^2)
          sage: L.generalized_series_solutions() # long time (1.4 s)
          [exp(3.464101615137755?*I*n^(1/2))*n^(1/4)*(1 - 2.056810333988042?*I*n^(-1/2) - 1107/512*n^(-2/2) + (0.?e-19 + 1.489453749877895?*I)*n^(-3/2) + 2960239/2621440*n^(-4/2) + (0.?e-19 - 0.926161373412572?*I)*n^(-5/2) - 16615014713/46976204800*n^(-6/2) + (0.?e-20 + 0.03266142931818572?*I)*n^(-7/2) + 16652086533741/96207267430400*n^(-8/2) + (0.?e-20 - 0.1615093987591473?*I)*n^(-9/2) + O(n^(-10/2))), exp(-3.464101615137755?*I*n^(1/2))*n^(1/4)*(1 + 2.056810333988042?*I*n^(-1/2) - 1107/512*n^(-2/2) + (0.?e-19 - 1.489453749877895?*I)*n^(-3/2) + 2960239/2621440*n^(-4/2) + (0.?e-19 + 0.926161373412572?*I)*n^(-5/2) - 16615014713/46976204800*n^(-6/2) + (0.?e-20 - 0.03266142931818572?*I)*n^(-7/2) + 16652086533741/96207267430400*n^(-8/2) + (0.?e-20 + 0.1615093987591473?*I)*n^(-9/2) + O(n^(-10/2)))]

          sage: L = guess([(-3)^k*(k+1)/(2*k+4) - 2^k*k^3/(k+3) for k in range(500)], A)
          sage: L.generalized_series_solutions()
          [2^n*n^2*(1 - 3*n^(-1) + 9*n^(-2) - 27*n^(-3) + 81*n^(-4) + O(n^(-5))), (-3)^n*(1 - n^(-1) + 2*n^(-2) - 4*n^(-3) + 8*n^(-4) + O(n^(-5)))]
          sage: L.generalized_series_solutions(dominant_only=True)
          [(-3)^n*(1 - n^(-1) + 2*n^(-2) - 4*n^(-3) + 8*n^(-4) + O(n^(-5)))]

        TESTS::

            sage: rop = (-8 -12*Sn + (n^2+5*n+6)*Sn^3)
            sage: rop
            (n^2 + 5*n + 6)*Sn^3 - 12*Sn - 8
            sage: rop.generalized_series_solutions(1) # long time (7 s)
            [(n/e)^(-2/3*n)*2^n*exp(3*n^(1/3))*n^(-2/3)*(1 + 3/2*n^(-1/3) + 9/8*n^(-2/3) + O(n^(-3/3))),
            (n/e)^(-2/3*n)*(-1.000000000000000? + 1.732050807568878?*I)^n*exp((-1.500000000000000? + 2.598076211353316?*I)*n^(1/3))*n^(-2/3)*(1 + (-0.750000000000000? - 1.299038105676658?*I)*n^(-1/3) + (-0.562500000000000? + 0.974278579257494?*I)*n^(-2/3) + O(n^(-3/3))),
            (n/e)^(-2/3*n)*(-1.000000000000000? - 1.732050807568878?*I)^n*exp((-1.500000000000000? - 2.598076211353316?*I)*n^(1/3))*n^(-2/3)*(1 + (-0.750000000000000? + 1.299038105676658?*I)*n^(-1/3) + (-0.562500000000000? - 0.974278579257494?*I)*n^(-2/3) + O(n^(-3/3)))]
        """
        K = QQbar

        try:
            origcoeffs = coeffs = [c.change_ring(K) for c in self.numerator().primitive_part().coefficients(sparse=False) ]
        except:
            raise TypeError("unexpected coefficient domain: " + str(self.base_ring().base_ring()))

        if len(coeffs) == 0:
            raise ZeroDivisionError("everything is a solution of the zero operator")
        elif len(coeffs) == 1:
            return []

        def info(level, msg):
            if level <= infolevel:
                print(" "*3*(level - 1) + msg)

        r = len(coeffs) - 1
        x = coeffs[0].parent().gen()
        subs = _generalized_series_shift_quotient
        w_prec = r + 1

        # 1. superexponential parts
        deg = max(c.degree() for c in coeffs if c!=0)
        degdiff = deg - min(c.degree() for c in coeffs if c!=0)

        solutions = []
        for s, _ in self.newton_polygon(~x):
            if s == 0:
                newcoeffs = [c.shift(w_prec - deg) for c in coeffs ]
            else:
                v = s.denominator(); underflow = int(max(0, -v*r*s))
                newdeg = max([ coeffs[i].degree() + i*s for i in range(len(coeffs)) if coeffs[i] != 0 ])
                newcoeffs = [(coeffs[i](x**v)*subs(x, prec=w_prec + underflow, shift=i, gamma=s))
                             .shift(-v*(newdeg + underflow)) for i in range(len(coeffs))]
            solutions.append( [s, newcoeffs ] )

        if dominant_only:
            max_gamma = max( [g for (g, _) in solutions ] )
            solutions = [s for s in solutions if s[0]==max_gamma]

        info(1, "superexponential parts isolated: " + str([g for g, _ in solutions]))

        # 2. exponential parts
        refined_solutions = []
        for (gamma, coeffs) in solutions:
            info(2, "determining exponential parts for gamma=" + str(gamma))
            deg = max([p.degree() for p in coeffs]); v = gamma.denominator()
            char_poly = K['rho']([ c[deg] for c in coeffs ])
            for (cp, e) in char_poly.factor():
                rho = -cp[0]/cp[1] # K is algebraically closed, so all factors are linear.
                if not rho.is_zero() and (not real_only or rho.imag().is_zero()):
                    info(3, "found rho=" + str(rho))
                    refined_solutions.append([gamma, rho, [coeffs[i]*(rho**i) for i in range(len(coeffs))], e*v])

        if dominant_only:
            max_rho = max( [abs(rho) for (_, rho, _, _) in refined_solutions ] )
            refined_solutions = [s for s in refined_solutions if abs(s[1])==max_rho]

        info(1, "exponential parts isolated: " + str([(gamma, rho) for (gamma, rho, _, _) in refined_solutions]))

        # 3. subexponential parts
        solutions = refined_solutions; refined_solutions = []
        for (gamma, rho, coeffs, ram) in solutions:

            info(2, "determining subexponential parts for (gamma,rho)=" + str((gamma, rho)))

            if ram == 1:
                refined_solutions.append([gamma, rho, [], ram, coeffs])
                continue

            def mysubs(x, prec, shift, subexp, ramification=ram):
                return subs(x, prec, shift, subexp=subexp, ramification=ram)

            KK = K['s'].fraction_field(); X = x.change_ring(KK); v = gamma.denominator(); e = ram/v
            cc = [ c(x**e).change_ring(KK) for c in coeffs ]
            subexpvecs = [ [K.zero()]*(ram - 1) ]

            for i in range(ram - 1, 0, -1):
                old = subexpvecs; subexpvecs = []
                for sub in old:
                    sub[i - 1] = KK.gen(); rest = sum((cc[j]*mysubs(X, e, j, sub)) for j in range(r + 1))
                    for (p, _) in rest.leading_coefficient().factor():
                        c = -p[0]/p[1]
                        if not real_only or c.imag().is_zero():
                            vec = [ee for ee in sub]; vec[i - 1] = c; subexpvecs.append(vec)
                info(3, "after " + str(ram - i) + " of " + str(ram - 1) + " iterations: " + str(subexpvecs))

            for sub in subexpvecs:
                if all(ee.is_zero() for ee in sub):
                    refined_solutions.append([gamma, rho, sub, gamma.denominator(), coeffs])
                elif False:
                    # possible improvement: check whether ramification can be reduced.
                    pass
                else:
                    newcoeffs = [ (coeffs[j](x**e)*mysubs(x, w_prec, j, sub)).shift(-ram*w_prec) for j in range(r + 1) ]
                    refined_solutions.append([gamma, rho, sub, ram, newcoeffs])

        info(1, "subexponential parts completed; " + str(len(refined_solutions)) + " solutions separated.")

        # 4. polynomial parts and expansion
        solutions = refined_solutions; refined_solutions = []
        for (gamma, rho, subexp, ram, coeffs) in solutions:

            info(2, "determining polynomial parts for (gamma,rho,subexp)=" + str((gamma, rho, subexp)))

            KK = K['s'].fraction_field(); s = KK.gen(); X = x.change_ring(KK)
            rest = sum(coeffs[i].change_ring(KK)*subs(X, w_prec, i, alpha=s)(X**ram) for i in range(len(coeffs)))
            for (p, e) in shift_factor(rest.leading_coefficient().numerator(), ram):
                e.reverse()
                alpha = -p[0]/p[1]
                if alpha in QQ: # cause conversion to explicit rational
                    pass
                if (not real_only or alpha.imag().is_zero()):
                    info(3, "found alpha=" + str(alpha))
                    refined_solutions.append([gamma, rho, subexp, ram, alpha, e, 2*ram*w_prec - rest.degree()])

        info(1, "polynomial parts completed; " + str(len(refined_solutions)) + " solutions separated.")

        # 5. expansion and logarithmic terms
        solutions = refined_solutions; refined_solutions = []
        G = GeneralizedSeriesMonoid(K, x, 'discrete'); prec = n + w_prec
        PS = PowerSeriesRing(K, 'x')

        info(2, "preparing computation of expansion terms...")
        max_log_power = max([sum(b for (_, b) in e[5]) for e in solutions])
        poly_tails = [[x**(ram*prec)]*(ram*prec)]; log_tails = [[x**(ram*prec)]*max_log_power]
        for l in range(1, r + 1):

            # (n+l)^(-1/ram) = n^(-1/ram)*sum(bin(-1/ram, i)*(l/n)^i, i=0...)
            # poly_tails[l][k] = expansion of (n+l)^(-k/ram)/n^(-k/ram)
            p = sum(_binomial(-1/ram, i)*(l*x**ram)**i for i in range(prec + 1))
            pt = [x.parent().one()]
            while len(pt) <= ram*prec:
                pt.append((pt[-1]*p) % x**(ram*prec + 1))
            poly_tails.append([x**(ram*prec - p.degree())*p.reverse() for p in pt])

            # log(n+l) = log(n) - sum( (-l/n)^i/i, i=1...)
            # log_tails[l][k] = (log(n+l) - log(n))^k
            p = -sum((-l*x**ram)**i/QQ(i) for i in range(1, prec + 1))
            lt = [x.parent().one()]
            while len(lt) < max_log_power:
                lt.append((lt[-1]*p) % x**(prec*ram + 1))
            log_tails.append([x**(ram*prec - p.degree())*p.reverse() for p in lt])

        for (gamma, rho, subexp, ram, alpha, e, degdrop) in solutions:

            info(2, "determining expansions for (gamma,rho,subexp,alpha)=" + str((gamma, rho, subexp,alpha)))

            underflow = int(max(0, -ram*r*gamma))
            coeffs = [(origcoeffs[i](x**ram)*subs(x, prec + underflow, i, gamma, rho, subexp, ram)).shift(-underflow)\
                          for i in range(r + 1)]
            deg = max([c.degree() for c in coeffs])
            coeffs = [coeffs[i].shift(ram*prec - deg) for i in range(r + 1)]
            sols = dict( (a, []) for (a, b) in e )

            for (a, b) in e:

                s = alpha - a/ram
                # (n+l)^s/n^s = sum(binom(s,i) (l/n)^i, i=0...)
                spoly_tails = [sum(_binomial(s, i)*(j**i)*(x**(ram*(prec-i))) for i in range(prec)) for j in range(r+1)];

                def operator_applied_to_term(k, l=0):
                    # computes L( n^(s-k/ram) log(n)^l ) as list of length l+1
                    # whose i-th component contains the polynomial terms corresponding to log(n)^i
                    out = []
                    for i in range(l + 1):
                        # [log(n)^i] (n+j)^(s-k/ram)log(n+j)^l
                        # = binom(l, i)*log_tails[j][l - i]*poly_tails[j][k]*spoly_tails[j]
                        contrib = x-x #=0
                        for j in range(r + 1):
                            if i != l and j == 0: # [log(n)^i] log(n)^l
                                continue
                            contrib += ((coeffs[j]*log_tails[j][l - i]).shift(-ram*prec)* \
                                        (poly_tails[j][k]*spoly_tails[j]).shift(-ram*prec)).shift(-ram*prec - k)
                        out.append(_binomial(l, i)*contrib)

                    return out

                while len(sols[a]) < b:

                    info(3, str(len(sols[a])) + " of " + str(sum([bb for _, bb in e])) + " solutions...")

                    newsol = [[K.zero()] for i in range(len(sols[a]))] + [[K.one()]]
                    rest = operator_applied_to_term(0, len(sols[a]))
                    sols[a].append(newsol)

                    for k in range(1, ram*n):
                        info(4, str(k) + " of " + str(ram*n - 1) + " terms...")
                        for l in range(len(rest) - 1, -1, -1):
                            # determine coeff of log(n)^l*n^(s - k/ram) in newsol so as to kill
                            # coeff log(n)^l*n^(s - degdrop - k/ram) of rest
                            tokill = rest[l][ram*prec - k - degdrop]
                            if tokill.is_zero():
                                newsol[l].append(K.zero())
                                continue
                            adjustment = operator_applied_to_term(k, l)
                            killer = adjustment[l][ram*prec - k - degdrop]; dl = 0
                            # determine appropriate log power for getting nonzero killer
                            while killer.is_zero():
                                dl += 1
                                adjustment = operator_applied_to_term(k, l + dl)
                                killer = adjustment[l + dl][ram*prec - degdrop - k]
                            # update solution
                            while len(newsol) < l + dl:
                                newsol[-1].append(K.zero())
                                newsol.append([K.zero()]*(k - 1))
                            newcoeff = -tokill/killer; newsol[l + dl].append(newcoeff)
                            # update remainder
                            while len(rest) < len(adjustment):
                                rest.append(x.parent().zero())
                            for i in range(len(adjustment)):
                                rest[i] += newcoeff*adjustment[i]

            for a in sols.keys():
                for eexp in sols[a]:
                    refined_solutions.append(G([gamma, ram, rho, subexp, alpha - a/ram, [PS(p, len(p)) for p in eexp]]))

        return refined_solutions

    def _powerIndicator(self):
        return self.coefficients(sparse=False)[0]

    def _infinite_singularity(self):
        r"""
        Simplified version of generalized_series_solutions, without subexponential parts, without
        logarithms, and without extensions of the constant field.

        This function is used in the hypergeometric solver.

        OUTPUT:

           A list of all triples (gamma, phi, alpha) such that 'self' has a local
           solution at infinity of the form Gamma(x)^gamma phi^x x^alpha
           series(1/x), where gamma is in ZZ and phi and alpha are in the constant
           field of this operator's parent algebra.

        EXAMPLES::

           sage: from ore_algebra import *
           sage: R.<x> = ZZ[]
           sage: A.<Sx> = OreAlgebra(R)
           sage: (Sx - x).lclm(x^2*Sx - 2).lclm((x+1)*Sx - (x-1/2))._infinite_singularity()
           [[-2, 2, 0], [0, 1, -3/2], [1, 1, 0]]

        """

        S = self.parent().gen(); n = self.parent().base_ring().gen()
        R = self.base_ring().base_ring().fraction_field()[n]
        coeffs = list(map(R, self.normalize().coefficients(sparse=False)))
        r = self.order()

        # determine the possible values of gamma and phi
        points = list(filter(lambda p: p[1] >= 0, [ (i, coeffs[i].degree()) for i in range(len(coeffs)) ]))
        deg = max(list(map(lambda p: p[1], points)))
        output = []

        for s, np in self.newton_polygon(~n):
            if s in ZZ:
                for p, _ in R(np).factor():
                    if p.degree() == 1 and not p[0].is_zero():
                        phi = -p[0]/p[1]
                        L = self.symmetric_product(phi*n**max(0, s)*S - n**max(0, -s)).normalize().change_ring(R)
                        d = max(r + 3, max(p.degree() for p in L if not p.is_zero()))
                        for q, _ in L.map_coefficients(lambda p: p//n**(d - (r + 3)))\
                                .indicial_polynomial(~n).factor():
                            if q.degree() == 1:
                                output.append([s, phi, -q[0]/q[1]])

        return output

    def _normalize_make_valuation_places_args(self,f,Nmin,Nmax,prec=None, infolevel=0):
        return (f,Nmin,Nmax,prec)

    @cached_method(key=_normalize_make_valuation_places_args)
    def _make_valuation_places(self,f,Nmin,Nmax,prec=None,infolevel=0):
        r"""
        Compute value functions for the place ``f``.

        INPUT:

        - ``f`` - a place, that is an irreducible polynomial in the base ring of
          the ambient Ore algebra

        - ``Nmin`` - an integer

        - ``Nmax`` - an integer

        - ``prec`` (default: None) - precision at which to compute the deformed
          solutions. If not provided, the default precision of a power series
          ring is used.

        TODO: Rephrase

        - ``infolevel`` (default: None) - verbosity flag

        OUTPUT:

        A list of places corresponding to the shifted positions associated to
        ``f``.  More precisely, if ``xi`` is a root of ``f``, the places
        correspond to the points ``xi+Nmin, \ldots, xi+Nmax``.

        Each place is a tuple composed of ``f(x+k)``, a suitable function for
        ``value_function`` and a suitable function for ``raise_value``.

        EXAMPLES::

        # TODO
        """

        print1 = print if infolevel >= 1 else lambda *a, **k: None
        print2 = print if infolevel >= 2 else lambda *a, **k: None
        print3 = print if infolevel >= 3 else lambda *a, **k: None

        print1(" [make_places] At (root of {}) + Nmin={}, Nmax={}"
               .format(f,Nmin,Nmax))

        FF = NumberField(f,"xi")
        # TODO: Do we have to choose a name?
        xi = FF.gen()
        r = self.order()
        Ore = self.parent()
        SS = Ore.gen()
        Pol = Ore.base_ring()
        nn = Pol.gen()
        Coef = Pol.base_ring()

        Laur = LaurentSeriesRing(FF,'q',default_prec=prec)
        qq = Laur.gen()
        Frac_q = Pol.change_ring(Laur).fraction_field()

        coeffs_q = [Frac_q(c) for c in self.coefficients(sparse=False)]

        # Variable convention: k is a list index in the whole sequence, n is an
        # actual shift compared to xi, so k=n-Nmin, and the value at index k corresponds to the
        # values of the sequence at position xi+n = xi+k+Nmin.

        def prolong(l,n):
            # Given the values of a function at ...xi+n-r...xi+n-1, compute the
            # value at xi+n
            assert(len(l) >= r)
            l.append(-sum(l[-r+i]*coeffs_q[i](qq+xi+n-r) for i in range(r))
                     / coeffs_q[-1](qq+xi+n-r))

        # TODO: Refactor, not the most efficient
        def call(op,l,n):
            # Given another operator, and given the values l of a function at xi+n,...,xi+n+r,
            # apply its deformed version to l and compute the value at xi+n
            r = op.order()
            assert(len(l) > r)
            coeffs_q = [Frac_q(c) for c in op.coefficients(sparse=False)]
            return sum(l[i]*coeffs_q[i](qq+xi+n) for i in range(r+1))

        sols = [[1 if i==j else 0 for i in range(r)] for j in range(r)]
        for n in range(Nmin+r,Nmax+r):
            for i in range(r):
                prolong(sols[i],n)

        print1(" [make_places] sols")
        print1(sols)

        # Capture the relevant variables in the two functions
        def get_functions(xi,n,Nmin,sols,call):

            # In both functions the second argument `place` is ignored because captured
            def val_fct(op,**kwargs):
                # n-Nmin is the index of the value of the function at xi+n in
                # the list seq
                vect = [call(op,seq[n-Nmin:n-Nmin+r+1],n) for seq in sols]
                return _vect_val_fct(vect)
            def raise_val_fct(ops,dim=None,**kwargs):
                mat = [[call(op,seq[n-Nmin:n-Nmin+r+1],n) for seq in sols]
                       for op in ops]
                #if infolevel >= 2: print(mat)
                return _vect_elim_fct(mat,place=None,dim=dim,infolevel=infolevel)
            return val_fct, raise_val_fct# , sols, call

        res = []
        for n in range(Nmin+r,Nmax+1):
            print1(" [make_places] preparing place at {}+{} (min poly = {})"
                   .format(xi,n,f(nn-n)))
            val_fct, raise_val_fct = get_functions(xi,n,Nmin,sols,call)
            res.append((f(nn-n),val_fct,raise_val_fct# , sols, call
            ))
        return res


    def find_candidate_places(self, Zmax = None, infolevel=0, **kwargs):
        # TODO doc

        # Helpers
        print1 = print if infolevel >= 1 else lambda *a, **k: None
        print2 = print if infolevel >= 2 else lambda *a, **k: None
        print3 = print if infolevel >= 3 else lambda *a, **k: None

        coeffs = self.coefficients(sparse=False)

        r = self.order()
        i = min(i for i in range(r+1) if coeffs[i] != 0)
        # Should we replace r with r-i when counting solutions?
        lr = coeffs[-1]
        l0 = coeffs[i]
        l0lr = l0*lr

        # Find the points of interest
        fact0 = list(lr.factor())+list(l0.factor())

        print1("Factors (non unique): {}".format(fact0))

        # Cleanup the list
        fact = []
        for f,m in fact0 :
            if f.degree() == 0:
                pass
            elif any(True for i in range(len(fact))
                     if (fact[i][0].degree() == f.degree()
                         and roots_at_integer_distance(fact[i][0],f) != [])):
                # f is a shift of a factor already seen
                fact[i][1] += m
            else:
                fact.append([f,m])

        print1("Factors (unique): {}".format(fact))

        places = []
        for f, m in fact:
            print1("Computing places for {}".format(f))

            # Finding the actual indices of interest
            inds = roots_at_integer_distance(l0lr,f)
            print1("Integer distances between roots: {}".format(inds))
            Nmin = min(inds)
            Nmax = max(inds)+r
            Nmin = Nmin - r
            if Zmax :
                Nmax = min(Nmax,Zmax)
                # Else the default max is Nmax
                # TODO: Should we also update Nmin if Zmax < Nmax?
            print1("Nmin={} Nmax={}".format(Nmin,Nmax))

            places += self._make_valuation_places(f, Nmin, Nmax, prec=m+1,
                                                  infolevel=infolevel)
            # TODO: is +1 needed?

        return places

    def value_function(self, op, place, **kwargs):
        val = self._make_valuation_places(place,0,0)[0][1]
        return val(op,place)

    def raise_value(self, basis, place, dim, **kwargs):
        fct = self._make_valuation_places(place,0,0)[0][2]
        return fct(basis, place, dim)



#############################################################################################################

class UnivariateQRecurrenceOperatorOverUnivariateRing(UnivariateOreOperatorOverUnivariateRing):
    r"""
    Element of an Ore algebra K(x)[S], where S is the shift x->q*x for some q in K.
    """

    def __init__(self, parent, *data, **kwargs):
        super(UnivariateOreOperatorOverUnivariateRing, self).__init__(parent, *data, **kwargs)

    def __call__(self, f, **kwargs):

        if type(f) in (tuple, list):

            r = self.order()
            R = self.parent().base_ring()
            _, q = self.parent().is_Q()
            K = R.base_ring()
            z = K.zero()
            c = self.numerator().coefficients(sparse=False)
            d = self.denominator()

            def fun(n):
                if f[n + r] is None:
                    return None
                else:
                    try:
                        qn = q**n
                        return sum( c[i](qn)*f[n + i] for i in range(r + 1) )/d(qn)
                    except:
                        return None

            return type(f)(fun(n) for n in range(len(f) - r))

        R = self.parent(); x = R.base_ring().gen(); qx = R.sigma()(x)
        if not "action" in kwargs:
            kwargs["action"] = lambda p : p.subs({x:qx})

        return UnivariateOreOperator.__call__(self, f, **kwargs)

    def to_J(self, alg): # q2j
        """
        Returns a q-differential operator which annihilates every power series (about the origin)
        whose coefficient sequence is annihilated by ``self``.
        The output operator may not be minimal.

        INPUT:

        - ``alg`` -- the Ore algebra in which the output should be expressed.
          The algebra must satisfy ``alg.base_ring().base_ring() == self.base_ring().base_ring()``
          and ``alg.is_J()`` is not ``False``.
          Instead of an algebra object, also a string can be passed as argument.
          This amounts to specifying an Ore algebra over ``self.base_ring()`` with
          the q-derivation with respect to ``self.base_ring().gen()``.

        EXAMPLES::

          sage: from ore_algebra import *
          sage: Rn.<n> = ZZ['n']; Rx.<x> = ZZ['x']
          sage: A.<Qn> = OreAlgebra(Rn, 'Qn', q=2)
          sage: B.<Jx> = OreAlgebra(Rx, 'Jx', q=2)
          sage: (Qn - 1).to_J(B)
          (-2*x + 1)*Jx - 1
          sage: ((n+1)*Qn - 1).to_J(B)
          2*x*Jx^2 + (-4*x + 4)*Jx - 2
          sage: (x*Jx-1).to_Q(A).to_J(B) % (x*Jx - 1)
          0

        """
        R = self.base_ring(); K = R.base_ring(); x, q = self.parent().is_Q(); one = R.one()

        if type(alg) == str:
            alg = self.parent().change_var_sigma_delta(alg, {x:q*x}, {x:one})
        elif not isinstance(alg, OreAlgebra_generic) or not alg.is_J() or \
             alg.base_ring().base_ring() is not K or K(alg.is_J()[1]) != K(q):
            raise TypeError("target algebra is not adequate")

        if self.is_zero():
            return alg.zero()

        R = alg.base_ring().fraction_field(); x, q = alg.is_J()
        alg = alg.change_ring(R);

        Q = alg(~x); out = alg.zero()
        coeffs = self.numerator().coefficients(sparse=False)
        x_pows = {0 : alg.one(), 1 : ((q - R.one())*x)*alg.gen() + alg.one()}

        for i in range(len(coeffs)):
            term = alg.zero()
            c = coeffs[i].coefficients(sparse=False)
            for j in range(len(c)):
                if j not in x_pows:
                    x_pows[j] = x_pows[j - 1]*x_pows[1]
                term += c[j] * x_pows[j]
            out += term*(Q**i)

        return (alg.gen()**(len(coeffs)-1))*out.numerator().change_ring(alg.base_ring())

    def to_list(self, init, n, start=0, append=False, padd=False):
        r"""
        Computes the terms of some sequence annihilated by ``self``.

        INPUT:

        - ``init`` -- a vector (or list or tuple) of initial values.
          The components must be elements of ``self.base_ring().base_ring().fraction_field()``.
          If the length is more than ``self.order()``, we do not check whether the given
          terms are consistent with ``self``.
        - ``n`` -- desired number of terms.
        - ``start`` (optional) -- index of the sequence term which is represented
          by the first entry of ``init``. Defaults to zero.
        - ``append`` (optional) -- if ``True``, the computed terms are appended
          to ``init`` list. Otherwise (default), a new list is created.
        - ``padd`` (optional) -- if ``True``, the vector of initial values is implicitly
          prolonged to the left (!) by zeros if it is too short. Otherwise (default),
          the method raises a ``ValueError`` if ``init`` is too short.

        OUTPUT:

        A list of ``n`` terms whose `k` th component carries the sequence term with
        index ``start+k``.
        Terms whose calculation causes an error are represented by ``None``.

        EXAMPLES::

           sage: from ore_algebra import *
           sage: R.<x> = QQ['x']; A.<Qx> = OreAlgebra(R, 'Qx', q=3)
           sage: (Qx^2-x*Qx + 1).to_list([1,1], 10)
           [1, 1, 0, -1, -9, -242, -19593, -4760857, -3470645160, -7590296204063]
           sage: (Qx^2-x*Qx + 1)(_)
           [0, 0, 0, 0, 0, 0, 0, 0]

        """
        _, q = self.parent().is_Q()
        return _rec2list(self, init, n, start, append, padd, lambda n: q**n)

    def annihilator_of_sum(self):
        r"""
        Returns an operator `L` which annihilates all the indefinite sums `\sum_{k=0}^n a_k`
        where `a_n` runs through the sequences annihilated by ``self``.
        The output operator is not necessarily of smallest possible order.

        EXAMPLES::

           sage: from ore_algebra import *
           sage: R.<x> = ZZ['q'].fraction_field()['x']
           sage: A.<Qx> = OreAlgebra(R, 'Qx')
           sage: ((x+1)*Qx - x).annihilator_of_sum()
           (q*x + 1)*Qx^2 + (-2*q*x - 1)*Qx + q*x

        """
        A = self.parent()
        return self.map_coefficients(A.sigma())*(A.gen() - A.one())

    def annihilator_of_composition(self, a, solver=None):
        r"""
        Returns an operator `L` which annihilates all the sequences `f(a(n))`
        where `f` runs through the functions annihilated by ``self``.
        The output operator is not necessarily of smallest possible order.

        INPUT:

        - ``a`` -- a polynomial `u*x+v` where `x` is the generator of the base ring,
          `u` and `v` are integers.
        - ``solver`` (optional) -- a callable object which applied to a matrix
          with polynomial entries returns its kernel.

        EXAMPLES::

          sage: from ore_algebra import *
          sage: R.<x> = QQ['x']
          sage: A.<Qx> = OreAlgebra(R, 'Qx', q=3)
          sage: L = (x+3)*Qx^2 - (5*x+3)*Qx + 2*x-1
          sage: data = L.to_list([1,2], 11)
          sage: data
          [1, 2, 15/4, 115/12, 1585/48, 19435/144, 2387975/4032, 188901875/70848, 488427432475/40336128, 1461633379710215/26500836096, 14580926901721431215/57983829378048]
          sage: L2 = L.annihilator_of_composition(2*x)
          sage: L2.to_list([1,15/4], 5)
          [1, 15/4, 1585/48, 2387975/4032, 488427432475/40336128]
          sage: Lrev = L.annihilator_of_composition(10 - x)
          sage: Lrev.to_list([data[10], data[9]], 11)
          [14580926901721431215/57983829378048, 1461633379710215/26500836096, 488427432475/40336128, 188901875/70848, 2387975/4032, 19435/144, 1585/48, 115/12, 15/4, 2, 1]


        """
        # ugly code duplication: the following is more or less the same as
        # UnivariateRecurrenceOperatorOverUnivariateRing.annihilator_of_composition :-(

        A = self.parent()

        if a in ZZ:
            # a is constant => f(a) is constant => Q-1 kills it
            return A.gen() - A.one()

        R = ZZ[A.base_ring().gen()]

        try:
            a = R(a)
        except:
            raise ValueError("argument has to be of the form u*x+v where u,v are integers")

        if a.degree() > 1:
            raise ValueError("argument has to be of the form u*x+v where u,v are integers")

        try:
            u = ZZ(a[1]); v = ZZ(a[0])
        except:
            raise ValueError("argument has to be of the form u*x+v where u,v are rational")

        A = A.change_ring(A.base_ring().fraction_field())
        L = A(self); s = A.sigma();
        r = self.order(); x, q = A.is_Q()

        # special treatment for easy cases
        if v != 0:
            L = self.map_coefficients(lambda p: s(p, v))
            return L if u == 1 else L.annihilator_of_composition(u*x)
        elif u == 1:
            return self
        elif u < 0:
            c = [ p(q**(-r)/x) for p in self.coefficients(sparse=False) ]; c.reverse()
            return A(c).numerator().annihilator_of_composition(-u*x)

        # now a = u*x where u > 1
        from sage.matrix.constructor import Matrix
        if solver == None:
            solver = A._solver()

        p = A.one(); Qu = A.gen()**u # possible improvement: multiplication matrix.
        mat = [ p.coefficients(sparse=False, padd=r) ]; sol = []

        while len(sol) == 0:

            p = (Qu*p) % L
            mat.append( p.coefficients(sparse=False, padd=r) )
            sol = solver(Matrix(mat).transpose())

        return self.parent()(list(sol[0])).map_coefficients(lambda p: p(x**u))

    def spread(self, p=0):

        op = self.normalize(); A = op.parent(); R = A.base_ring()
        sigma = A.change_ring(R.change_ring(R.base_ring().fraction_field())).sigma()
        s = []; r = op.order(); _, q = A.is_Q()

        if op.order()==0:
            return []
        elif op[0].is_zero():
            return [infinity]

        if R.is_field():
            R = R.ring() # R = k[x]
            R = R.change_ring(R.base_ring().fraction_field())

        try:
            # first try to use shift factorization. this seems to be more efficient in most cases.
            all_facs = [sigma(u, -1) for u, _ in shift_factor(sigma(op[0].gcd(p), r)*op[r], 1, q)]
            tc = [ u[1:] for _, u in shift_factor(prod(all_facs)*sigma(op[0].gcd(p), r), 1, q) ]
            lc = [ u[1:] for _, u in shift_factor(prod(all_facs)*op[r], 1, q) ]
            for u, v in zip(tc, lc):
                s = union(s, [j[0] - i[0] for i in u for j in v])
            s.sort()
            return s
        except:
            pass

        K = PolynomialRing(R.base_ring(), 'y').fraction_field() # F(k[y])
        R = R.change_ring(K) # FF(k[y])[x]

        y = R(K.gen())
        x, q = op.parent().is_Q()
        x = R(x); q = K(q);

        s = []; r = op.order()
        for p, _ in (R(op[r])(x*(q**(-r))).resultant(gcd(R(p), R(op[0]))(x*y))).numerator().factor():
            if p.degree() == 1:
                try:
                    s.append(q_log(q, K(-p[0]/p[1])))
                except:
                    pass

        s = list(set(s)) # remove duplicates
        s.sort()
        return s

    spread.__doc__ = UnivariateOreOperatorOverUnivariateRing.spread.__doc__

    def __to_J_literally(self, gen='J'):
        r"""
        Rewrites ``self`` in terms of `J`
        """
        A = self.parent()
        R = A.base_ring(); x, q = A.is_Q(); one = R.one()
        A = A.change_var_sigma_delta(gen, {x:q*x}, {x:one})

        if self.is_zero():
            return A.zero()

        Q = (q - 1)*x*A.gen() + 1; Q_pow = A.one();
        c = self.coefficients(sparse=False); out = A(R(c[0]))

        for i in range(self.order()):

            Q_pow *= Q
            out += R(c[i + 1])*Q_pow

        return out

    def _coeff_list_for_indicial_polynomial(self):
        return self.__to_J_literally().coefficients(sparse=False)

    def _denominator_bound(self):

        A, R, _, L = self._normalize_base_ring()
        x = R.gen();

        # primitive factors (anything but powers of x)
        u = UnivariateOreOperatorOverUnivariateRing._denominator_bound(L)

        quo, rem = R(u).quo_rem(x)
        while rem.is_zero():
            quo, rem = quo.quo_rem(x)

        # special factors (powers of x)
        e = 0
        for (q, _) in L.indicial_polynomial(x).factor():
            if q.degree() == 1:
                try:
                    e = min(e, ZZ(-q[0]/q[1]))
                except:
                    pass

        return Factorization([(quo*x + rem, 1), (x, -e)])

    def _powerIndicator(self):
        return self.coefficients(sparse=False)[0]

    def _local_data_at_special_points(self):
        r"""
        Returns information about the local behaviour of this operator's solutions at x=0 and
        at x=infinity.

        The output is a list of all tuples `(gamma, phi, beta, alpha)` such that for every
        q-hypergeometric solution `f` of this operator (over the same constant field) there
        is a tuple such that
        `f(q*x)/f(x) = phi * x^gamma * rat(q*x)/rat(x) * \prod_m (1-a_m*x)^{e_m}`
        with `\sum_m e_m = beta` and `q^(deg(num(rat)) - deg(den(rat)))*\prod_m (-a_m)^{e_m} = alpha`.

        EXAMPLES::

          sage: from ore_algebra import *
          sage: R.<x> = QQ['x']; A.<Qx> = OreAlgebra(R, q=2)
          sage: ((2*x+3)*Qx - (8*x+3)).lclm(Qx-1)._local_data_at_special_points()
          [(0, 2, 0, 2), (0, 2, 0, 1/2), (0, 1, 0, 4), (0, 1, 0, 1)]

        """

        Q = self.parent().gen(); x, qq = self.parent().is_Q()
        factors = make_factor_iterator(x.parent(), multiplicities=False)

        out = []
        for gamma, poly in self.newton_polygon(x):
            if gamma in ZZ:
                for p in factors(poly):
                    if p.degree() == 1:
                        phi = -p[0]/p[1]; L = self.symmetric_product(phi*x**max(-gamma, 0)*Q - x**max(gamma, 0))
                        for beta, qoly in L.newton_polygon(~x):
                            if beta in ZZ:
                                for q in factors(qoly(x*qq**beta) + (qq**beta-1)*qoly[0]): # is this right?
                                    if q.degree() == 1 and q[0] != 0:
                                        out.append((-gamma, phi, beta, -q[0]/q[1]))

        return out

#############################################################################################################

class UnivariateQDifferentialOperatorOverUnivariateRing(UnivariateOreOperatorOverUnivariateRing):
    r"""
    Element of an Ore algebra K(x)[J], where J is the Jackson q-differentiation J f(x) = (f(q*x) - f(x))/(q*(x-1))
    """

    def __init__(self, parent, *data, **kwargs):
        super(UnivariateOreOperatorOverUnivariateRing, self).__init__(parent, *data, **kwargs)

    def __call__(self, f, **kwargs):

        A = self.parent(); x, q = A.is_J(); qx = A.sigma()(x)
        if not "action" in kwargs:
            kwargs["action"] = lambda p : (p.subs({x:qx}) - p)/(x*(q-1))

        return UnivariateOreOperator.__call__(self, f, **kwargs)

    def to_Q(self, alg): # j2q
        """
        Returns a q-recurrence operator which annihilates the coefficient sequence
        of every power series (about the origin) annihilated by ``self``.
        The output operator may not be minimal.

        INPUT:

        - ``alg`` -- the Ore algebra in which the output should be expressed.
          The algebra must satisfy ``alg.base_ring().base_ring() == self.base_ring().base_ring()``
          and ``alg.is_Q() == self.parent().is_J()``.
          Instead of an algebra object, also a string can be passed as argument.
          This amounts to specifying an Ore algebra over ``self.base_ring()`` with
          the q-shift with respect to ``self.base_ring().gen()``.

        EXAMPLES::

          sage: from ore_algebra import *
          sage: Rn.<n> = ZZ['n']; Rx.<x> = ZZ['x']
          sage: A.<Jx> = OreAlgebra(Rx, 'Jx', q=2)
          sage: B.<Qn> = OreAlgebra(Rn, 'Qn', q=2)
          sage: (Jx - 1).to_Q(B)
          (2*n - 1)*Qn - 1
          sage: ((x+1)*Jx - 1).to_Q(B)
          (4*n - 1)*Qn^2 + (2*n - 2)*Qn
          sage: (n*Qn-1).to_J(A).to_Q(B) % (n*Qn - 1)
          0

        """
        R = self.base_ring(); K = R.base_ring()
        x, q = self.parent().is_J(); one = R.one()

        if type(alg) == str:
            alg = self.parent().change_var_sigma_delta(alg, {x:q*x}, {})
        elif not isinstance(alg, OreAlgebra_generic) or not alg.is_Q() or \
             alg.base_ring().base_ring() is not R.base_ring() or K(alg.is_Q()[1]) != K(q) :
            raise TypeError("target algebra is not adequate")

        if self.is_zero():
            return alg.zero()

        R = alg.base_ring().fraction_field(); x, q = alg.is_Q()
        alg = alg.change_ring(R);

        Q = alg.gen(); J = ((q*x - R.one())/(q - R.one()))*Q; J_pow = alg.one()
        out = alg.zero();
        coeffs = self.numerator().coefficients(sparse=False)
        d = max( c.degree() for c in coeffs )

        for i in range(len(coeffs)):
            if i > 0:
                J_pow *= J
            c = coeffs[i].padded_list(d + 1)
            c.reverse()
            out += alg(list(map(R, c))) * J_pow

        return ((q-1)**(len(coeffs)-1)*out).numerator().change_ring(alg.base_ring())

    def annihilator_of_integral(self):
        r"""
        Returns an operator `L` which annihilates all the indefinite `q`-integrals `\int_q f`
        where `f` runs through the functions annihilated by ``self``.
        The output operator is not necessarily of smallest possible order.

        EXAMPLES::

           sage: from ore_algebra import *
           sage: R.<x> = ZZ['q'].fraction_field()['x']
           sage: A.<Jx> = OreAlgebra(R, 'Jx')
           sage: ((x-1)*Jx - 2*x).annihilator_of_integral()
           (x - 1)*Jx^2 - 2*x*Jx
           sage: _.annihilator_of_associate(Jx)
           (x - 1)*Jx - 2*x

        """
        return self*self.parent().gen()

    def power_series_solutions(self, n=5):
        r"""
        Computes the first few terms of the power series solutions of this operator.

        The method raises an error if Sage does not know how to factor univariate polynomials
        over the base ring's base ring.

        The base ring has to have characteristic zero.

        INPUT:

        - ``n`` -- minimum number of terms to be computed

        OUTPUT:

        A list of power series of the form `x^{\alpha} + ...` with pairwise distinct
        exponents `\alpha` and coefficients in the base ring's base ring's fraction field.
        All expansions are computed up to order `k` where `k` is obtained by adding the
        maximal `\alpha` to the maximum of `n` and the order of ``self``.

        EXAMPLES::

          sage: from ore_algebra import *
          sage: R.<x> = QQ['x']
          sage: A.<Jx> = OreAlgebra(R, 'Jx', q=2)
          sage: (Jx-1).lclm((1-x)*Jx-1).power_series_solutions()
          [x^2 + x^3 + 3/5*x^4 + 11/35*x^5 + O(x^6), 1 + x - 2/7*x^3 - 62/315*x^4 - 146/1395*x^5 + O(x^6)]

        """
        _, q = self.parent().is_J()
        return _power_series_solutions(self, self.to_Q('Q'), n, lambda n: q**n)

    def __to_Q_literally(self, gen='Q'):
        r"""
        This computes the q-recurrence operator which corresponds to ``self`` in the sense
        that `J` is rewritten to `1/(q-1)/x * (Q - 1)`
        """
        x, q = self.parent().is_J()

        alg = self.parent().change_var_sigma_delta(gen, {x:q*x}, {})
        alg = alg.change_ring(self.base_ring().fraction_field())

        if self.is_zero():
            return alg.zero()

        J = ~(q-1)*(~x)*(alg.gen() - alg.one()); J_k = alg.one(); R = alg.base_ring()
        c = self.coefficients(sparse=False); out = alg(R(c[0]))

        for i in range(self.order()):

            J_k *= J
            out += R(c[i + 1])*J_k

        return out.numerator().change_ring(R.ring())

    def spread(self, p=0):
        return self.__to_Q_literally().spread(p)

    spread.__doc__ = UnivariateOreOperatorOverUnivariateRing.spread.__doc__

    def _coeff_list_for_indicial_polynomial(self):
        return self.coefficients(sparse=False)

    def _denominator_bound(self):
        return self.__to_Q_literally()._denominator_bound()

    def symmetric_product(self, other, solver=None):

        if not isinstance(other, UnivariateOreOperator):
            raise TypeError("unexpected argument in symmetric_product")

        if self.parent() != other.parent():
            A, B = canonical_coercion(self, other)
            return A.symmetric_product(B, solver=solver)

        A = self.__to_Q_literally(); B = other.__to_Q_literally()

        C = A.symmetric_product(B, solver=solver)._normalize_base_ring()[-1]
        C = C._UnivariateQRecurrenceOperatorOverUnivariateRing__to_J_literally(str(self.parent().gen()))

        try:
            return self.parent()(C.numerator().coefficients(sparse=False))
        except:
            return C

    symmetric_product.__doc__ = UnivariateOreOperator.symmetric_product.__doc__

#############################################################################################################

class UnivariateDifferenceOperatorOverUnivariateRing(UnivariateOreOperatorOverUnivariateRing):
    r"""
    Element of an Ore algebra K(x)[F], where F is the forward difference operator F f(x) = f(x+1) - f(x)
    """

    def __init__(self, parent, *data, **kwargs):
        super(UnivariateOreOperatorOverUnivariateRing, self).__init__(parent, *data, **kwargs)

    def __call__(self, f, **kwargs):

        if type(f) in (tuple, list):
            return self.to_S('S')(f, **kwargs)

        R = self.parent(); x = R.base_ring().gen(); qx = R.sigma()(x)
        if not "action" in kwargs:
            kwargs["action"] = lambda p : p.subs({x:qx}) - p

        return UnivariateOreOperator.__call__(self, f, **kwargs)

    def to_S(self, alg): # delta2s
        """
        Returns the differential operator corresponding to ``self``

        INPUT:

        - ``alg`` -- the Ore algebra in which the output should be expressed.
          The algebra must satisfy ``alg.base_ring().base_ring() == self.base_ring().base_ring()``
          and ``alg.is_S()`` is not ``False``.
          Instead of an algebra object, also a string can be passed as argument.
          This amounts to specifying an Ore algebra over ``self.base_ring()`` with
          a standard shift with respect to ``self.base_ring().gen()``.

        EXAMPLES::

          sage: from ore_algebra import *
          sage: R.<x> = ZZ['x']
          sage: A.<Fx> = OreAlgebra(R, 'Fx')
          sage: (Fx^4).to_S(OreAlgebra(R, 'Sx'))
          Sx^4 - 4*Sx^3 + 6*Sx^2 - 4*Sx + 1
          sage: (Fx^4).to_S('Sx')
          Sx^4 - 4*Sx^3 + 6*Sx^2 - 4*Sx + 1

        """
        R = self.base_ring(); x = R.gen(); one = R.one();

        if type(alg) == str:
            alg = self.parent().change_var_sigma_delta(alg, {x:x+one}, {})
        elif not isinstance(alg, OreAlgebra_generic) or not alg.is_S():
            raise TypeError("target algebra is not adequate")

        if self.is_zero():
            return alg.zero()

        delta = alg.gen() - alg.one(); delta_k = alg.one(); R = alg.base_ring()
        c = self.coefficients(sparse=False); out = alg(R(c[0]))

        for i in range(self.order()):

            delta_k *= delta
            out += R(c[i + 1])*delta_k

        return out

    def to_D(self, alg):
        r"""
        Returns a differential operator which annihilates every power series (about
        the origin) whose coefficient sequence is annihilated by ``self``.
        The output operator may not be minimal.

        INPUT:

        - ``alg`` -- the Ore algebra in which the output should be expressed.
          The algebra must satisfy ``alg.base_ring().base_ring() == self.base_ring().base_ring()``
          and ``alg.is_D()`` is not ``False``.
          Instead of an algebra object, also a string can be passed as argument.
          This amounts to specifying an Ore algebra over ``self.base_ring()`` with
          the standard derivation with respect to ``self.base_ring().gen()``.

        EXAMPLES::

          sage: from ore_algebra import *
          sage: Rn.<n> = ZZ['n']; Rx.<x> = ZZ['x']
          sage: A.<Fn> = OreAlgebra(Rn, 'Fn')
          sage: B.<Dx> = OreAlgebra(Rx, 'Dx')
          sage: Fn.to_D(B)
          (-x + 1)*Dx - 1
          sage: ((n+1)*Fn - 1).to_D(B)
          (-x^2 + x)*Dx^2 + (-4*x + 1)*Dx - 2
          sage: (x*Dx-1).to_F(A).to_D(B)
          x*Dx - 1

        """
        return self.to_S('S').to_D(alg)

    def to_T(self, alg):
        r"""
        Returns a differential operator, expressed in terms of the Euler derivation,
        which annihilates every power series (about the origin) whose coefficient
        sequence is annihilated by ``self``.
        The output operator may not be minimal.

        INPUT:

        - ``alg`` -- the Ore algebra in which the output should be expressed.
          The algebra must satisfy ``alg.base_ring().base_ring() == self.base_ring().base_ring()``
          and ``alg.is_T()`` is not ``False``.
          Instead of an algebra object, also a string can be passed as argument.
          This amounts to specifying an Ore algebra over ``self.base_ring()`` with
          the Euler derivation with respect to ``self.base_ring().gen()``.

        EXAMPLES::

          sage: from ore_algebra import *
          sage: Rn.<n> = ZZ['n']; Rx.<x> = ZZ['x']
          sage: A.<Fn> = OreAlgebra(Rn, 'Fn')
          sage: B.<Tx> = OreAlgebra(Rx, 'Tx')
          sage: Fn.to_T(B)
          (-x + 1)*Tx - x
          sage: ((n+1)*Fn - 1).to_T(B)
          (-x + 1)*Tx^2 - 3*x*Tx - 2*x
          sage: (x*Tx-1).to_F(A).to_T(B)
          x*Tx^2 + (x - 1)*Tx

        """
        return self.to_S('S').to_T(alg)

    def to_list(self, *args, **kwargs):
        return self.to_S('S').to_list(*args, **kwargs)

    to_list.__doc__ = UnivariateRecurrenceOperatorOverUnivariateRing.to_list.__doc__

    def indicial_polynomial(self, *args, **kwargs):
        return self.to_S('S').indicial_polynomial(*args, **kwargs)

    indicial_polynomial.__doc__ = UnivariateRecurrenceOperatorOverUnivariateRing.indicial_polynomial.__doc__

    def spread(self, p=0):
        return self.to_S().spread(p)

    spread.__doc__ = UnivariateRecurrenceOperatorOverUnivariateRing.spread.__doc__

    def _coeff_list_for_indicial_polynomial(self):
        return self.coefficients(sparse=False)

    def _denominator_bound(self):
        return self.to_S()._denominator_bound()

    def symmetric_product(self, other, solver=None):

        if not isinstance(other, UnivariateOreOperator):
            raise TypeError("unexpected argument in symmetric_product")

        if self.parent() != other.parent():
            A, B = canonical_coercion(self, other)
            return A.symmetric_product(B, solver=solver)

        A = self.to_S('S'); B = other.to_S(A.parent())
        return A.symmetric_product(B, solver=solver).to_F(self.parent())

    symmetric_product.__doc__ = UnivariateOreOperator.symmetric_product.__doc__

#############################################################################################################

class UnivariateEulerDifferentialOperatorOverUnivariateRing(UnivariateOreOperatorOverUnivariateRing):
    r"""
    Element of an Ore algebra K(x)[T], where T is the Euler differential operator T = x*d/dx
    """

    def __init__(self, parent, *data, **kwargs):
        super(UnivariateOreOperatorOverUnivariateRing, self).__init__(parent, *data, **kwargs)

    def __call__(self, f, **kwargs):

        R = self.parent(); x = R.base_ring().gen();
        if not "action" in kwargs:
            kwargs["action"] = lambda p : x*p.derivative()

        return UnivariateOreOperator.__call__(self, f, **kwargs)

    def to_D(self, alg): # theta2d
        """
        Returns the differential operator corresponding to ``self``

        INPUT:

        - ``alg`` -- the Ore algebra in which the output should be expressed.
          The algebra must satisfy ``alg.base_ring().base_ring() == self.base_ring().base_ring()``
          and ``alg.is_D()`` is not ``False``.
          Instead of an algebra object, also a string can be passed as argument.
          This amounts to specifying an Ore algebra over ``self.base_ring()`` with
          the standard derivation with respect to ``self.base_ring().gen()``.

        EXAMPLES::

          sage: from ore_algebra import *
          sage: R.<x> = ZZ['x']
          sage: A.<Tx> = OreAlgebra(R, 'Tx')
          sage: (Tx^4).to_D(OreAlgebra(R, 'Dx'))
          x^4*Dx^4 + 6*x^3*Dx^3 + 7*x^2*Dx^2 + x*Dx
          sage: (Tx^4).to_D('Dx').to_T(A)
          Tx^4

        """
        R = self.base_ring(); x = R.gen(); one = R.one()

        if type(alg) == str:
            alg = self.parent().change_var_sigma_delta(alg, {}, {x:one})
        elif not isinstance(alg, OreAlgebra_generic) or not alg.is_D():
            raise TypeError("target algebra is not adequate")

        if self.is_zero():
            return alg.zero()

        R = alg.base_ring(); theta = R.gen()*alg.gen(); theta_k = alg.one();
        c = self.coefficients(sparse=False); out = alg(R(c[0]))

        for i in range(self.order()):

            theta_k *= theta
            out += R(c[i + 1])*theta_k

        return out

    def to_S(self, alg):
        r"""
        Returns a recurrence operator annihilating the coefficient sequence of
        every power series (at the origin) annihilated by ``self``.

        INPUT:

        - ``alg`` -- the Ore algebra in which the output should be expressed.
          The algebra must satisfy ``alg.base_ring().base_ring() == self.base_ring().base_ring()``
          and ``alg.is_S()`` is not ``False``.
          Instead of an algebra object, also a string can be passed as argument.
          This amounts to specifying an Ore algebra over ``self.base_ring()`` with
          the standard shift with respect to ``self.base_ring().gen()``.

        EXAMPLES::

            sage: from ore_algebra import *
            sage: R.<x> = ZZ['x']
            sage: A.<Tx> = OreAlgebra(R, 'Tx')
            sage: R2.<n> = ZZ['n']
            sage: A2.<Sn> = OreAlgebra(R2, 'Sn')
            sage: (Tx - 1).to_S(A2)
            n - 1
            sage: ((1+x)*Tx^2 + Tx).to_S(A2)
            (n^2 + 3*n + 2)*Sn + n^2
            sage: ((x^3+x^2-x)*Tx + (x^2+1)).to_S(A2)
            Sn^3 + (-n - 2)*Sn^2 + (n + 2)*Sn + n

        """
        return self.to_D('D').to_S(alg)

    def to_F(self, alg):
        r"""
        Returns a difference operator annihilating the coefficient sequence of
        every power series (about the origin) annihilated by ``self``.

        INPUT:

        - ``alg`` -- the Ore algebra in which the output should be expressed.
          The algebra must satisfy ``alg.base_ring().base_ring() == self.base_ring().base_ring()``
          and ``alg.is_F()`` is not ``False``.
          Instead of an algebra object, also a string can be passed as argument.
          This amounts to specifying an Ore algebra over ``self.base_ring()`` with
          the forward difference with respect to ``self.base_ring().gen()``.

        EXAMPLES::

            sage: from ore_algebra import *
            sage: R.<x> = ZZ['x']
            sage: A.<Tx> = OreAlgebra(R, 'Tx')
            sage: R2.<n> = ZZ['n']
            sage: A2.<Fn> = OreAlgebra(R2, 'Fn')
            sage: (Tx - 1).to_F(A2)
            n - 1
            sage: ((1+x)*Tx^2 + Tx).to_F(A2)
            (n^2 + 3*n + 2)*Fn + 2*n^2 + 3*n + 2
            sage: ((x^3+x^2-x)*Tx + (x^2+1)).to_F(A2)
            Fn^3 + (-n + 1)*Fn^2 + (-n + 1)*Fn + n + 1

        """
        return self.to_D('D').to_F(alg)

    def power_series_solutions(self, *args, **kwargs):
        return self.to_D('D').power_series_solutions(*args, **kwargs)

    power_series_solutions.__doc__ = UnivariateDifferentialOperatorOverUnivariateRing.power_series_solutions.__doc__

    def spread(self, p=0):
        return self.to_D().spread(p)

    spread.__doc__ = UnivariateDifferentialOperatorOverUnivariateRing.spread.__doc__

    def _coeff_list_for_indicial_polynomial(self):
        return self.to_D()._coeff_list_for_indicial_polynomial()

    def _denominator_bound(self):
        return self.to_D()._denominator_bound()

    def symmetric_product(self, other, solver=None):

        if not isinstance(other, UnivariateOreOperator):
            raise TypeError("unexpected argument in symmetric_product")

        if self.parent() != other.parent():
            A, B = canonical_coercion(self, other)
            return A.symmetric_product(B, solver=solver)

        A = self.to_D('D'); B = other.to_D(A.parent())
        return A.symmetric_product(B, solver=solver).to_T(self.parent())

    symmetric_product.__doc__ = UnivariateOreOperator.symmetric_product.__doc__

#############################################################################################################

def _rec2list(L, init, n, start, append, padd, deform, singularity_handler=None):
    r"""
    Common code for computing terms of holonomic and q-holonomic sequences.
    """

    r = L.order(); sigma = L.parent().sigma()
    terms = init if append else list(init)
    K = L.base_ring().base_ring().fraction_field()

    if len(terms) >= n:
        return terms

    elif len(terms) < r:

        if not padd:
            raise ValueError("not enough initial values.")

        z = K.zero(); padd = r - len(terms)

        if append:
            for i in range(padd):
                terms.insert(0, z)
            terms = _rec2list(L, terms, min(n, r) + padd, start - padd, True, False, deform, singularity_handler)
            for i in range(padd):
                terms.remove(0)
        else:
            terms = _rec2list(L, [z]*padd + terms, min(n, r) + padd, start - padd, False, False, deform, singularity_handler)[padd:]

        return _rec2list(L, terms, n, start, append, False, deform, singularity_handler)

    if None in terms:
        for k in range(len(terms), n):
            terms.append(None)
        return terms

    #for i in range(r):
    #    if terms[-i - 1] not in K:
    #        raise TypeError("illegal initial value object")

    rec = L.numerator().coefficients(sparse=False); sigma = L.parent().sigma()
    rec = tuple( -sigma(p, -r) for p in rec )
    lc = -rec[-1]

    for k in range(len(terms), n):

        lck = lc(deform(k + start))

        if not lck.is_zero():
            terms.append((~lck)*sum(terms[-r + k + i]*rec[i](deform(k + start)) for i in range(r)))
        elif singularity_handler is None:
            for i in range(k, n):
                terms.append(None)
            return terms
        else:
            terms.append(singularity_handler(k + start))

    return terms

def _power_series_solutions(op, rec, n, deform):
    r"""
    Common code for computing terms of holonomic and q-holonomic power series.
    """

    L = op.numerator()
    factors = L.indicial_polynomial(L.base_ring().gen()).factor()
    orders = []

    for (p, _) in factors:
        if p.degree() == 1:
            try:
                alpha = ZZ(-p[0]/p[1])
                if alpha >= 0:
                    orders.append(alpha)
            except:
                pass

    if len(orders) == 0:
        return orders # no power series solutions

    r = L.order()
    maxexp = max(orders) + max(n, r)
    K = L.base_ring().base_ring().fraction_field(); zero = K.zero(); one = K.one()

    from sage.rings.power_series_ring import PowerSeriesRing
    R = PowerSeriesRing(K, str(L.base_ring().gen()))
    x = R.gen()

    sols = []
    for alpha in orders:

        p = _rec2list(rec, [one], maxexp - alpha, alpha, False, True, deform, lambda k: zero)
        p = (x**alpha) * R(p, maxexp - alpha - 1)

        if L(p).is_zero(): # L(p) nonzero indicates series involving logarithms.
            sols.append(p)

    return sols

def _commutativeRadical(p):
    r"""
    Computes the radical in degenerate cases. Used by radical(self)
    """

    if p.degree()==0:
        p = p.parent().base_ring()(p)
        for i in range(min(log(p.numerator()),log(p.denominator()))+1,2,-1):
            try:
                return (p.nth_root(i),i)
            except:
                pass
        return (p,1)
    sqf=p.squarefree_decomposition()
    exponents=[d for (c,d) in sqf]
    prad=1
    d = gcd(exponents)
    for i in range(len(sqf)):
        prad=prad*sqf[i][0]**(exponents[i]/d)
    sgn=p.leading_coefficient().sign()
    return (p.parent()(sgn*(sgn*p.leading_coefficient())**(1/d)/prad.leading_coefficient())*prad,d)

def _orePowerSolver(P):
    r"""
    Solver for special algebraic systems used in radical computation
    """

    R = P.parent()
    K = R.base_ring().base_ring()
    Q = K.base_ring()
    n = R.base_ring().gen()
    gens = list(K.gens())
    c = gens.pop()
    for i in range(P.order()+1):
        cS = P.coefficients(sparse=False)[P.order()-i]
        for j in range(cS.degree()+1):
            cN = cS.coefficients(sparse=False)[cS.degree()-j]
            if (cN.degree()==0): return []
            if (len(gens)==0) or (cN.degree(c) == cN.total_degree()):
                sols=PolynomialRing(Q,c)(cN).roots()
                for s in sols:
                    sol=s[0]
                    if len(gens)>0:
                        K2=PolynomialRing(Q,gens)
                    else:
                        K2=Q
                    K3=PolynomialRing(K2,n)
                    P2=P.map_coefficients(lambda x: x.map_coefficients(lambda y: y.subs({c:sol}),K2),K3)
                    if len(gens)==0:
                        if P2==0: return [sol]
                        return []
                    recSol=_orePowerSolver(P2)
                    if not len(recSol)==0:
                        recSol.append(sol)
                        return recSol
    return []

def _listToOre(l,order,R):
    r"""
    Converts a list of values into an Ore polynomial in R. l[0] will be used for the leading coefficient, l[len(l)-1] for the trailing coefficient.

    INPUT:

    - ``l`` -- a list with values in R.base_ring().base_ring().
    - ``order`` -- the order of the Ore operator. Has to be a divisor of len(l).
    - ``R`` -- an Ore algebra.

    """
    S = R.gen()
    n = R.base_ring().gen()
    res = 0
    d = len(l)//order
    for i in range(len(l)):
        res = res+l[i]*n**(i%d)*S**(i//d)
    return res

def _tower(dom):
    if is_PolynomialRing(dom) or is_MPolynomialRing(dom):
        base, vars = _tower(dom.base_ring())
        return base, vars.union(set(dom.variable_names()))
    elif isinstance(dom, FractionField_generic):
        return _tower(dom.ring())
    else:
        return dom, set()<|MERGE_RESOLUTION|>--- conflicted
+++ resolved
@@ -1432,7 +1432,7 @@
         DD = ore.gen()
         return [DD**i for i in range(r)]
 
-    
+
     def _normalize_local_integral_basis_args(
             self,a,basis=None, val_fct=None, raise_val_fct=None,
             infolevel=0,**args):
@@ -1442,7 +1442,7 @@
         args.sort()
         args = tuple(args)
         return (a,basis,args)
-    
+
     @cached_method(key=_normalize_local_integral_basis_args)
     def local_integral_basis(
             self, a, basis=None, val_fct=None, raise_val_fct=None,
@@ -1456,7 +1456,7 @@
         ``K[x]``-module, and an integral basis is a basis of that module.
 
         The definition of the valuation depends on the type of Ore operators,
-        and on some parameters left to the user. 
+        and on some parameters left to the user.
 
         The results of this method are cached, additional keywords can be
         supplied to force a new result to be regenerated.
@@ -1506,13 +1506,8 @@
         print2 = print if infolevel >= 2 else lambda *a, **k: None
         print3 = print if infolevel >= 3 else lambda *a, **k: None
 
-<<<<<<< HEAD
-        print1(" [local] Computing local basis at {}".format(x))
-
-=======
         print1(" [local] Computing local basis at {}".format(a))
-        
->>>>>>> 240a09f0
+
         if val_fct is None: val_fct = self.value_function
         if raise_val_fct is None: raise_val_fct = self.raise_value
 
@@ -1871,13 +1866,8 @@
             True
 
         All other arguments, including the initial basis, can give a different result.
-<<<<<<< HEAD
-
-            sage: basis2 = [1,x*Dx]
-=======
-        
+
             sage: basis2 = [1,x^2*Dx]
->>>>>>> 240a09f0
             sage: L.global_integral_basis.is_in_cache(basis=basis2, places=places1)
             False
 
@@ -1923,12 +1913,7 @@
 
         if len(places) == 0 :
             return [self.parent()(1)]
-<<<<<<< HEAD
-
-        res = None
-=======
-            
->>>>>>> 240a09f0
+
         for p in places :
             if not isinstance(p,tuple) :
                 x = p
@@ -3567,7 +3552,7 @@
         if place is None:
             place = self.leading_coefficient().radical().monic()
         return [place**i * DD**i for i in range(r)]
-    
+
     def find_candidate_places(self, infolevel=0, iota=None, prec=5, **kwargs):
         lr = self.coefficients()[-1]
         fact = list(lr.factor())
