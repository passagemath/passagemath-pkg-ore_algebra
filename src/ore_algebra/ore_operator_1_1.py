# coding: utf-8
"""
Univariate operators over univariate rings

Special classes for operators living in algebras with one generator with base rings that also have
one generator.

"""

#############################################################################
#  Copyright (C) 2013, 2014, 2017                                           #
#                Manuel Kauers (mkauers@gmail.com),                         #
#                Maximilian Jaroschek (mjarosch@risc.jku.at),               #
#                Fredrik Johansson (fjohanss@risc.jku.at).                  #
#                                                                           #
#  Distributed under the terms of the GNU General Public License (GPL)      #
#  either version 2, or (at your option) any later version                  #
#                                                                           #
#  http://www.gnu.org/licenses/                                             #
#############################################################################

from functools import reduce

from sage.arith.all import previous_prime as pp
from sage.arith.all import gcd, lcm, srange
from sage.matrix.constructor import matrix
from sage.misc.all import prod
from sage.misc.cachefunc import cached_method
from sage.misc.lazy_import import lazy_import
from sage.rings.rational_field import QQ
from sage.rings.integer_ring import ZZ
from sage.rings.polynomial.polynomial_ring_constructor import PolynomialRing
from sage.rings.power_series_ring import PowerSeriesRing
from sage.rings.laurent_series_ring import LaurentSeriesRing
from sage.structure.factorization import Factorization

from .tools import clear_denominators, q_log, shift_factor
from .ore_operator import OreOperator, UnivariateOreOperator

# re-export classes moved to separate modules for backward compatibility
lazy_import("ore_algebra.differential_operator_1_1", [
    "UnivariateDifferentialOperatorOverUnivariateRing",
    "UnivariateEulerDifferentialOperatorOverUnivariateRing",
])
lazy_import("ore_algebra.q_operator_1_1", [
    "UnivariateQDifferentialOperatorOverUnivariateRing",
    "UnivariateQRecurrenceOperatorOverUnivariateRing",
])
lazy_import("ore_algebra.recurrence_operator_1_1", [
    "UnivariateRecurrenceOperatorOverUnivariateRing",
    "UnivariateDifferenceOperatorOverUnivariateRing",
])

#############################################################################################################

class UnivariateOreOperatorOverUnivariateRing(UnivariateOreOperator):
    r"""
    Element of an Ore algebra with a single generator and a commutative rational function field as base ring.

    TESTS::

        sage: from ore_algebra import OreAlgebra
        sage: R.<C> = OreAlgebra(GF(2)['x'])
        sage: type(C)
        <class 'ore_algebra.ore_operator_1_1.UnivariateOreOperatorOverUnivariateRing'>
        sage: C.list()
        [0, 1]
    """
    # Overview of dependencies between degree and denominator bounding functions:
    #
    #   * _degree_bound()          ==> requires indicial_polynomial(1/x)
    #
    #   * _denominator_bound()     ==> requires dispersion() and implements Abramov's algorithm
    #                                  Not universally correct. May have to be adapted by subclasses.
    #
    #   * indicial_polynomial(p)   ==> requires _coeff_list_for_indicial_polynomial when p is x or 1/x
    #                                  ABSTRACT for other arguments p.
    #
    #   * dispersion(p)            ==> requires spread(p)
    #
    #   * _coeff_list_for_ind...   ==> ABSTRACT
    #
    #   * spread(p)                ==> ABSTRACT
    #

    def __init__(self, parent, *data, **kwargs):
        super(self.__class__, self).__init__(parent, *data, **kwargs)

    def _normalize_base_ring(self):
        r"""
        Rewrites ``self`` into an operator from an algebra whose base ring is a univariate
        polynomial ring over a field.

        Returns a tuple ``(A, R, K, L)`` where

         * ``L`` is the new operator

         * ``A`` is the parent of ``L``

         * ``R`` is the base ring of ``A``

         * ``K`` is the base ring of ``R``

        """
        L = self
        A = L.parent()
        R = A.base_ring()
        K = R.base_ring()

        if R.is_field():
            L = L.numerator()
            R = R.ring()

        if not K.is_field():
            R = R.change_ring(K.fraction_field())

        L = L.change_ring(R)
        return L.parent(), R, K, L

    def degree(self):
        r"""
        Returns the maximum degree among the coefficients of ``self``

        The degree of the zero operator is `-1`.

        If the base ring is not a polynomial ring, this causes an error.
        """
        if self.is_zero():
            return -1
        else:
            R = self.base_ring()
            if R.is_field():
                R = R.ring()
            return max( R(p).degree() for p in self.coefficients() )

    def polynomial_solutions(self, rhs=(), degree=None, solver=None):
        r"""
        Computes the polynomial solutions of this operator.

        INPUT:

        - ``rhs`` (optional) -- a list of base ring elements
        - ``degree`` (optional) -- bound on the degree of interest.
        - ``solver`` (optional) -- a callable for computing the right kernel
          of a matrix over the base ring's base ring.

        OUTPUT:

        A list of tuples `(p, c_0,...,c_r)` such that `self(p) == c_0*rhs[0] + ... + c_r*rhs[r]`,
        where `p` is a polynomial and `c_0,...,c_r` are constants.

        .. NOTE::

          - Even if no ``rhs`` is given, the output will be a list of tuples ``[(p1,), (p2,),...]``
            and not just a list of plain polynomials.
          - If no ``degree`` is given, a basis of all the polynomial solutions is returned.
            This feature may not be implemented for all algebras.

        EXAMPLES::

          sage: from ore_algebra import *
          sage: R.<n> = ZZ['n']; A.<Sn> = OreAlgebra(R, 'Sn')
          sage: L = 2*Sn^2 + 3*(n-7)*Sn + 4
          sage: L.polynomial_solutions((n^2+4*n-8, 4*n^2-5*n+3))
          [(-70*n + 231, 242, -113)]
          sage: L(-70*n + 231)
          -210*n^2 + 1533*n - 2275
          sage: 242*(n^2+4*n-8) - 113*(4*n^2-5*n+3)
          -210*n^2 + 1533*n - 2275

          sage: R.<x> = ZZ['x']; A.<Dx> = OreAlgebra(R, 'Dx')
          sage: L = (x*Dx - 19).lclm( x*Dx - 4 )
          sage: L.polynomial_solutions()
          [(x^4,), (x^19,)]

        """
        A = self.parent()
        R = A.base_ring()
        R_field = R.fraction_field()
        R_ring = R_field.ring()
        K = R_ring.base_ring()
        if not K.is_field():
            R_ring = K[R.gens()]
            K = R_ring.base_ring()

        [L, rhs], _ = clear_denominators([self.change_ring(R_field), [R_field(a) for a in rhs]])

        if degree is None:
            degree = L._degree_bound()

        if rhs:
            degree = max(degree, max(list(map(lambda p: L.order() + p.degree(), rhs))))

        if degree < 0 and not rhs:
            return []

        x = L.base_ring().gen()
        sys = [-L(x**i) for i in range(degree + 1)] + list(rhs)
        neqs = max(1, max(list(map(lambda p: p.degree() + 1, sys))))
        sys = list(map(lambda p: p.padded_list(neqs), sys))

        if solver is None:
            solver = A._solver(K)

        sol = solver(matrix(K, zip(*sys)))

        for i in range(len(sol)):
            s = list(sol[i])
            sol[i] = tuple([R_ring(s[:degree+1])] + s[degree+1:])

        return sol

    def rational_solutions(self, rhs=(), denominator=None, degree=None, solver=None):
        r"""
        Computes the rational solutions of this operator.

        INPUT:

        - ``rhs`` (optional) -- a list of base ring elements
        - ``denominator`` (optional) -- bound on the degree of interest.
        - ``degree`` (optional) -- bound on the degree of interest.
        - ``solver`` (optional) -- a callable for computing the right kernel
          of a matrix over the base ring's base ring.

        OUTPUT:

        A list of tuples `(r, c_0,...,c_r)` such that `self(r) == c_0*rhs[0] + ... + c_r*rhs[r]`,
        where `r` is a rational function and `c_0,...,c_r` are constants.

        .. NOTE::

          - Even if no ``rhs`` is given, the output will be a list of tuples ``[(p1,), (p2,),...]``
            and not just a list of plain rational functions.
          - If no ``denominator`` is given, a basis of all the rational solutions is returned.
            This feature may not be implemented for all algebras.
          - If no ``degree`` is given, a basis of all the polynomial solutions is returned.
            This feature may not be implemented for all algebras.

        EXAMPLES::

          sage: from ore_algebra import *
          sage: R.<x> = ZZ['x']; A.<Dx> = OreAlgebra(R, 'Dx')
          sage: L = ((x+3)*Dx + 2).lclm(x*Dx + 3).symmetric_product((x+4)*Dx-2)
          sage: L.rational_solutions()
          [((x^2 + 8*x + 16)/x^3,), ((x^2 + 8*x + 16)/(x^2 + 6*x + 9),)]
          sage: L.rational_solutions((1, x))
          [((7*x^5 + 21*x^4 + 73*x^2 + 168*x + 144)/(x^5 + 6*x^4 + 9*x^3), 5184, 756),
           ((4*x^2 + 14*x + 1)/(x^2 + 6*x + 9), 2592, 378),
           ((7*x^2 + 24*x)/(x^2 + 6*x + 9), 4608, 672)]
          sage: L(_[0][0]) == _[0][1] + _[0][2]*x
          True

          sage: (x*(x*Dx-5)).rational_solutions([1])
          [(1/x, -6), (x^5, 0)]

          sage: R.<n> = ZZ['n']; A.<Sn> = OreAlgebra(R, 'Sn');
          sage: L = ((n+3)*Sn - n).lclm((2*n+5)*Sn - (2*n+1))
          sage: L.rational_solutions()
          [((-4*n^3 - 8*n^2 + 3)/(4*n^5 + 20*n^4 + 35*n^3 + 25*n^2 + 6*n),), (1/(4*n^2 + 8*n + 3),)]

          sage: L = (2*n^2 - n - 2)*Sn^2 + (-n^2 - n - 1)*Sn + n^2 - 14
          sage: y = (-n + 1)/(n^2 + 2*n - 2)
          sage: L.rational_solutions((L(y),))
          [((-n + 1)/(n^2 + 2*n - 2), 1)]

        """
        A = self.parent()
        R = A.base_ring()
        R_field = R.fraction_field()

        [L, rhs], _ = clear_denominators([self.change_ring(R_field), [R_field(a) for a in rhs]])

        if denominator is None:
            denominator = L._denominator_bound()
        elif not isinstance(denominator, Factorization):
            denominator = Factorization([(denominator, 1)])

        L1, opden = L._apply_denominator_bound(denominator)
        sol = L1.polynomial_solutions([opden*c for c in rhs], degree=degree, solver=solver)

        denominator = denominator.expand()
        for i in range(len(sol)):
            sol[i] = tuple([sol[i][0]/denominator] + list(sol[i][1:]))

        return sol

    def _degree_bound(self):
        r"""
        Computes a degree bound for the polynomial solutions of this operator.

        This is an integer `d` such that every polynomial solution of this operator
        has degree `d` or less.
        """

        if self.is_zero():
            raise ZeroDivisionError("unbounded degree")

        R = self.base_ring()
        d = -1

        for (p, _) in self.indicial_polynomial(~R.fraction_field()(R.gen())).factor():
            p = R(p)
            if p.degree() == 1:
                try:
                    d = max(d, ZZ(-p[0]/p[1]))
                except:
                    pass

        return d

    def _denominator_bound(self):
        r"""
        Computes a denominator bound for the rational solutions of this operator.

        This is a polynomial `q` such that every rational solution of this operator
        can be written in the form `p/q` for some other polynomial `p` (not necessarily
        coprime with `q`)

        The default implementation is Abramov's algorithm, which depends on the existence
        of an implementation of ``dispersion``. Subclasses for algebras where this is not
        appropriate must override this method.
        """

        if self.is_zero():
            raise ZeroDivisionError("unbounded denominator")

        A, R, k, L = self._normalize_base_ring()
        sigma = A.sigma()
        r = L.order()

        n = L.dispersion()
        A = sigma(L[r], -r)
        B = L[0]
        u = Factorization([])

        for i in range(n, -1, -1):
            d = A.gcd(sigma(B, i))
            if d.degree() > 0:
                A //= d
                for j in range(i):
                    u *= d.numerator()
                    d = sigma(d, -1)
                u *= d.numerator()
                B //= d

        return u.base_change(self.base_ring())

    def _apply_denominator_bound(self, den):
        sigma = self.parent().sigma()
        delta = self.parent().delta()
        if sigma.is_identity():
            r = self.order()
            opnum = list(self)
            opden = self.base_ring().one()
            for fac, m in den:
                fac, _ = clear_denominators(fac)
                delta_fac = delta(fac)
                dnum = [fac.parent().one()] # δ^k(1/fac^m) = dnum[k]/fac^(m+k)
                facpow = [fac.parent().one()]
                for k in range(1, r + 1):
                    dnum.append(delta(dnum[-1])*fac - (m+k-1)*dnum[-1]*delta_fac)
                    facpow.append(facpow[-1]*fac)
                opnum = [sum(k.binomial(i)*opnum[k]*dnum[k-i]*facpow[r-k+i]
                               for k in srange(i, r + 1))
                           for i in range(r+1)]
                opden *= fac**(m+r)
                g = gcd([opden] + opnum)
                opnum = [c//g for c in opnum]
                opden //= g
        else:
            op = self*~self.base_ring().fraction_field()(den.expand())
            opnum, opden = clear_denominators(op)
        return self.parent()(opnum), opden

    def dispersion(self, p=0):
        r"""
        Returns the dispersion of this operator.

        This is the maximum nonnegative integer `i` such that ``sigma(self[0], i)`` and ``sigma(self[r], -r)``
        have a nontrivial common factor, where ``sigma`` is the shift of the parent's algebra and `r` is
        the order of ``self``.

        An output `-1` indicates that there are no such integers `i` at all.

        If the optional argument `p` is given, the method is applied to ``gcd(self[0], p)`` instead of ``self[0]``.

        The output is `\infty` if the constant coefficient of ``self`` is zero.

        EXAMPLES::

          sage: from ore_algebra import *
          sage: R.<x> = ZZ['x']; A.<Sx> = OreAlgebra(R, 'Sx');
          sage: ((x+5)*Sx - x).dispersion()
          4

        """
        s = self.spread(p)
        return max(max(s), -1) if len(s) > 0 else -1

    def spread(self, p=0):
        r"""
        Returns the spread of this operator.

        This is the set of integers `i` such that ``sigma(self[0], i)`` and ``sigma(self[r], -r)``
        have a nontrivial common factor, where ``sigma`` is the shift of the parent's algebra and `r` is
        the order of ``self``.

        If the optional argument `p` is given, the method is applied to ``gcd(self[0], p)`` instead of ``self[0]``.

        The output set contains `\infty` if the constant coefficient of ``self`` is zero.

        This method is a stub and may not be implemented for every algebra.

        EXAMPLES::

          sage: from ore_algebra import *
          sage: R.<x> = ZZ['x']; A.<Sx> = OreAlgebra(R, 'Sx');
          sage: ((x+5)*Sx - x).spread()
          [4]
          sage: ((x+5)*Sx - x).lclm((x+19)*Sx - x).spread()
          [3, 4, 17, 18]

        """
        raise NotImplementedError # abstract

    def newton_polygon(self, p):
        r"""
        Computes the Newton polygon of ``self`` at (a root of) ``p``.

        INPUT:

          - ``p`` -- polynomial at whose root the Newton polygon is to be determined.
            ``p`` must be an element of the parent's base ring (or its fraction field).
            The value `p=1/x` represents the point at infinity.

        OUTPUT:

           A list of pairs ``(gamma, q)`` such that ``gamma`` is a slope in the Newton
           polygon and ``q`` is the associated polynomial, as elements of the base ring.

        EXAMPLES::

           sage: from ore_algebra import *
           sage: R.<x> = ZZ[]; A.<Dx> = OreAlgebra(R);
           sage: L = (x^3*Dx - 1+x).lclm(x*Dx^2-1)
           sage: L.newton_polygon(x)
           [(1/2, x^2 - 1), (3, -x + 1)]
           sage: L.newton_polygon(~x)
           [(-2, -x - 1), (-1/2, x^2 - 1)]
           sage: A.<Sx> = OreAlgebra(R); L = (x*Sx - 5).lclm(Sx-x^3); L.newton_polygon(~x)
           [(-1, -x + 5), (3, x - 1)]

        Depending on the algebra in which this operator lives, restrictions on ``p`` may apply.
        """
        assert(not self.is_zero())

        coeffs = self.change_ring(self.parent().base_ring().fraction_field().ring()).normalize().coefficients(sparse=False)
        x = coeffs[0].parent().gen()

        if (x*p).is_one():
            points = [ (QQ(i), QQ(coeffs[i].degree())) for i in range(len(coeffs)) if coeffs[i]!=0 ]
            coeffs = dict( (i, coeffs[i].leading_coefficient()) \
                           for i in range(len(coeffs)) if coeffs[i]!=0 )
            flip = -1
        else:
            points = [ (QQ(i), QQ(coeffs[i].valuation(p))) for i in range(len(coeffs)) if coeffs[i]!=0 ]
            coeffs = dict( (i, (coeffs[i]//p**coeffs[i].valuation(p))(0)) \
                           for i in range(len(coeffs)) if coeffs[i]!=0 )
            flip = 1

        output = []
        k = 0
        infty = max([j for _, j in points]) + 2
        while k < len(points) - 1:
            (i1, j1) = points[k]
            m = infty
            poly = coeffs[i1]
            for l in range(k + 1, len(points)):
                (i2, j2) = points[l]
                m2 = flip*(j2 - j1)/(i2 - i1)
                if m2 == m:
                    k = l
                    poly += coeffs[i2]*x**(i2 - i1)
                elif m2 < m:
                    m = m2
                    k = l
                    poly = coeffs[i1] + coeffs[i2]*x**(i2 - i1)
            output.append((m, poly))

        return output

    def indicial_polynomial(self, p, var='alpha'):
        r"""
        Computes the indicial polynomial of ``self`` at (a root of) ``p``.

        The indicial polynomial is a polynomial in the given variable ``var`` with coefficients
        in the fraction field of the base ring's base ring.

        The precise meaning of this polynomial may depend on the parent of ``self``. A minimum
        requirement is that if ``self`` has a rational solution whose denominator contains
        ``sigma.factorial(p, e)`` but neither ``sigma(p, -1)*sigma.factorial(p, e)`` nor
        ``sigma.factorial(p, e + 1)``, then ``-e`` is a root of this polynomial.

        Applied to `p=1/x`, the maximum integer root of the output should serve as a degree bound
        for the polynomial solutions of ``self``.

        This method is a stub. Depending on the particular subclass, restrictions on ``p`` may apply.
        """

        x = self.base_ring().gen()

        if self.is_zero():
            return self.base_ring().base_ring()[var].zero()

        elif self.order() == 0:
            return self.base_ring().base_ring()[var].one()

        elif (x*p).is_one():
            # at infinity
            inf = 10*(max(1, self.degree()) + max(1, self.order()))
            deg = lambda q: -inf if q.is_zero() else q.degree()
            m = max

        elif x == p:
            # at zero
            inf = 10*(max(1, self.degree()) + max(1, self.order()))
            deg = lambda q: inf if q.is_zero() else q.valuation()
            m = min

        else:
            raise NotImplementedError # leave this case to the subclass

        op = self.numerator()._coeff_list_for_indicial_polynomial()
        R = PolynomialRing(op[0].parent().base_ring(), var)
        y = R.gen()

        A = self.parent()
        q = A.is_Q()
        if not q:
            q = A.is_J()
        if not q:
            my_int = lambda n : n # we are in the ordinary case
        else:
            q = R(q[1]) # we are in the q-case
            my_int = lambda n : (q**n - 1)/(q - 1)

        b = deg(op[0])
        for j in range(1, len(op)):
            b = m(b, deg(op[j]) - j)

        s = R.zero()
        y_ff_i = R.one()
        for i in range(len(op)):
            s = s + op[i][b + i]*y_ff_i
            y_ff_i *= y - my_int(i)

        try: ## facilitate factorization
            den = lcm( [ p.denominator() for p in s ] )
            s = s.map_coefficients(lambda p: den*p)
        except:
            pass

        return s

    def _coeff_list_for_indicial_polynomial(self):
        r"""
        Computes a list of polynomials such that the usual algorithm for computing indicial
        polynomials applied to this list gives the desired result.

        For example, for differential operators, this is simply the coefficient list of ``self``,
        but for recurrence operators, it is the coefficient list of ``self.to_F()``.

        This is an abstract method.
        """
        raise NotImplementedError # abstract

    def _desingularization_order_bound(self):
        r"""
        Computes a number `m` such that there exists an operator ``Q`` of order `m` such that ``Q*self``
        is completely desingularized.

        This method returns per default the maximum element of the elements of spread times `-1`.
        This is the right choice for many algebras. Other algebras have to override this method appropriately.
        """
        s = self.spread()
        return 0 if len(s) == 0 else max(0, max([-k for k in s]))

    def desingularize(self, m=-1):
        r"""
        Returns a left multiple of ``self`` whose coefficients are polynomials and whose leading
        coefficient does not contain unnecessary factors.

        INPUT:

        - `m` (optional) -- If the order of ``self`` is `r`, the output operator will have order `r+m`.
          In order to ensure that all removable factors of the leading coefficient are removed in the
          output, `m` has to be chosen sufficiently large. If no `m` is given, a generic upper bound
          is determined. This feature may not be available for every class.

        OUTPUT:

          A left multiple of ``self`` whose coefficients are polynomials, whose order is `m` more than
          ``self``, and whose leading coefficient has as low a degree as possible under these conditions.

          The output is not unique. With low probability, the leading coefficient degree in the output
          may not be minimal.

        EXAMPLES::

          sage: from ore_algebra import *
          sage: R.<n> = ZZ['n']
          sage: A.<Sn> = OreAlgebra(R, 'Sn')
          sage: P = (-n^3 - 2*n^2 + 6*n + 9)*Sn^2 + (6*n^3 + 8*n^2 - 20*n - 30)*Sn - 8*n^3 - 12*n^2 + 20*n + 12
          sage: Q = P.desingularize()
          sage: Q.order() # random
          3
          sage: Q.leading_coefficient().degree()
          1

        """

        L = self.numerator()
        A = L.parent()
        if A.base_ring().is_field():
            A = A.change_base(A.base_ring().base())
            L = A(L)
        R = A.base_ring()
        C = R.base_ring()
        sub = m - 1

        if m < 0:
            m = L._desingularization_order_bound()
            sub = 0

        if m <= 0:
            return L

        deg = None
        Dold = A.zero()

        for k in range(m, sub, -1):
            D = A.zero()
            while D.order() != L.order() + k:
                # this is only probabilistic, it may fail to remove some removable factors with low probability.
                T = A([R.random_element() for i in range(k)] + [R.one()])
                if not T[0].is_zero():
                    D = L.lclm(T)
            L0 = (A.gen()**k)*L
            _, u, v = L0.leading_coefficient().xgcd(D.leading_coefficient())
            D = (u*L0 + v*D).normalize()
            if k == m:
                deg = D.leading_coefficient().degree()
            elif deg < D.leading_coefficient().degree():
                return Dold
            Dold = D

        return D

    def associate_solutions(self, D, p):
        r"""
        If ``self`` is `P`, this returns a list of pairs `(M, m)` such that `D*M = p + m*P`

        INPUT:

        - `D` -- a first order operator with the same parent as ``self``.
          Depending on the algebra, this operator may be constrained to certain choices.
          For example, for differential operators, it can only be `D` (corresponding to
          integration), and for recurrence operators, it can only be `S - 1` (corresponding
          to summation).
        - `p` -- a nonzero base ring element

        OUTPUT:

        - `M` -- an operator of order ``self.order() - 1`` with rational function coefficients.
        - `m` -- a nonzero rational function.

        Intended application: Express indefinite sums or integrals of holonomic functions in
        terms of the summand/integrand. For example, with `D=S-1` and `P=S^2-S-1` and `p` some
        polynomial, the output `M` is such that

          `\sum_{k=0}^n p(k) F_k = const + M(F_n)`

        where `F_k` denotes the Fibonacci sequence. The rational function `m` does not appear
        in the closed form, it can be regarded as a certificate.

        The method returns the empty list if and only if no nontrivial solutions exist.

        This function may not be implemented for every algebra.

        EXAMPLES::

          sage: from ore_algebra import *
          sage: R.<x> = QQ['x']; A.<Dx> = OreAlgebra(R, 'Dx');
          sage: L = x*Dx^2 + Dx; p = 1  ## L(log(x)) == 0
          sage: L.associate_solutions(Dx, p)
          [(-x^2*Dx + x, -x)]
          sage: (M, m) = _[0]
          sage: Dx*M == p + m*L  ## this implies int(log(x)) == M(log(x)) = x*log(x) - x
          True

          sage: R.<x> = QQ['x']; A.<Dx> = OreAlgebra(R, 'Dx');
          sage: L = x^2*Dx^2 + x*Dx + (x^2 - 1); p = 1  ## L(bessel(x)) == 0
          sage: L.associate_solutions(Dx, p)
          [(-Dx - 1/x, -1/x^2)]
          sage: (M, m) = _[0]
          sage: Dx*M == p + m*L  ## this implies int(bessel(x)) == -bessel'(x) -1/x*bessel(x)
          True

          sage: R.<n> = QQ['n']; A.<Sn> = OreAlgebra(R, 'Sn');
          sage: L = Sn^2 - Sn - 1; p = 1  ## L(fib(n)) == 0
          sage: L.associate_solutions(Sn - 1, p)
          [(Sn, 1)]
          sage: (M, m) = _[0]
          sage: (Sn-1)*M == p + m*L  ## this implies sum(fib(n)) == fib(n+1)
          True

          sage: R.<n> = QQ['n']; A.<Sn> = OreAlgebra(R, 'Sn');
          sage: L = Sn^3 - 2*Sn^2 - 2*Sn + 1; p = 1  ## L(fib(n)^2) == 0
          sage: L.associate_solutions(Sn - 1, p)
          [(1/2*Sn^2 - 1/2*Sn - 3/2, 1/2)]
          sage: (M, m) = _[0]
          sage: (Sn-1)*M == p + m*L  ## this implies sum(fib(n)^2) == 1/2*fib(n+2)^2 - 1/2*fib(n+1)^2 - 3/2*fib(n)^2
          True

        """
        P = self
        A = P.parent()
        R = A.base_ring()

        if not isinstance(D, OreOperator) or D.parent() is not A:
            raise TypeError("operators must live in the same algebra")
        elif p not in R.fraction_field():
            raise TypeError("p must belong to the base ring")
        elif D.order() != 1:
            raise TypeError("D must be a first order operator")
        elif self.order() <= 0:
            raise ValueError("P must have at least order 1")
        elif A.is_F():
            sols = P.to_S('S').associate_solutions(D.to_S('S'), p)
            return [ (M.to_F(str(A.gen())), m) for (M, m) in sols]
        elif A.is_S() is not False or A.is_Q() is not False:
            S = A.gen()
            if not D == S - A.one():
                raise NotImplementedError("unsupported choice of D: " + str(D))
            # adjoint = sum( (sigma^(-1) - 1)^i * a[i] ), where a[i] is the coeff of D^i in P
            adjoint = A.zero()
            coeffs = P.to_F('F').coefficients(sparse=False)
            r = P.order()
            for i in range(len(coeffs)):
                adjoint += S**(r-i)*(A.one() - S)**i * coeffs[i]
        elif A.is_D() is not False or A.is_T() is not False:
            if D != A.gen():
                raise NotImplementedError("unsupported choice of D: " + str(D))
            # adjoint = sum( (-D)^i * a[i] ), where a[i] is the coeff of D in P
            adjoint = A.zero()
            coeffs = P.coefficients(sparse=False)
            for i in range(len(coeffs)):
                adjoint += (-D)**i * coeffs[i]
        else:
            raise NotImplementedError

        sol = adjoint.rational_solutions((-p,))
        A = A.change_ring(A.base_ring().fraction_field())
        sigma = A.sigma()
        delta = A.delta()

        for i in range(len(sol)):
            if sol[i][1].is_zero():
                sol[i] = None
                continue
            rat = sol[i][0]/sol[i][1]
            DM = p + rat*P
            M = A.zero()
            while DM.order() > 0:
                r = DM.order()
                a = DM.leading_coefficient()
                # DM = a*D^r + ...
                #    = (a*D)*D^(r-1) + ...
                #    = (D*s(a, -1) - d(s(a, -1)))*D^(r-1) + ...
                M += sigma(a, -1)*(D**(r-1))
                DM -= D*sigma(a, -1)*(D**(r-1))
            sol[i] = (M, rat)

        return [p for p in sol if p is not None]

    def center(self,oBound,dBound):
        r"""
        Returns a Q-vector space of Ore polynomials that commute with this operator.

        INPUT:

        - ``oBound`` -- The maximal order of the operators in the center.
        - ``dBound`` -- The maximal coefficient degree of the operators in the center.

        OUTPUT:

        A subspace of Q^((oBound+1)*(dBound+1)). Each entry of a vector
        corresponds to a coefficient of an Ore polynomial that commutes with
        ``self``. To translate a vector to its corresponding Ore polynomial,
        call _listToOre

        Note: This method only works for operators over Q[n].
        """

        R = self.parent()
        K = R.base_ring()
        Q = K.base_ring()
        R2 = R.change_ring(PolynomialRing(PolynomialRing(Q,[('c'+str(i)+str(j)) for i in range(oBound) for j in range(dBound)]),K.gen()))
        L = reduce(lambda x,y: x+y,[reduce(lambda x,y: x+y,[R2.base_ring().base_ring().gens()[i+j*dBound]*R2.base_ring().gen()**i for i in range(dBound)])*R2.gen()**j for j in range(oBound)])
        C=L*self-self*L
        SYS=[]
        for sC in C.coefficients(sparse=False):
            for nC in sC.coefficients(sparse=False):
                l=[]
                for cC in R2.base_ring().base_ring().gens():
                    l.append(Q(nC.coefficient(cC)))
                SYS.append(l)
        return Matrix(SYS).right_kernel()

    def radical(self):
        r"""
        Computes the radical of an Ore polynomial P, i.e. an operator L and an integer k such that P=L^k and k is maximal among all the integers for which such an L exists.

        OUTPUT:

        A tuple (L,k) such that self is equal to L^k and there is no larger integer k' for which such an L exists.

        Note: This method only works for operators over Q[x].

        """
        if self.order()==0:
            return _commutativeRadical(self.leading_coefficient())
        if self.degree()==0:
            return _commutativeRadical(PolynomialRing(self.parent().base_ring().base_ring(),self.parent().gen())(self.polynomial()))
        M = [a for a in self._radicalExp() if self.order()%a==0 and self.degree()%a==0]
        R = self.parent()
        K = R.base_ring()
        Q = K.base_ring()
        for i in range(len(M)-1,-1,-1):
            a = M[i]
            oBound = self.order()//a+1
            dBound = self.degree()//a+1
            cen = self.center(oBound,dBound).basis()
            if len(cen)>1:
                R2 = R.change_ring(PolynomialRing(PolynomialRing(Q,[('c'+str(i)) for i in range(len(cen))]),K.gen()))
                L = reduce(lambda x,y: x+y,[R2.base_ring().base_ring().gens()[i]*_listToOre(cen[i],oBound,R2) for i in range(len(cen))])
                L2 = L**(self.order()//(oBound-1))-self
                dictionary = dict(zip(R2.base_ring().base_ring().gens(), _orePowerSolver(L2)))
                sol = L.map_coefficients(lambda x: x.map_coefficients(lambda y: y.subs(dictionary)))
                if sol!=L:
                    return (sol,self.order()/sol.order())

    def _radicalExp(self):
        r"""
        For an Ore polynomial `P`, this method computes candidates for possible
        powers `k` such that there exists an operator `L` with `P=L^k`.

        OUTPUT:

        A list of integers `k` such that there possibly exists an
        operator `L` such that ``self`` equals `L^k`.

        Note: This method only works for operators over Q[n].

        """
        p = self._powerIndicator()
        exponents=[divisors(d) for (c,d) in p.squarefree_decomposition()]
        M=[]
        for a in exponents[0]:
            contained = True
            for i in range(1,len(exponents)):
                contained = contained and a in exponents[i]
            if contained:
                M.append(a)
        return M

    def _powerIndicator(self):
        r"""
        Returns the coefficient of an Ore polynomial P that is of the form p^k,
        where p is an element from the base ring and k is such that P=L^k where
        L is the radical of P.
        """
        raise NotImplementedError

    def singularities(self, backwards = False):
        r"""
        Returns the integer singularities of the operator ``self``.

        INPUT:

        - ``backwards`` (default ``False``) -- boolean value that decides whether the singularities of the leading coefficient are returned
          (when ``backwards`` is ``False``) or those of the coefficient with minimal degree (regarding ``Sn`` or ``Dx``)

        OUTPUT:

        - If ``backwards`` is ``False``, a set containing the roots of the leading coefficient of the annihilator of ``self`` shifted by
          its order are returned
        - If ``backwards`` is ``True``, a set containing the roots of the coefficient with minimal degree (regarding `Sn` or `Dx` respectively)
          are returned; shifted by the degree of this coefficient

        EXAMPLES::

            sage: from ore_algebra import OreAlgebra
            sage: A = OreAlgebra(QQ['n'],'Sn')
            sage: a = A("(n-3)*(n+2)*Sn^3 + n^2*Sn^2 - (n-1)*(n+5)*Sn")
            sage: a.singularities()
            {1, 6}
            sage: a.singularities(True)
            {-4, 2}

        return the integer singularities of the Ore Operator ``self``, i.e. the roots of the
        leading coefficient shifted by the order of the operator if ``backwards``is false;
        when``backwards`` is true then the roots of the smallest non-zero term (concerning the degree)
        are returned (shifted by the degree of this term)
        """
        if self == 0:
            return {ZZ}

        S = self.parent().is_S()
        result = set()
        ord = self.order()
        min_degree = 0

        #no backward singularities needed
        if not backwards:
            lc = self.leading_coefficient()
            roots = lc.numerator().roots()
            for i in range(len(roots)):
                r = roots[i][0]
                if (r in ZZ) and (r >= -ord):
                    if S:
                        result.add(ZZ(r + ord))
                    else:
                        result.add(ZZ(r))

        #backward singularities are also needed
        else:
            min_degree = next((index for index, coeff in enumerate(self.list()) if coeff.numerator() != 0), 0)
            coeff = self.list()[min_degree]
            roots = coeff.numerator().roots()
            for i in range(len(roots)):
                r = roots[i][0]
                if (r in ZZ) and (r <= ord - min_degree):
                    result.add(ZZ(r + min_degree))

        return result

    def finite_singularities(self):
        r"""
        Returns a list of all the finite singularities of this operator.

        OUTPUT:

           For each finite singularity of the operator, the output list contains a pair (p, u) where

           * p is an irreducible polynomial, representing the finite singularity rootof(p)+ZZ

           * u is a list of pairs (v, dim, bound), where v is an integer that appears as valuation growth
             among the solutions of the operator, and bound is a polynomial (or rational function) such
             that all the solutions of valuation growth v can be written f/bound*Gamma(x-rootof(p))^v
             where f has minimal valuation almost everywhere. dim is a bound for the number of distinct
             hypergeometric solutions that may have this local behaviour at rootof(p)+ZZ.

        This is a generic implementation for the case of shift and q-shift
        recurrences. Subclasses for other kinds of operators may need to
        override this method.

        EXAMPLES::

           sage: from ore_algebra import *
           sage: R.<x> = ZZ['x']; A.<Sx> = OreAlgebra(R)
           sage: (x^2*(x+1)*Sx + 3*(x+1/2)).finite_singularities()
           [(x + 1/2, [[1, 1, 1]]), (x, [[-3, 1, x^4 - 3*x^3 + 3*x^2 - x]])]

           sage: C.<q> = ZZ[]; R.<x> = C['x']; A.<Qx> = OreAlgebra(R)
           sage: ((q^2*x-1)*Qx-(x-1)).finite_singularities()
           [(-x + 1, [[0, 1, q*x^2 + (-q - 1)*x + 1]])]

        """
        from sage.matrix.constructor import matrix
        from sage.rings.finite_rings.all import GF

        R = self.parent().base_ring().fraction_field().base()
        R = R.change_ring(R.base_ring().fraction_field())
        A = self.parent().change_ring(R)
        L = A(self.normalize())
        assert(not L.is_zero())

        sigma = L.parent().sigma()
        coeffs = L.coefficients(sparse=False)
        while coeffs[0].is_zero(): # make trailing coefficient nonzero
            coeffs = [sigma(coeffs[i], -1) for i in range(1, len(coeffs))]
        L = L.parent()(coeffs)
        r = L.order()

        imgs = dict( (y, hash(y)) for y in R.base_ring().gens_dict_recursive() )
        R_img = QQ # coefficient ring after evaluation of parameters
        ev = (lambda p: p) if len(imgs) == 0 else (lambda p: p(**imgs))
        x = R.gen()

        if A.is_Q():
            _, q = A.is_Q()
            sf = lambda p: shift_factor(p, q=q)
            def make_sigma_mod(C):
                R_mod = R.change_ring(C)
                q_mod = C(ev(q))
                x_mod = R_mod.gen()
                return lambda p, n=1: R_mod(p)((1 + x_mod)*q_mod**n)
            def change_of_variables(C, xi, r):
                R_mod = R.change_ring(C)
                q_inv_mod = C(ev(q))**(-r)
                x_mod = R_mod.gen()
                return lambda p: R_mod(p.map_coefficients(ev, R_img))(xi*x_mod*q_inv_mod)

        elif A.is_S():
            sf = shift_factor
            def make_sigma_mod(C):
                R_mod = R.change_ring(C)
                x_mod = R_mod.gen()
                return lambda p, n=1: R_mod(p)(x_mod + n)
            def change_of_variables(C, xi, r):
                R_mod = R.change_ring(C)
                x_mod = R_mod.gen()
                return lambda p: R_mod(p.map_coefficients(ev, R_img))(x_mod + xi - r)
        else:
            raise NotImplementedError

        output = []
        lctc_factors = sf(L[0]*L[r])
        tc_factor_dict = dict( (u, sum(w for _, w in v) - 1) for u, v in
                               sf(prod(u for u, _ in lctc_factors)*L[0]) )
        lc_factor_dict = dict( (u, sum(w for _, w in v) - 1) for u, v in
                               sf(prod(u for u, _ in lctc_factors)*L[r]) )

        for pol, e in lctc_factors:

            # left-most critical point is rootof(pol) - e[-1][0], right-most critical point is rootof(pol)

            # search for a prime such that pol has a root xi in C:=GF(prime).
            if pol.degree() == 0:
                continue
            elif pol.degree() == 1:
                C = GF(pp(2**23))
                xi = C(ev(-pol[0]/pol[1]))
            else:
                modulus = 2**23
                done = False
                while not done:
                    modulus = pp(modulus)
                    C = GF(modulus)
                    for u, _ in ev(pol).change_ring(C).factor():
                        if u.degree() == 1:
                            xi = -u[0]/u[1]
                            done = True
                            break

            # valuation growth can get at most val_range_bound much more than min
            val_range_bound = lc_factor_dict[pol] + tc_factor_dict[pol] + 1
            R = LaurentSeriesRing(C, str(A.base_ring().gen()), default_prec=val_range_bound)

            # A. GOING FROM LEFT TO RIGHT
            coeffs = list(map(change_of_variables(C, xi, r), L.coefficients(sparse=False)))
            coeffs.reverse()
            coeffs[0] = -coeffs[0]

            # compute a C-basis of the left-to-right solutions in C((eps))^ZZ
            sigma_mod = make_sigma_mod(C)
            def prolong(l, n):
                ## given a list of values representing the values of a laurent series sequence solution
                ## at ..., xi+n-2, xi+n-1, this appends the value at xi+n to the list l.
                ## the list l has to have at least r elements.
                ## --- recycling the symbol x as epsilon here.
                l.append(sum(l[-i]*sigma_mod(coeffs[i], n) for i in range(1, r + 1))/sigma_mod(coeffs[0], n))

            sols = []
            for i in range(r):
                sol = [ R.zero() for j in range(r) ]
                sol[i] = R.one()
                sols.append(sol)
                for n in range(-e[-1][0], r + 1):
                    prolong(sol, n)

            vg_min = min( s[-i].valuation() for s in sols for i in range(1, r + 1) if not s[-i].is_zero() )

            den = 1
            for n in range(r, len(sols[0])):
                k = min( [s[n].valuation() for s in sols if not s[n].is_zero()] + [val_range_bound] )
                den *= sigma(pol, e[-1][0] - n + r)**max(0, (-k + (vg_min if n > len(sols[0]) - r else 0)))

            # B. GOING FROM RIGHT TO LEFT
            coeffs = list(map(change_of_variables(C, xi, 0), L.coefficients(sparse=False)))
            coeffs[0] = -coeffs[0]

            sols = []
            for i in range(r):
                sol = [ R.zero() for j in range(r) ]
                sol[i] = R.one()
                sols.append(sol)
                for n in range(e[-1][0] + r + 1):
                    prolong(sol, -n)

            vg_max = min( s[-i].valuation() for s in sols for i in range(1, r + 1) if not s[-i].is_zero() )

            # record information for this singularity
            valuation_growths = [[i, r, den] for i in range(vg_min, -vg_max + 1)]
            output.append( (pol, valuation_growths) )

        return output

    def left_factors(self, order=1, early_termination=False, infolevel=0):
        r"""
        Returns a list of left-hand factors of this operator.

        This is a convenience method which simply returns the adjoints of the right factors
        of the adjoint of self. See docstring of adjoint and right_factors for further information.
        The method works only in algebras for which adjoint and right_factors are implemented.

        EXAMPLES::

           sage: from ore_algebra import *
           sage: R.<x> = ZZ[]; A.<Sx> = OreAlgebra(R)
           sage: (((x+1)*Sx + (x+5))*(2*x*Sx + 3)).left_factors()
           [[(-x - 1)*Sx - x - 5]]
           sage: (((x+1)*Sx + (x+5))*(2*x*Sx + 3)).right_factors()
           [[x*Sx + 3/2]]

        """
        return [[f.adjoint() for f in F] for F in
                self.adjoint().right_factors(order, early_termination, infolevel)]

    def right_factors(self, order=1, early_termination=False, infolevel=0):
        r"""
        Returns a list of right hand factors of this operator.

        INPUT:

        - ``order`` (default=1) -- only determine right factors of at most this
          order

        - ``early_termination`` (optional) -- if set to ``True``, the search for
          factors will be aborted as soon as one factor has been found. A list
          containing this single factor will be returned (or the empty list if
          there are no first order factors). If set to ``False`` (default), a
          complete list will be computed.

        - ``infolevel`` (optional) -- nonnegative integer specifying the amount
          of progress reports that should be printed during the
          calculation. Defaults to 0 for no output.

        OUTPUT:

        A list of bases for all vector spaces of first-order operators living in the parent
        of ``self`` of which ``self`` is a left multiple.

        Note that this implementation does not construct factors that involve
        algebraic extensions of the constant field.

        This is a generic implementation for the case of shift and q-shift
        recurrences. Subclasses for other kinds of operators may need to
        override this method.

        EXAMPLES::

           sage: from ore_algebra import *
           sage: R.<n> = ZZ['n']; A.<Sn> = OreAlgebra(R, 'Sn');
           sage: L = (-25*n^6 - 180*n^5 - 584*n^4 - 1136*n^3 - 1351*n^2 - 860*n - 220)*Sn^2 + (50*n^6 + 560*n^5 + 2348*n^4 + 5368*n^3 + 7012*n^2 + 4772*n + 1298)*Sn - 200*n^5 - 1540*n^4 - 5152*n^3 - 8840*n^2 - 7184*n - 1936
           sage: L.right_factors()
           [[(n^2 + 6/5*n + 9/25)*Sn - 2*n^2 - 32/5*n - 128/25], [(n^2 + 2*n + 1)*Sn - 4*n - 2]]
           sage: ((Sn - n)*(n*Sn - 1)).right_factors()
           [[n*Sn - 1]]
           sage: ((Sn - n).lclm(n*Sn - 1)).right_factors()
           [[n*Sn - 1], [Sn - n]]
           sage: (Sn^2 - 2*Sn + 1).right_factors()
           [[Sn - 1, n*Sn - n - 1]]

           sage: R.<x> = QQ['x']; A.<Qx> = OreAlgebra(R, q=2)
           sage: ((2*x+3)*Qx - (8*x+3)).lclm(x*Qx-2*(x+5)).right_factors()
           [[(x + 3/2)*Qx - 4*x - 3/2], [x*Qx - 2*x - 10]]
           sage: (((2*x-1)*Qx-(x-1)).lclm(Qx-(x-3))).right_factors()
           [[(x - 1/2)*Qx - 1/2*x + 1/2], [Qx - x + 3]]
           sage: (((2*x-1)*Qx-(x-1))*(Qx-(x-3))).right_factors()
           [[Qx - x + 3]]
           sage: (((2*x-1)*Qx-(x-1))*(x^2*Qx-(x-3))).right_factors()
           [[x^2*Qx - x + 3]]

        """

        if self.is_zero():
            raise ZeroDivisionError

        if order > 1:
            raise NotImplementedError

        coeffs = self.normalize().coefficients(sparse=False)
        R = self.base_ring().fraction_field().base()
        R = R.change_ring(R.base_ring().fraction_field()).fraction_field()
        A = self.parent().change_ring(R)
        S = A.gen()
        sigma = A.sigma()
        assert(R.characteristic() == 0)

        if A.is_Q():
            q_case = True
            x, q = A.is_Q()
        elif A.is_S():
            q_case = False
            x = R.gen()
        else:
            raise NotImplementedError

        # shift back such as to make the trailing coefficient nonzero
        min_r = 0
        while coeffs[min_r].is_zero():
            min_r += 1
        if min_r > 0:
            coeffs = [sigma(coeffs[i], -min_r) for i in range(min_r, len(coeffs))]

        # handle trivial cases
        factors = [] if min_r == 0 else [[A.gen()]]
        if len(coeffs) == 1:
            return factors
        elif len(coeffs) == 2:
            return factors + [[A(coeffs)]]

        SELF = A([R(c) for c in coeffs])
        r = SELF.order()

        def info(i, msg):
            if i <= infolevel:
                print((i - 1)*"  " + msg)

        # 1. determine the local behaviour at the finite singularities (discard apparent ones)
        finite_local_data = [u for u in SELF.finite_singularities()
                            if len(u[1])>1 or u[1][0][0]!=0 or u[1][0][2]!=1]
        info(1, "Analysis of finite singularities completed. There are " +
             str(len(list(finite_local_data))) + " of them.")
        # precompute some data that is handy to have available later during the big loop
        for p, u in finite_local_data:
            d = p.degree()
            for v in u:
                v.append(sigma(v[2])/v[2] * p**(-v[0])) # idx 3 : reciprocal shift quotient
                v.append(v[0]*d) # idx 4 : exponent
                # idx 5 : alpha, taking into account contribution from the denominator bound
                delta = R(v[2]).numerator().degree() - R(v[2]).denominator().degree()
                if q_case:
                    v.append((p[d]/p[0])**v[0] * q**(-delta))
                else:
                    v.append(v[0]*p[d - 1]/p[d] - delta)

        # 2. determine the local behaviour at infinity.

        # reorganize data in the form {valg:[[gamma,phi,max_alpha,dim],[gamma,phi,max_alpha,dim],...], ...}
        if q_case:
            special_local_data = SELF._local_data_at_special_points()
            def equiv(a, b):
                try:
                    return q_log(q, a/b) in ZZ
                except:
                    return False
            def merge(a, b):
                e = q_log(q, a/b)
                return a if e > 0 else b
        else:
            special_local_data = SELF._infinite_singularity()
            special_local_data = [ (0, phi, gamma, alpha) for gamma, phi, alpha in special_local_data]
            equiv = lambda a, b: a - b in ZZ
            merge = lambda a, b: max(a, b)

        spec = {}
        for gamma, phi, beta, alpha in special_local_data:
            try:
                u = [u for u in spec[beta] if u[1]==phi and equiv(u[2], alpha)]
            except:
                u = spec[beta] = []
            if len(u) == 0:
                spec[beta].append([gamma, phi, alpha, 1])
            else:
                u[0][2] = merge(u[0][2], alpha)
                u[0][3] += 1

        special_local_data = spec
        info(1, "Local data at infinity (for each val-growth, list of triples [gamma,phi,max_alpha,dim]): "
             + str(special_local_data))

        # 3. search for factors without valuation growth if there is no combination corresponding to this case.
        if len(finite_local_data) == 0 or not all(any(v[0]==0 for v in u) for _, u in finite_local_data):
            info(1, "Searching for factors with singularities only at special points.")
            for gamma, phi, d, _ in special_local_data.setdefault(0, []):
                if d in ZZ and d >= 0:
                    f = []
                    for p in SELF.symmetric_product(phi*x**gamma*S - 1).polynomial_solutions(degree=d):
                        f.append( (p[0]*S - phi*x**gamma*sigma(p[0])).normalize() )
                    if len(f) > 0:
                        factors.append(f)
                        if early_termination:
                            return factors
            if len(finite_local_data) == 0:
                return factors

        # 4. construct iterator that enumerates all combinations of all local singular solutions
        def combs(local_data):
            idx = [0 for i in range(len(local_data))]
            while idx[0] < len(local_data[0][1]):
                yield [(local_data[j][0], local_data[j][1][idx[j]]) for j in range(len(idx))]
                idx[-1] += 1
                for j in range(len(local_data) - 1, 0, -1):
                    if idx[j] == len(local_data[j][1]):
                        idx[j] = 0
                        idx[j - 1] += 1
                    else:
                        break

        # 5. for all combinations of local solutions determine the polynomial factors.
        #    this is the heavy loop.
        stat = [prod(len(u[1]) for u in finite_local_data), 0, 0, 0, 0]
        for c in combs(finite_local_data):

            if stat[1] > 0 and stat[1] % 1000 == 0:
                info(2, "%i/%i combinations completed (%.2f%%)" % (stat[1], stat[0], 100.0*stat[1]/stat[0]))
                info(3, "%.2f%% disc. by dimension, %.2f%% disc. by Fuchs-relation, %.4f%% disc. by degree, %.4f%% actually solved" % tuple(map(lambda u: 100.0*u/stat[1], [stat[2], stat[3], stat[4], stat[1] - (stat[2]+stat[3]+stat[4])])))

            stat[1] += 1

            # determine valg, gamma, alpha, dim for this combination
            valg = 0
            dim = r
            alpha = 1 if q_case else 0
            for _, u in c:
                valg += u[4]
                dim = min(dim, u[1])
                if q_case:
                    alpha *= u[5]
                else:
                    alpha += u[5]
            if dim == 0: # all solutions with this finite local behaviour have already been identified
                stat[2] += 1
                continue

            # possible phi's are those that meet the current gamma and alpha+ZZ
            gamma_phis = [u for u in special_local_data.setdefault(valg, []) if equiv(u[2], alpha)]
            if len(gamma_phis) == 0: # Fuchs filter
                stat[3] += 1
                continue

            # check whether all solutions with this behaviour at infinity have already been found
            gamma_phis = [u for u in gamma_phis if u[3] > 0]
            if len(gamma_phis) == 0:
                stat[2] += 1
                continue

            rat = prod( u[3] for _, u in c )
            for gamma_phi_d_dim in gamma_phis:

                gamma, phi, d, _ = gamma_phi_d_dim

                # determine degree bound
                d = q_log(q, d/alpha) if q_case else (d - alpha)
                if d < 0 and not q_case:
                    stat[4] += 1
                    continue

                # find polynomial solutions
                sols = SELF.symmetric_product(x**gamma*phi*S - rat ).polynomial_solutions(degree = d)
                if len(sols) == 0:
                    continue

                # register solutions found
                info(1, "Factor found.")
                for u in c:
                    u[1][1] -= len(sols)
                gamma_phi_d_dim[3] -= len(sols)
                factors.append( [ (rat*p[0]*S - phi*x**gamma*sigma(p[0])).normalize() for p in sols ] )
                if early_termination:
                    return factors

        info(1, "%i combinations have been investigated in total. Of them:" % stat[0])
        stat[1] -= stat[2] + stat[3] + stat[4]
        info(1, "--  %i were discarded by dimension arguments (%.4f%%)" % (stat[2], 100.0*stat[2]/stat[0] ))
        info(1, "--  %i were discarded by the Fuchs-relation (%.4f%%)" % (stat[3], 100.0*stat[3]/stat[0] ))
        info(1, "--  %i were discarded by negative degree bound (%.4f%%)" % (stat[4], 100.0*stat[4]/stat[0] ))
        info(1, "--  %i the polynomial solver was called on (%.4f%%)" % (stat[1], 100.0*stat[1]/stat[0] ))
        info(1, "We have found %i factors." % sum(len(f) for f in factors))

        return factors

    # FIXME: Find a better name, this one is ambiguous
    def value_function(self, op, place, **kwargs):
        r"""
        Compute the value of the operator ``op`` in the algebra quotient of the ambient Ore algebra by `self`, at the place ``place``.

        INPUT:

        - ``op`` -- an Ore operator

        - ``place`` -- the place at which to compute the value. It should be an irreducible polynomial in the base ring of the Ore algebra

        - Implementations of this method can interpret further named arguments.

        OUTPUT:

        The value of ``op`` at the place ``place``

        EXAMPLES::
        #TODO

        """
        raise NotImplementedError # abstract

    def raise_value(self, vectors, place, dim=None, **kwargs):
        r"""
        Given a list of vectors in the quotient of the ambient Ore algebra by this operator, find a linear combination of those vectors which has higher value at ``place`` than the last element of the list.

        It is assumed that all vectors have value 0.

        Given ``[b_1, ..., b_n]``, the function computes ``a_1, ..., a_n`` in the coefficient field such that ``a_n = 1`` and

            val(a_1*b_1 + ... + a_n*b_n) > 0,

        If no such combination exists, the function returns None.

        INPUT:

        - ``vectors`` -- a list of vectors in the quotient of the ambient Ore algebra by ``self``

        - ``place`` -- the place at which to consider the value function

        - ``dim`` (default: None) -- the dimension of the quotient of the ambient Ore algebra by ``self``. If not provided, it is assumed that ``vectors`` form a basis of that quotient. This may lead to incorrect results.

        - Implementations of this method can interpret further named arguments.

        OUTPUT:

        A linear combination as described if it exists, and None otherwise.

        EXAMPLES::

        #TODO
        """
        raise NotImplementedError # abstract

    def _normalize_local_integral_basis_args(
            self,x,basis=None, val_fct=None, raise_val_fct=None,
            infolevel=0,**args):
        """
        Normalize the arguments in a call to `local_integral_basis`.

        INPUT: same as `local_integral_basis`

        OUTPUT: a hashable object formed with the arguments, ensuring that the
        result of `local_integral_basis` only depends on the value of this
        object, and not on the choice of the specific set of arguments.

        EXAMPLES:
        #TODO
        """
        if basis:
            basis = tuple(basis)
        args = list(args.items())
        args.sort()
        args = tuple(args)
        return (x,basis,args)

    def _initial_integral_basis(self, place=None, **kwargs):
        r"""
        Return the default basis to use for computing an integral basis

        This method is provided so that instances can overload it.
        """
        r = self.order()
        ore = self.parent()
        DD = ore.gen()
        return [DD**i for i in range(r)]


    def _normalize_local_integral_basis_args(
            self,a,basis=None, val_fct=None, raise_val_fct=None,
            infolevel=0,**args):
        if basis:
            basis = tuple(basis)
        args = list(args.items())
        args.sort()
        args = tuple(args)
        return (a,basis,args)

    @cached_method(key=_normalize_local_integral_basis_args)
    def local_integral_basis(
            self, a, basis=None, val_fct=None, raise_val_fct=None,
            infolevel=0, **val_kwargs):
        r"""
        Return a basis of the quotient algebra by self which is an integral basis at ``a``.

        Let ``A=K(x)<y>`` be the parent Ore algebra, and ``L`` be the operator
        `self`.  An element of ``A/L`` is integral at the place `a` if
        it has non-negative valuation at `a`.  The set of integral elements forms a
        ``K[x]``-module, and an integral basis is a basis of that module.

        The definition of the valuation depends on the type of Ore operators,
        and on some parameters left to the user.

        The results of this method are cached, additional keywords can be
        supplied to force a new result to be regenerated.

        INPUT:

        - ``a`` -- the place at which to compute an integral basis. ``a`` should
          be an irreducible polynomial in the base ring of the Ore algebra.

        - ``basis`` (default: None) -- starting basis. If provided, the output of the algorithm
          is guaranteed to be integral at all places where ``basis`` was already
          a local integral basis.

        - ``val_fct`` (default: None) -- a function computing the value of an
          operator at the place a. It should have the same interface as the
          generic method ``value_function``. If not provided, the algorithm
          calls ``self.value_function``.

        - ``raise_val_fct`` (default: None) -- a function computing a linear
          combination of operators with higher value. It should have the same
          interface as the generic method ``raise_value``. If not provided, the
          algorithm calls ``self.raise_value``.

        - ``infolevel`` (default:0) -- verbosity flag

        - All remaining named arguments are passed to the functions ``val_fct`` and ``raise_val_fct``.

        If values are given for `val_fct` or `raise_val_fct`, it is the
        responsibility of the user to ensure that those functions are suitable
        for computing an integral basis at place `a`.


        OUTPUT:

        An basis of the quotient of the parent Ore algebra by this operator,
        which is integral at the place ``a``.  If a starting basis was provided,
        the resulting basis is also integral at all places where the starting
        basis was integral.

        EXAMPLES::
        # TODO

        """

        # Helpers
        print1 = print if infolevel >= 1 else lambda *a, **k: None
        print2 = print if infolevel >= 2 else lambda *a, **k: None
        print3 = print if infolevel >= 3 else lambda *a, **k: None

        print1(" [local] Computing local basis at {}".format(a))

        if val_fct is None:
            val_fct = self.value_function
        if raise_val_fct is None:
            raise_val_fct = self.raise_value

        r = self.order()
        ore = self.parent()
        DD = ore.gen()
        if basis is None:
            basis = self._initial_integral_basis(place=a)

        k = ore.base_ring()

        F = a.parent().base_ring()
        deg = a.degree() # Requires a to be the minimal polynomial in extension cases
        Fvar = a.parent().gen(0)

        res = []
        r = len(basis)
        for d in range(r):
            print1(" [local] d={}".format(d))
            print2(" [local] Processing {}".format(basis[d]))
            v = val_fct(basis[d],place=a,**val_kwargs)
            print1(" [local] Valuation: {}".format(v))
            res.append(a**(-v) * basis[d])
            print2(" [local] Basis element after normalizing: {}".format(res[d]))
            done = False
            while not done:
                alpha = raise_val_fct(res,place=a,dim=r,infolevel=infolevel,**val_kwargs)
                if alpha is None:
                    done = True
                else:
                    print1(" [local] Relation found")
                    print2("         {}".format(alpha))

                    alpha_rep = [None for i in range(d+1)]
                    if deg > 1: # Should be harmless even otherwise (then Fvar=1), if we also force the cast to k
                        for i in range(d+1):
                            alpha_rep[i] = sum(alpha[i][j]*Fvar**j for j in range(deg))
                    else:
                        for i in range(d+1):
                            alpha_rep[i] = k(alpha[i])
                    print2(" [local] In base field: {}".format(alpha_rep))
                    # __import__("pdb").set_trace()

                    res[d] = sum(alpha_rep[i]*res[i] for i in range(d+1))
                    val = val_fct(res[d],place=a,infolevel=infolevel,**val_kwargs)
                    print1(" [local] Valuation raised by {}".format(val))
                    res[d] = a**(-val)*res[d]
                    print2(" [local] Basis element after combination: {}".format(res[d]))
        return res

    def find_candidate_places(self, **kwargs):
        r"""
        Compute all places at which an operator in the quotient of the ambient Ore algebra with `self` may not be integral.

        INPUT:

        - Implementations of this virtual method may interpret named arguments.

        OUTPUT:

        Let ``\partial`` be the generator of the Ore algebra and by ``r`` the order of ``self``.
        The function returns a list ``L`` of places such that for any operator ``\partial^k``, ``0 \leq k < r``, in the quotient algebra, and for any place ``a`` not in ``L``, ``\partial^k`` is integral at ``a``.

        Such a list is not unique, since adding finitely many elements to it does not break the specification.
        The caller in global_integral_basis does not require that the list is minimal in any sense.

        Each place may be output as either an irreducible polynomial in the base ring of the parent Ore algebra, or a 3-tuple composed of such a function, as well as suitable functions `value_function` and `raise_valuation`.

        This can be useful in situations where computing the value function involves non-trivial calculations. Defining the functions here allows to capture the relevant data in the function and to minimize the cost at the time of calling.

        EXAMPLES::
        # TODO
        """
        raise NotImplementedError # abstract

    def _normalize_global_integral_basis_args(
            self, places=None, basis=None,
            infolevel=0,**args):
        """
        Normalize the arguments in a call to `global_integral_basis`.

        INPUT: same as `global_integral_basis`

        OUTPUT: a hashable object formed with the arguments, ensuring that the
        validity of an output of `global_integral_basis` only depends on the
        value of this object, and not on the choice of the specific set of
        arguments.

        EXAMPLES: see ``global_integral_basis``

        """
        if basis:
            basis = tuple(basis)
        if places:
            places.sort()
            places = tuple(places)
        args = list(args.items())
        args.sort()
        args = tuple(args)
        return (basis,places,args)

    @cached_method(key=_normalize_global_integral_basis_args)
    def global_integral_basis(self, places=None, basis=None, infolevel=0, **val_kwargs):
        r"""
        Compute a global integral basis of the quotient of the ambient Ore algebra
        with this operator.

        INPUT:

        - ``places`` (default: None) -- list of places. Each place is either an
          irreducible polynomial in the base ring of the Ore algebra, or a
          3-tuple composed of such a polynomial, as well as suitable functions
          `value_function` and `raise_value`.

        - ``basis`` (default: None) -- a basis of the quotient space. If provided, the output of the function is such that the first `i` elements of the integral basis generate the same vector space as the first `i` elements of ``basis``

        - ``infolevel`` (default: 0) -- verbosity flag

        All remaining named arguments are passed to the value functions.

        In the differential case, the function takes an additional optional
        argument:

        - ``iota`` (default: None) - a function used to filter terms of
          generalized series solutions which are to be considered
          integral. For the conditions that this function must satisfy, see
          :meth:`ContinuousGeneralizedSeries.valuation`.

        In the recurrence case, the function takes an additional optional
        argument:

        - ``Zmax`` (default: None) - an integer, used to determine an upper
          bound for points at which to eliminate poles. If not provided, uses a
          value guaranteed to be an upper bound for all new poles.

        # TODO: Better phrasing
        # TODO: Rename argument

        OUTPUT:

        A basis of the quotient algebra which is integral everywhere, or at all
        places in ``places`` if provided.

        It requires that at least the method ``find_candidate_places``, as well
        as ``value_function`` and ``raise_value`` if not provided by
        ``find_candidate_places``, be implemented for that Ore operator.

        EXAMPLES:

        Integral bases can be computed for differential and recurrence operators.

        In the differential case, an operator is integral if, applied to a
        generalized series solution of ``self`` without any pole (except
        possibly at infinity), the resulting series again does not have any
        pole. ::

            sage: from ore_algebra import OreAlgebra
            sage: Pol.<x> = PolynomialRing(QQ)
            sage: OreD.<Dx> = OreAlgebra(Pol)
            sage: L = x*Dx+1
            sage: S = L.generalized_series_solutions(); S
            [x^(-1)]
            sage: B = L.global_integral_basis(); B
            [x]
            sage: [OreD(1)(s) for s in S]
            [x^(-1)]
            sage: [B[0](s) for s in S]
            [1 + O(x^5)]

            sage: L = Dx+x
            sage: L.generalized_series_solutions()
            [1 - 1/2*x^2 + 1/8*x^4 + O(x^5)]
            sage: L.global_integral_basis()
            [1]

            sage: L = x-1 + Dx - x*Dx^2
            sage: L.generalized_series_solutions(2)
            [x^2*(1 - 1/3*x + O(x^2)), 1 + x + O(x^2)]
            sage: B = L.global_integral_basis(); B
            [1, 1/x*Dx - 1/x]

            sage: L = (-1+2*x) + (1-4*x)*Dx + 2*x*Dx^2
            sage: L.generalized_series_solutions(2)
            [x^(1/2)*(1 + x + O(x^2)), 1 + x + O(x^2)]
            sage: B = L.global_integral_basis(); B
            [1, x*Dx]

            sage: L = x^3*Dx^3 + x*Dx - 1
            sage: L.generalized_series_solutions(2)
            [x, x*((1 + O(x^2))*log(x)), x*((1 + O(x^2))*log(x)^2)]
            sage: B = L.global_integral_basis(); B
            [1, x*Dx, x*Dx^2 - Dx + 1/x]

            sage: L = 24*x^3*Dx^3 - 134*x^2*Dx^2 + 373*x*Dx - 450
            sage: L.generalized_series_solutions(2)
            [x^(15/4), x^(10/3), x^(3/2)]
            sage: B = L.global_integral_basis(); B
            [1/x, 1/x^2*Dx - 3/2/x^3, 1/x*Dx^2 - 3/4/x^3]

        Poles may appear outside of 0.  This example is the same as the previous
        one after a change of variable. ::

            sage: L = 24*(x-2)^3*Dx^3 - 134*(x-2)^2*Dx^2 + 373*(x-2)*Dx - 450
            sage: L.generalized_series_solutions(2)
            [x^2*(1 - 67/72*x + O(x^2)), x*(1 - 103/48*x + O(x^2)), 1 - 139/24*x + O(x^2)]
            sage: B = L.global_integral_basis(); B
            [1/(x - 2),
             (1/(x^2 - 4*x + 4))*Dx - 3/2/(x^3 - 6*x^2 + 12*x - 8),
             (1/(x - 2))*Dx^2 - 3/4/(x^3 - 6*x^2 + 12*x - 8)]

        Poles may appear at non-rational points. ::

            sage: L = ((-x + x^3 + 3*x^4 - 6*x^5 + 3*x^6) * Dx^2
            ....:      + (-2 + 4*x + 4*x^2 - 9*x^6 + 18*x^7 - 9*x^8) * Dx
            ....:      + (4 + 2*x - 18*x^4 + 18*x^6 - 18*x^7))
            sage: a = (x^4 - x^3 + 1/3*x + 1/3).any_root(ComplexField(20)); a
            -0.39381 - 0.38222*I
            sage: L[L.order()](a) # abs tol 1e-6
            -1.9398e-7 + 9.5133e-7*I
            sage: L.local_basis_expansions(a,2)
            [1.00000*1, 1.00000*(x + 0.39381 + 0.38222*I)]
            sage: bb = L.global_integral_basis()
            sage: bb = [1/b.leading_coefficient().numerator().leading_coefficient() * b for b in bb]
            sage: bb
            [x^3 - 2*x^2 + x,
             ((x^2 - x)/(x^4 - x^3 + 1/3*x + 1/3))*Dx + (-3*x^6 + 9*x^5 - 9*x^4 + 2*x^3 + x^2 + 3*x - 1)/(x^4 - x^3 + 1/3*x + 1/3)]

        Integrality is not defined for non-Fuchsian operators, that is operators
        for which some generalized series solutions have non-rational exponents
        or a non-trivial exponential part. ::

            sage: L = x^2*Dx^2 + x*Dx + 1
            sage: L.local_basis_expansions(0)
            [x^(-1*I), x^(1*I)]
            sage: L.global_integral_basis()
            Traceback (most recent call last):
            ...
            ValueError: The operator has non Fuchsian series solutions

            sage: L = (x^2-2)*Dx + 1
            sage: L.local_basis_expansions(sqrt(2),1)
            [(x - sqrt(2))^(-0.3535533905932738?)]
            sage: L.global_integral_basis()
            Traceback (most recent call last):
            ...
            ValueError: The operator has non Fuchsian series solutions

        The definition of integral bases in the differential case depends on the
        choice of a function `\iota` evaluating the contribution of each term of
        the generalized series solution.  For the conditions that this function
        must satisfy, see :meth:`ContinuousGeneralizedSeries.valuation`.

        The default value of that function is such that a series is considered
        integral if and only if it is bounded in a neighborhood of 0.

        Different `\iota` functions give different integral bases.  It can only
        make a difference if there are logarithmic terms in a fundamental system
        of solutions, or if the initial exponent is irrational. ::

            sage: L = x*Dx^2 + Dx
            sage: L.generalized_series_solutions(1)
            [1 + O(x), (1 + O(x))*log(x)]
            sage: B = L.global_integral_basis(); B
            [x, x*Dx]
            sage: B = L.global_integral_basis(iota = lambda i,j : j); B
            [x, x*Dx]
            sage: B = L.global_integral_basis(iota = lambda i,j : j if i==0 else 0); B
            [1, x*Dx]
            sage: B = L.global_integral_basis(iota = lambda i,j : j if i==0 else 1); B
            [x, x*Dx]
            sage: B = L.global_integral_basis(iota = lambda i,j : j if i==0 else -1); B
            [1/x, x*Dx]

        Optionally, we can supply a list of points at which we want to compute
        an integral basis. Each point is given by its minimal polynomial in the
        base polynomial ring.


        In the recurrence case, we consider deformed operators: given a linear
        recurrence operator `L \in \QQ[x]\<Sx\>`, the deformed operator `L_q` is
        the operator `L(x+q) \in \QQ[q][x]\<Sx\>`.  Such an operator with order
        `r` always admits `r` linearly independent solutions in
        `QQ((q))^(z+\ZZ)` for `z \in \CC`.

        Fix `N_{max} \in \ZZ`.  Such a solution `f` is said to be integral at
        `z` if for all `k \in \ZZ` with `k \leq N_{max}`, `f(z+k) \in \QQ[[q]]`.
        An operator `B` in the algebra quotient by `L` is integral at `z` if for
        all solutions `f` of `L_q`, `B_q(f)` is integral at `z`. ::

            sage: from ore_algebra import OreAlgebra
            sage: Pol.<x> = PolynomialRing(QQ)
            sage: Rec.<Sx> = OreAlgebra(Pol)
            sage: (x*Sx+1).global_integral_basis()
            [x - 1]
            sage: (Sx+x).global_integral_basis()
            [1/(x - 1)]

        If a solution has larger valuation in `q` towards `+\infty` than towards
        `-\infty`, the algorithm uses `N_{max}` as a cutoff value. In this case,
        different values of `N_{max}` yield different results, which differ by a
        rational factor. ::

            sage: L = ((x+2)^2 + x*Sx^2 + (x+2)*Sx^3)
            sage: B = L.global_integral_basis(); B
            [x - 1,
             1/x*Sx + (x - 2)/x^2,
             (1/(x^3 - x^2 - x + 1))*Sx^2 + (1/(x^3 + x^2 - x - 1))*Sx + (1/4*x + 1/4)/(x - 1)]
            sage: B = L.global_integral_basis(Zmax=2); B
            [1, 1/x*Sx + (x - 2)/x^2, (1/(x + 1))*Sx^2 + ((x - 1)/(x^2 + 2*x + 1))*Sx]

        The results of this function are cached. ::

            sage: R.<x> = QQ['x']
            sage: A.<Dx> = OreAlgebra(R, 'Dx')
            sage: L = x*Dx^2 + 1
            sage: places1 = [x+1,x^2+1]
            sage: L.global_integral_basis.is_in_cache(basis=None, places=places1)
            False
            sage: L.global_integral_basis(basis=None, places=places1)
            [1, x*Dx]
            sage: L.global_integral_basis.is_in_cache(basis=None, places=places1)
            True

        If provided, the functions for computing and raising the valuation at
        each place are also part of the caching key. ::

            sage: dummy_val = lambda op,place,**kwargs : 0
            sage: dummy_raise = lambda vects, place, **kwargs : None
            sage: places2 = [(x+1,dummy_val,dummy_raise)]
            sage: L.global_integral_basis.is_in_cache(places=places2)
            False
            sage: L.global_integral_basis(places=places2)
            [1, x*Dx]
            sage: L.global_integral_basis.is_in_cache(places=places2)
            True

        If the functions use global variables, changing those variables without
        redefining the function will not invalidate the cache. ::

            sage: dummy_val2 = lambda op,place,**kwargs : 1/a -1
            sage: places3 = [(x+1,dummy_val2,dummy_raise)]
            sage: L.global_integral_basis.is_in_cache(places=places3)
            False
            sage: a=1
            sage: L.global_integral_basis(places=places3)
            [1, x*Dx]
            sage: L.global_integral_basis.is_in_cache(places=places3)
            True
            sage: a=0
            sage: dummy_val2(None,None)
            Traceback (most recent call last):
            ...
            ZeroDivisionError: rational division by zero
            sage: L.global_integral_basis(places=places2) # invalid cache!
            [1, x*Dx]

        Changing the verbosity level is ignored. ::

            sage: L.global_integral_basis.is_in_cache(places=places1, infolevel=2)
            True

        All other arguments, including the initial basis, can give a different result. ::

            sage: basis2 = [1,x^2*Dx]
            sage: L.global_integral_basis.is_in_cache(basis=basis2, places=places1)
            False

        It is possible to bypass the cached value by passing additional
        parameters to the method. ::

            sage: L.global_integral_basis.is_in_cache(unused_arg=15)
            False
            sage: L.global_integral_basis(unused_arg=15)
            [1, x*Dx]
            sage: L.global_integral_basis.is_in_cache(unused_arg=15)
            True

        Note that the subroutine ``local_integral_basis`` also caches its
        results, so if one needs to clear the cache of
        ``global_integral_basis``, one should also clear the cache of
        ``local_integral_basis``.

        TESTS::

            sage: Pol.<x> = PolynomialRing(QQ)
            sage: Rec.<Sx> = OreAlgebra(Pol)
            sage: L = x*Sx+1
            sage: L.global_integral_basis.is_in_cache()
            False
            sage: L.global_integral_basis()
            [x - 1]
            sage: L.global_integral_basis.is_in_cache()
            True

        """
        if places is None:
            places = self.find_candidate_places(infolevel=infolevel,**val_kwargs)

        r = self.order()
        ore = self.parent()
        DD = ore.gen()
        if basis is None:
            res = self._initial_integral_basis(place=None)
        else:
            res = basis

        if len(places) == 0 :
            return [self.parent()(1)]

        for p in places :
            if not isinstance(p,tuple) :
                x = p
                val_fct = raise_val_fct = None
            else:
                x, val_fct, raise_val_fct = p

            res = self.local_integral_basis(x,basis=res,
                                            val_fct = val_fct,
                                            raise_val_fct = raise_val_fct,
                                            infolevel=infolevel,
                                            **val_kwargs)
        return res

#############################################################################################################

<<<<<<< HEAD
class UnivariateDifferentialOperatorOverUnivariateRing(UnivariateOreOperatorOverUnivariateRing):
    r"""
    Element of an Ore algebra K(x)[D], where D acts as derivation d/dx on K(x).
    """

    def __init__(self, parent, *data, **kwargs):
        super(UnivariateOreOperatorOverUnivariateRing, self).__init__(parent, *data, **kwargs)

    def __call__(self, f, **kwargs):

        if "action" not in kwargs:
            kwargs["action"] = lambda p : p.derivative()

        return UnivariateOreOperator.__call__(self, f, **kwargs)

    def to_S(self, alg): # d2s
        """
        Returns a recurrence operator annihilating the coefficient sequence of
        every power series (about the origin) annihilated by ``self``.

        INPUT:

        - ``alg`` -- the Ore algebra in which the output should be expressed.
          The algebra must satisfy ``alg.base_ring().base_ring() == self.base_ring().base_ring()``
          and ``alg.is_S()`` is not ``False``.
          Instead of an algebra object, also a string can be passed as argument.
          This amounts to specifying an Ore algebra over ``self.base_ring()`` with
          the standard shift with respect to ``self.base_ring().gen()``.

        EXAMPLES::

            sage: from ore_algebra import *
            sage: R.<x> = ZZ['x']
            sage: A.<Dx> = OreAlgebra(R, 'Dx')
            sage: R2.<n> = ZZ['n']
            sage: A2.<Sn> = OreAlgebra(R2, 'Sn')
            sage: (Dx - 1).to_S(A2)
            (n + 1)*Sn - 1
            sage: ((1+x)*Dx^2 + Dx).to_S(A2)
            (n^2 + n)*Sn + n^2
            sage: ((x^3+x^2-x)*Dx + (x^2+1)).to_S(A2)
            (-n - 1)*Sn^2 + (n + 1)*Sn + n + 1
            sage: ((x+1)*Dx^3 + Dx^2).to_S(A2)
            (n^3 - n)*Sn + n^3 - 2*n^2 + n
        """
        if type(alg) == str:
            R = self.base_ring()
            x = R.gen()
            one = R.one()
            rec_algebra = self.parent().change_var_sigma_delta(alg, {x:x+one}, {})
        elif not isinstance(alg, OreAlgebra_generic) or not alg.is_S():
            raise TypeError("target algebra is not adequate")
        else:
            rec_algebra = alg

        if self.is_zero():
            return rec_algebra.zero()

        numer = self.numerator()
        coeffs = [list(c) for c in list(numer)]
        lengths = [len(c) for c in coeffs]

        r = len(coeffs) - 1
        d = max(lengths) - 1
        start = d + 1
        for k in range(r + 1):
            start = min(start, d - (lengths[k] - 1) + k)

        roots = [0] * r
        result = [[] for i in range(d + r + 1 - start)]

        def set_coeff(lst, i, x):
            while i >= len(lst):
                lst.append(0)
            lst[i] = x
            while lst and not lst[-1]:
                lst.pop()

        def from_newton_basis(coeffs, roots):
            n = len(coeffs)
            for i in range(n - 1, 0, -1):
                for j in range(i - 1, n - 1):
                    coeffs[j] -= coeffs[j + 1] * roots[i - 1]

        for k in range(start, d + r + 1):
            i = k - start
            result[i] = []

            for j in range(r + 1):
                v = d + j - k
                if v >= 0 and v < lengths[j]:
                    set_coeff(result[i], j, coeffs[j][v])

            if result[i]:
                from_newton_basis(result[i], list(range(-i, -i + r)))

        rec = rec_algebra(result)
        sigma = rec_algebra.sigma()
        v = rec.valuation()
        return rec_algebra([sigma(p, -v) for p in list(rec)[v:]])

    def to_F(self, alg):
        r"""
        Returns a difference operator annihilating the coefficient sequence of
        every power series (about the origin) annihilated by ``self``.

        INPUT:

        - ``alg`` -- the Ore algebra in which the output should be expressed.
          The algebra must satisfy ``alg.base_ring().base_ring() == self.base_ring().base_ring()``
          and ``alg.is_F()`` is not ``False``.
          Instead of an algebra object, also a string can be passed as argument.
          This amounts to specifying an Ore algebra over ``self.base_ring()`` with
          the forward difference with respect to ``self.base_ring().gen()``.

        EXAMPLES::

            sage: from ore_algebra import *
            sage: R.<x> = ZZ['x']
            sage: A.<Dx> = OreAlgebra(R, 'Dx')
            sage: R2.<n> = ZZ['n']
            sage: A2.<Sn> = OreAlgebra(R2, 'Fn')
            sage: (Dx - 1).to_F(A2)
            (n + 1)*Fn + n
            sage: ((1+x)*Dx^2 + Dx).to_F(A2)
            (n^2 + n)*Fn + 2*n^2 + n
            sage: ((x^3+x^2-x)*Dx + (x^2+1)).to_F(A2)
            (-n - 1)*Fn^2 + (-n - 1)*Fn + n + 1

        """
        return self.to_S('S').to_F(alg)

    def to_T(self, alg): # d2theta
        """
        Rewrites ``self`` in terms of the eulerian derivation `x*d/dx`.

        If the base ring of the target algebra is not a field, the operator returned by the
        method may not correspond exactly to ``self``, but only to a suitable left-multiple
        by a term `x^k`.

        INPUT:

        - ``alg`` -- the Ore algebra in which the output should be expressed.
          The algebra must satisfy ``alg.base_ring().base_ring() == self.base_ring().base_ring()``
          and ``alg.is_T()`` is not ``False``.
          Instead of an algebra object, also a string can be passed as argument.
          This amounts to specifying an Ore algebra over ``self.base_ring()`` with
          an euler derivation with respect to ``self.base_ring().gen()``.

        EXAMPLES::

          sage: from ore_algebra import *
          sage: R.<x> = ZZ['x']
          sage: R2.<y> = ZZ['y']
          sage: A.<Dx> = OreAlgebra(R, 'Dx')
          sage: (Dx^4).to_T(OreAlgebra(R2, 'Ty'))
          Ty^4 - 6*Ty^3 + 11*Ty^2 - 6*Ty
          sage: (Dx^4).to_T('Tx').to_D(A)
          x^4*Dx^4
          sage: _.to_T('Tx')
          Tx^4 - 6*Tx^3 + 11*Tx^2 - 6*Tx
        """
        R = self.base_ring()
        one = R.one()
        x = R.gen()

        if isinstance(alg, str):
            alg = self.parent().change_var_sigma_delta(alg, {}, {x:x})
        elif not isinstance(alg, OreAlgebra_generic) or not alg.is_T():
            raise TypeError("target algebra is not adequate")

        if self.is_zero():
            return alg.zero()

        ord = self.order()
        z = ZZ.zero()
        stirling = [[z for j in range(ord+1)] for i in range(ord+1)]
        stirling[0][0] = ZZ.one()
        for i in range(ord):
            for j in range(ord):
                stirling[i+1][j+1] = i*stirling[i][j+1] + stirling[i][j]

        out = [R.zero() for _ in range(ord+1)]
        for i, c in enumerate(self):
            for j in range(i + 1):
                out[j] += (-1 if (i+j)%2 else 1)*stirling[i][j]*c << (ord-i)
        val = min(pol.valuation() for pol in out)
        out = alg([pol >> val for pol in out])
        return out

    def annihilator_of_integral(self):
        r"""
        Returns an operator `L` which annihilates all the indefinite integrals `\int f`
        where `f` runs through the functions annihilated by ``self``.
        The output operator is not necessarily of smallest possible order.

        EXAMPLES::

           sage: from ore_algebra import *
           sage: R.<x> = ZZ['x']
           sage: A.<Dx> = OreAlgebra(R, 'Dx')
           sage: ((x-1)*Dx - 2*x).annihilator_of_integral()
           (x - 1)*Dx^2 - 2*x*Dx
           sage: _.annihilator_of_associate(Dx)
           (x - 1)*Dx - 2*x

        """
        return self*self.parent().gen()

    def annihilator_of_composition(self, a, solver=None, with_transform=False):
        r"""
        Returns an operator `L` which annihilates all the functions `f(a(x))` where
        `f` runs through the functions annihilated by ``self``, and, optionally,
        a map from the quotient by ``self`` to the quotient by `L` commuting
        with the composition by `a`.

        The output operator `L` is not necessarily of smallest possible order.

        INPUT:

        - ``a`` -- either an element of the base ring of the parent of ``self``,
          or an element of an algebraic extension of this ring.
        - ``solver`` (optional) -- a callable object which applied to a matrix
          with polynomial entries returns its kernel.
        - ``with_transform`` (optional) -- if `True`, also return a
          transformation map between the quotients

        OUTPUT:

        - ``L`` -- an Ore operator such that for all ``f`` annihilated by
          ``self``, ``L`` annihilates ``f \circ a``.
        - ``conv`` -- a function which takes as input an Ore operator ``P`` and
          returns an Ore operator ``Q`` such that for all functions ``f``
          annihilated by ``self``, ``P(f)(a(x)) = Q(f \circ a)(x)``.

        EXAMPLES:

            sage: from ore_algebra import *
            sage: R.<x> = ZZ['x']
            sage: K.<y> = R.fraction_field()['y']
            sage: K.<y> = R.fraction_field().extension(y^3 - x^2*(x+1))
            sage: A.<Dx> = OreAlgebra(R, 'Dx')
            sage: (x*Dx-1).annihilator_of_composition(y) # ann for x^(2/3)*(x+1)^(1/3)
            (3*x^2 + 3*x)*Dx - 3*x - 2
            sage: (x*Dx-1).annihilator_of_composition(y + 2*x) # ann for 2*x + x^(2/3)*(x+1)^(1/3)
            (3*x^3 + 3*x^2)*Dx^2 - 2*x*Dx + 2
            sage: (Dx - 1).annihilator_of_composition(y) # ann for exp(x^(2/3)*(x+1)^(1/3))
            (-243*x^6 - 810*x^5 - 999*x^4 - 540*x^3 - 108*x^2)*Dx^3 + (-162*x^3 - 270*x^2 - 108*x)*Dx^2 + (162*x^2 + 180*x + 12)*Dx + 243*x^6 + 810*x^5 + 1080*x^4 + 720*x^3 + 240*x^2 + 32*x

        If composing with a rational function, one can also compute the
        transformation map between the quotients.

            sage: L = x*Dx^2 + 1
            sage: LL, conv = L.annihilator_of_composition(x+1, with_transform=True)
            sage: print(LL)
            (x + 1)*Dx^2 + 1
            sage: print(conv(Dx))
            Dx
            sage: print(conv(x*Dx))
            (x + 1)*Dx
            sage: print(conv(L))
            0
            sage: LL, conv = L.annihilator_of_composition(1/x, with_transform=True)
            sage: print(LL)
            -x^3*Dx^2 - 2*x^2*Dx - 1
            sage: print(conv(Dx))
            -x^2*Dx
            sage: print(conv(x*Dx))
            -x*Dx
            sage: print(conv(conv(x*Dx))) # identity since 1/1/x = x
            x*Dx
            sage: LL, conv = L.annihilator_of_composition(1+x^2, with_transform=True)
            sage: print(LL)
            (-x^3 - x)*Dx^2 + (x^2 + 1)*Dx - 4*x^3
            sage: print(conv(Dx))
            1/(2*x)*Dx
            sage: print(conv(x*Dx))
            ((x^2 + 1)/(2*x))*Dx

        """

        A = self.parent()
        K = A.base_ring().fraction_field()
        A = A.change_ring(K)
        R = K['Y']
        if solver is None:
            solver = A._solver(K)

        if self == A.one() or a == K.gen():
            if with_transform:
                return self, lambda x:x
            else:
                return self
        elif a in K.ring() and K.ring()(a).degree() == 1:
            # special handling for easy case  a == alpha*x + beta
            a = K.ring()(a)
            alpha, beta = a[1], a[0]
            x = self.base_ring().gen()
            D = A.associated_commutative_algebra().gen()
            L = A(self.polynomial()(D/alpha).map_coefficients(lambda p: p(alpha*x + beta)))
            L = L.normalize()

            if with_transform:
                def make_conv_fun(self,a,alpha,beta,D,Dif):
                    def conv_fun(A):
                        A = A.quo_rem(self)[1]
                        return Dif(A.polynomial()(D/alpha).map_coefficients(lambda p: p(alpha*x + beta)))
                    return conv_fun
                conv_fun = make_conv_fun(self,a,alpha,beta,D,A)
                return L, conv_fun
            else:
                return L

        elif a in K:
            minpoly = R.gen() - K(a)
        else:
            if with_transform:
                # FIXME: Can we do better?
                raise NotImplementedError("transformation map not implemented for algebraic functions")
            try:
                minpoly = R(a.minpoly()).monic()
            except:
                raise TypeError("argument not recognized as algebraic function over base ring")

        d = minpoly.degree()
        r = self.order()

        # derivative of a
        Da = -minpoly.map_coefficients(lambda p: p.derivative())
        Da *= minpoly.xgcd(minpoly.derivative())[2]
        Da = Da % minpoly

        # self's coefficients with x replaced by a, denominators cleared, and reduced by minpoly.
        # have: (D^r f)(a) == sum( red[i]*(D^i f)a, i=0..len(red)-1 ) and each red[i] is a poly in Y of deg <= d.
        red = [ R(p.numerator().coefficients(sparse=False)) for p in self.numerator().change_ring(K).coefficients(sparse=False) ]
        lc = -minpoly.xgcd(red[-1])[2]
        red = [ (red[i]*lc) % minpoly for i in range(r) ]

        from sage.matrix.constructor import Matrix
        Dkfa = [R.zero() for i in range(r)] # Dkfa[i] == coeff of (D^i f)(a) in D^k (f(a))
        Dkfa[0] = R.one()
        mat = [[ q for p in Dkfa for q in p.padded_list(d) ]]
        sol = []

        while len(sol) == 0:

            # compute coeffs of (k+1)th derivative
            next = [ (p.map_coefficients(lambda q: q.derivative()) + p.derivative()*Da) % minpoly for p in Dkfa ]
            for i in range(r - 1):
                next[i + 1] += (Dkfa[i]*Da) % minpoly
            for i in range(r):
                next[i] += (Dkfa[-1]*red[i]*Da) % minpoly
            Dkfa = next

            # check for linear relations
            mat.append([ q for p in Dkfa for q in p.padded_list(d) ])
            sol = solver(Matrix(K, mat).transpose())

        LL = self.parent()(list(sol[0]))

        if with_transform:
            from sage.modules.free_module_element import vector
            conv_mtx = Matrix(K,mat[:-1]).transpose().inverse()
            def make_conv_fun(self,conv_mtx,a,Dif):
                def conv_fun(A):
                    l = conv_mtx.ncols()
                    A = A.quo_rem(self)[1]
                    ring = A.parent().base_ring().fraction_field()
                    # Dif = Dif.change_ring(ring)
                    coefs = (A.coefficients(sparse=False)+[0]*l)[:l]
                    coefs = [ring(c)(a) for c in coefs]
                    return Dif((conv_mtx*vector(coefs)).list())
                return conv_fun
            conv_fun = make_conv_fun(self,conv_mtx,a,A)
            return LL, conv_fun
        else:
            return LL

    def borel_transform(self):
        r"""
        Compute the Borel transform of this operator.

        This is an operator annihilating the formal Borel transform
        `\sum_n \frac{f_{n+1}}{n!} z^n`
        of every series solution
        `\sum_n f_n z^n`
        of this operator (and the formal Borel transform of formal
        logarithmic solutions as well).

        EXAMPLES::

            sage: from ore_algebra import OreAlgebra
            sage: Pol.<z> = QQ[]
            sage: Dop.<Dz> = OreAlgebra(Pol)
            sage: (Dz*(1/z)).borel_transform()
            z*Dz
            sage: Dz.borel_transform()
            z
            sage: Dop(z).borel_transform()
            1
            sage: (-z^3*Dz^2 + (-z^2-z)*Dz + 1).borel_transform()
            (-z^2 - z)*Dz - z

        TESTS::

            sage: Dop(0).borel_transform()
            0

            sage: dop = (z*Dz)^4 - 6/z*(z*Dz)^3 - 1/z^2*(z*Dz) - 7/z^2
            sage: ref = (z^4 - 6*z^3)*Dz^4 + (10*z^3 - 54*z^2 - z)*Dz^3 + (25*z^2 - 114*z - 10)*Dz^2 + (15*z - 48)*Dz + 1 # van der Hoeven 2007, Figure 3.4
            sage: ref.quo_rem(dop.borel_transform())
            (Dz, 0)

            sage: Pol0.<t> = QQ[i][]
            sage: Pol.<z> = Pol0[]
            sage: Dop.<Dz> = OreAlgebra(Pol)
            sage: (i*t*z^2*Dz).borel_transform()
            I*t*z
        """
        # Left-multiply by a suitable power of `z`;
        # substitute `z` for `z^2 D_z` and `D_z` for `1/z`.
        Dop, Pol, _, dop = self._normalize_base_ring()
        Dz, z = Dop.gen(), Pol.gen()
        z2Dz = z**2*Dz
        coeff = []
        while not dop.is_zero():
            cor, dop, rem = dop.pseudo_quo_rem(z2Dz)
            for i in range(len(coeff)):
                coeff[i] *= cor
            coeff.append(rem[0])
        deg = max((pol.degree() for pol in coeff), default=0)
        return sum(pol.reverse(deg)(Dz)*z**i for i, pol in enumerate(coeff))

    def power_series_solutions(self, n=5):
        r"""
        Computes the first few terms of the power series solutions of this operator.

        The method raises an error if Sage does not know how to factor univariate polynomials
        over the base ring's base ring.

        The base ring has to have characteristic zero.

        INPUT:

        - ``n`` -- minimum number of terms to be computed

        OUTPUT:

        A list of power series of the form `x^\alpha + ...` with pairwise distinct
        exponents `\alpha` and coefficients in the base ring's base ring's fraction field.
        All expansions are computed up to order `k` where `k` is obtained by adding the
        maximal `\alpha` to the maximum of `n` and the order of ``self``.

        EXAMPLES::

          sage: from ore_algebra import *
          sage: R.<x> = ZZ['x']
          sage: A.<Dx> = OreAlgebra(R, 'Dx')
          sage: ((1-x)*Dx - 1).power_series_solutions(10) # geometric series
          [1 + x + x^2 + x^3 + x^4 + x^5 + x^6 + x^7 + x^8 + O(x^9)]
          sage: (Dx - 1).power_series_solutions(5) # exp(x)
          [1 + x + 1/2*x^2 + 1/6*x^3 + O(x^4)]
          sage: (Dx^2 - Dx + x).power_series_solutions(5) # a 2nd order equation
          [x + 1/2*x^2 + 1/6*x^3 - 1/24*x^4 + O(x^5), 1 - 1/6*x^3 - 1/24*x^4 + O(x^5)]
          sage: (2*x*Dx - 1).power_series_solutions(5) # sqrt(x) is not a power series
          []

        """
        return _power_series_solutions(self, self.to_S('S'), n, ZZ)

    def generalized_series_solutions(self, n=5, base_extend=True, ramification=True, exp=True):
        r"""
        Returns the generalized series solutions of this operator.

        These are solutions of the form

          `\exp(\int_0^x \frac{p(t^{-1/s})}t dt)*q(x^{1/s},\log(x))`

        where

        * `s` is a positive integer (the object's "ramification")
        * `p` is in `K[x]` (the object's "exponential part")
        * `q` is in `K[[x]][y]` with `x\nmid q` unless `q` is zero (the object's "tail")
        * `K` is some algebraic extension of the base ring's base ring.

        An operator of order `r` has exactly `r` linearly independent solutions of this form.
        This method computes them all, unless the flags specified in the arguments rule out some
        of them.

        At present, the method only works for operators where the base ring's base ring is either
        QQ or a number field (i.e., no finite fields, no formal parameters).

        INPUT:

        - ``n`` (default: 5) -- minimum number of terms in the series expansions to be computed
          in addition to those needed to separate all solutions from each other.
        - ``base_extend`` (default: ``True``) -- whether or not the coefficients of the solutions may
          belong to an algebraic extension of the base ring's base ring.
        - ``ramification`` (default: ``True``) -- whether or not the exponential parts of the solutions
          may involve fractional exponents.
        - ``exp`` (default: ``True``) -- set this to ``False`` if you only want solutions that have no
          exponential part (viz `\deg(p)\leq0`). If set to a positive rational number `\alpha`,
          the method returns all those solutions whose exponential part involves only terms `x^{-i/r}`
          with `i/r<\alpha`.

        OUTPUT:

        - a list of ``ContinuousGeneralizedSeries`` objects forming a fundamental system for this operator.

        .. NOTE::

          - Different solutions may require different algebraic extensions. Thus in the list returned
            by this method, the coefficient fields of different series typically do not coincide.
          - If a solution involves an algebraic extension of the coefficient field, then all its
            conjugates are solutions, too. But only one representative is listed in the output.

        ALGORITHM:

        - Ince, Ordinary Differential Equations, Chapters 16 and 17
        - Kauers/Paule, The Concrete Tetrahedron, Section 7.3

        EXAMPLES::

          sage: from ore_algebra import *
          sage: R.<x> = QQ['x']; A.<Dx> = OreAlgebra(R, 'Dx')
          sage: L = (6+6*x-3*x^2) - (10*x-3*x^2-3*x^3)*Dx + (4*x^2-6*x^3+2*x^4)*Dx^2
          sage: L.generalized_series_solutions()
          [x^3*(1 + 3/2*x + 7/4*x^2 + 15/8*x^3 + 31/16*x^4 + O(x^5)), x^(1/2)*(1 + 3/2*x + 7/4*x^2 + 15/8*x^3 + 31/16*x^4 + O(x^5))]
          sage: list(map(L, _))
          [0, 0]

          sage: L = (1-24*x+96*x^2) + (15*x-117*x^2+306*x^3)*Dx + (9*x^2-54*x^3)*Dx^2
          sage: L.generalized_series_solutions(3)
          [x^(-1/3)*(1 + x + 8/3*x^2 + O(x^3)), x^(-1/3)*((1 + x + 8/3*x^2 + O(x^3))*log(x) + x - 59/12*x^2 + O(x^3))]
          sage: list(map(L, _))
          [0, 0]

          sage: L = 216*(1+x+x^3) + x^3*(36-48*x^2+41*x^4)*Dx - x^7*(6+6*x-x^2+4*x^3)*Dx^2
          sage: L.generalized_series_solutions(3)
          [exp(3*x^(-2))*x^(-2)*(1 + 91/12*x^2 + O(x^3)), exp(-2*x^(-3) + x^(-1))*x^2*(1 + 41/3*x + 2849/36*x^2 + O(x^3))]
          sage: list(map(L, _))
          [0, 0]

          sage: L = 9 - 49*x - 2*x^2 + 6*x^2*(7 + 5*x)*Dx + 36*(-1 + x)*x^3*Dx^2
          sage: L.generalized_series_solutions()
          [exp(x^(-1/2))*x^(4/3)*(1 + x^(2/2) + x^(4/2)), exp(-x^(-1/2))*x^(4/3)*(1 + x^(2/2) + x^(4/2))]
          sage: L.generalized_series_solutions(ramification=False)
          []

          sage: L = 2*x^3*Dx^2 + 3*x^2*Dx-1
          sage: L.generalized_series_solutions()
          [exp(a_0*x^(-1/2))]
          sage: _[0].base_ring()
          Number Field in a_0 with defining polynomial x^2 - 2

        """

        R = self.base_ring()
        D = self.parent().gen()

        if self.is_zero():
            raise ZeroDivisionError("infinite dimensional solution space")
        elif self.order() == 0:
            return []
        elif R.characteristic() > 0:
            raise TypeError("cannot compute generalized solutions for this coefficient domain")
        elif R.is_field() or not R.base_ring().is_field():
            return self._normalize_base_ring()[-1].generalized_series_solutions(n, base_extend, ramification, exp)
        elif not (R.base_ring() is QQ or is_NumberField(R.base_ring())):
            raise TypeError("cannot compute generalized solutions for this coefficient domain")

        solutions = []

        # solutions with exponential parts

        if exp is True:
            exp = QQ(self.degree() * self.order()) # = infinity
        elif exp is False:
            exp = QQ.zero()
        if exp not in QQ:
            raise ValueError("illegal option value encountered: exp=" + str(exp))

        # search for a name which is not yet used as generator in (some subfield of) R.base_ring()
        # for in case we need to make algebraic extensions.

        # TODO: use QQbar as constant domain.

        K = R.base_ring()
        names = []
        while K is not QQ:
            names.append(str(K.gen()))
            K = K.base_ring()
        i = 0
        newname = 'a_0'
        while newname in names:
            i = i + 1
            newname = 'a_' + str(i)

        x = self.base_ring().gen()

        if exp > 0:

            points = []
            c = self.coefficients(sparse=False)
            for i in range(self.order() + 1):
                if not c[i].is_zero():
                    points.append((QQ(i), QQ(c[i].valuation())))

            y = R.base_ring()['x'].gen() # variable name changed from y to x to avoid PARI warning
            x = R.gen()
            K = R.base_ring()
            for (s, p) in self.newton_polygon(x):
                e = 1 - s
                if e > 0 or -e >= exp or not (ramification or e in ZZ):
                    continue
                for (q, _) in p(e*y).factor():
                    if q == y:
                        continue
                    elif q.degree() == 1:
                        c = -K(q[0]/q[1])
                    elif base_extend:
                        c = K.extension(q, newname).gen()
                    else:
                        continue
                    a = e.numerator()
                    b = e.denominator()
                    G = GeneralizedSeriesMonoid(c.parent(), x, "continuous")
                    s = G(R.one(), exp = e*c*(x**(-a)), ramification = b)
                    L = self.annihilator_of_composition(x**b).symmetric_product(x**(1-a)*D + a*c)
                    sol = L.generalized_series_solutions(n, base_extend, ramification, -a)
                    solutions = solutions + list(map(lambda f: s*f.substitute(~b), sol))

        # tails
        indpoly = self.indicial_polynomial(R.gen(), 's')
        s = indpoly.parent().gen()
        x = R.gen()

        for (c, e) in shift_factor(indpoly):

            if c.degree() == 1:
                K = R.base_ring()
                alpha = -c[0]/c[1]
                L = self
            else:
                K = c.base_ring().extension(c, newname)
                alpha = K.gen()
                L = self.base_extend(K[x])

            from sage.rings.power_series_ring import PowerSeriesRing
            PS = PowerSeriesRing(K, str(x))
            G = GeneralizedSeriesMonoid(K, x, "continuous")

            if len(e) == 1 and e[0][1] == 1:
                # just a power series, use simpler code for this case

                coeffs = _rec2list(L.to_S('S'), [K.one()], n, alpha, False, True, lambda p:p)
                solutions.append(G(PS(coeffs, n), exp=alpha))

            else:
                # there may be logarithms, use general code
                L = L.base_extend(K[s].fraction_field()[x]).to_S('S')

                f = f0 = indpoly.parent().one()
                for (a, b) in e:
                    f0 *= c(s + a)**b

                for i in range(e[-1][0]):
                    f *= f0(s + i + 1)

                coeffs = _rec2list(L, [f], n, s, False, True, lambda p:p)

                # If W(s, x) denotes the power series with the above coefficient array,
                # then [ (d/ds)^i ( W(s, x)*x^s ) ]_{s=a} is a nonzero solution for every
                # root a = alpha - e[j][0] of f0 and every i=0..e[j][1]-1.

                # D_s^i (W(s, x)*x^s) = (D_s^i W + i*log(x)*D_s^(i-1) W + binom(i,2)*log(x)^2 D_s^(i-2) W + ... )*x^s.

                m = sum([ee[1] for ee in e])
                der = [coeffs]
                while len(der) < m:
                    der.append(list(map(lambda g: g.derivative(), der[-1])))

                accum = 0
                for (a, b) in e:
                    der_a = dict()
                    for i in range(accum + b):
                        der_a[i] = PS(list(map(lambda g: g(alpha - a), der[i])), len(der[i]))
                    for i in range(accum, accum + b):
                        sol = []
                        for j in range(i + 1):
                            sol.append(_binomial(i, j)*der_a[j])
                        sol.reverse()
                        solutions.append(G(sol, exp=alpha - a, make_monic=True))
                    accum += b

        return solutions

    def indicial_polynomial(self, p, var='alpha'):
        r"""
        Compute the indicial polynomial of this operator at (a root of) `p`.

        If `x` is the generator of the base ring, the input may be either
        irreducible polynomial in `x` or the rational function `1/x`.

        The output is a univariate polynomial in the given variable ``var``
        with coefficients in the base ring's base ring. It has the following
        property: for every nonzero series solution of ``self`` in rising
        powers of `p`, i.e. `p_0 p^\alpha + p_1 p^{\alpha+1} + ...`, the
        minimal exponent `\alpha` is a root of the indicial polynomial. The
        converse may not hold.

        When `p` has degree one (but not in general), the degree of the
        indicial polynomial is equal to the order of the operator if and only
        if the root of `p` is an ordinary or regular singular point of the
        operator.

        INPUT:

        - ``p`` -- an irreducible polynomial in the base ring of the operator
          algebra, or `1/x`.
        - ``var`` (optional) -- the variable name to use for the indicial
          polynomial.

        EXAMPLES::

            sage: from ore_algebra import *
            sage: R.<x> = ZZ['x']; A.<Dx> = OreAlgebra(R, 'Dx');
            sage: L = (x*Dx-5).lclm((x^2+1)*Dx - 7*x).lclm(Dx - 1)
            sage: L.indicial_polynomial(x).factor()
            5 * 2^2 * (alpha - 5) * (alpha - 1) * alpha
            sage: L.indicial_polynomial(1/x).factor()
            (-1) * 2 * (alpha - 7) * (alpha - 5)
            sage: L.indicial_polynomial(x^2+1).factor()
            5 * 7 * (alpha - 1) * alpha * (2*alpha - 7)

        The indicial polynomial at `p` is not always the same as the indicial
        polynomial at a root of `p`::

            sage: from ore_algebra.examples import cbt
            sage: dop = cbt.dop[4]; dop
            (-z^3 + 6*z^2 - 5*z + 1)*Dz^5 + (2*z^3 - 18*z^2 + 40*z - 15)*Dz^4 +
            (-z^3 + 16*z^2 - 54*z + 41)*Dz^3 + (-4*z^2 + 22*z - 24)*Dz^2 +
            (-2*z + 3)*Dz
            sage: lc = dop.leading_coefficient()
            sage: dop.indicial_polynomial(lc)
            alpha^4 - 6*alpha^3 + 11*alpha^2 - 6*alpha
            sage: K.<s> = QQ.extension(lc)
            sage: z = dop.base_ring().gen()
            sage: dop.change_ring(K['z']).indicial_polynomial(z-s)
            7*alpha^5 + (-3*s - 50)*alpha^4 + (18*s + 125)*alpha^3 +
            (-33*s - 130)*alpha^2 + (18*s + 48)*alpha

        TESTS::

            sage: A(x^3 - 2).indicial_polynomial(x^2 + 1)
            1

            sage: P.<x> = QQ[]; Q.<y> = Frac(P)[]; Dops.<Dy> = OreAlgebra(Q)
            sage: dop = ((x+1)*(y*Dy)^3-x)*((y*Dy)^2+2*x*y*Dy+1)
            sage: dop.indicial_polynomial(y).factor()
            (x + 1) * (alpha^2 + 2*x*alpha + 1) * (alpha^3 - x/(x + 1))
            sage: dop = ((((3*x - 5)/(-2*x^2 - 3/4*x - 2/41))*y^2
            ....:     + ((-1/8*x^2 + 903/2*x)/(-x^2 - 1))*y
            ....:     + (-1/59*x^2 - 1/6*x - 5)/(-8*x^2 + 1/2))*Dy^2
            ....:     + (((x^2 - 1/2*x + 2)/(x + 1/3))*y^2
            ....:     + ((2*x^2 + 19*x + 1/2)/(-5*x^2 + 21/4*x - 1/2))*y
            ....:     + (1/5*x^2 - 26*x - 3)/(-x^2 - 1/3*x + 1/3))*Dy
            ....:     + ((3*x^2 + 2/5*x + 1/2)/(-139*x^2 + 2))*y^2
            ....:     + ((1/2*x^2 + 1/20*x + 1)/(4/3*x^2 + 1/6*x + 4))*y
            ....:     + (3/5*x - 3)/(-1/2*x^2))
            sage: dop.indicial_polynomial(y)
            (1/472*x^2 + 1/48*x + 5/8)*alpha^2 + (-1/472*x^2 - 1/48*x - 5/8)*alpha
            sage: dop.indicial_polynomial(dop.leading_coefficient())
            alpha

            sage: Pol.<u> = QQ[]
            sage: Dop.<Du> = OreAlgebra(Pol)
            sage: dop = ((-96040000*u^18 + 64038100*u^17 - 256116467*u^16 +
            ....: 224114567*u^15 - 32034567*u^14 + 128040267*u^13 +
            ....: 448194834*u^12 - 352189134*u^11 + 352189134*u^10 -
            ....: 448194834*u^9 - 128040267*u^8 + 32034567*u^7 - 224114567*u^6 +
            ....: 256116467*u^5 - 64038100*u^4 + 96040000*u^3)*Du^3 +
            ....: (240100000*u^17 + 96010600*u^16 - 288129799*u^15 +
            ....: 1008488600*u^14 - 2641222503*u^13 + 2593354404*u^12 -
            ....: 2977470306*u^11 + 1776857604*u^10 + 720290202*u^9 -
            ....: 1632885804*u^8 + 2977475205*u^7 - 2737326204*u^6 +
            ....: 1680832301*u^5 - 1056479200*u^4 + 288124900*u^3 -
            ....: 48020000*u^2)*Du^2 + (-480200000*u^16 - 672221200*u^15 +
            ....: 4033758398*u^14 - 5186718602*u^13 + 13062047620*u^12 -
            ....: 10757577620*u^11 + 11813792216*u^10 - 7971790408*u^9 +
            ....: 2977494796*u^8 - 2593079996*u^7 - 384081598*u^6 -
            ....: 2304950206*u^5 - 191923200*u^4 - 1344540400*u^3 - 96049800*u^2
            ....: + 96040000*u)*Du + 480200000*u^15 + 1152421200*u^14 -
            ....: 8931857198*u^13 + 6916036404*u^12 - 18344443640*u^11 +
            ....: 7588296828*u^10 - 16615302196*u^9 + 673240380*u^8 -
            ....: 14694120024*u^7 + 3650421620*u^6 - 8356068006*u^5 +
            ....: 4802156800*u^4 - 1248500400*u^3 - 96059600*u^2 + 96049800*u -
            ....: 96040000)
            sage: dop.indicial_polynomial(70*u^2 + 69*u + 70)
            alpha^3 - 3*alpha^2 + 2*alpha
            """

        x = p.parent().gen()

        if (x*p).is_one() or p == x:
            return UnivariateOreOperatorOverUnivariateRing.indicial_polynomial(self, p, var=var)

        coeff, _ = clear_denominators(self)
        op = self.parent(coeff)

        L = op.parent().base_ring() # k[x]
        if L.is_field():
            L = L.ring()
        K = PolynomialRing(L.base_ring(), var) # k[alpha]

        if op.is_zero():
            return K.zero()
        if op.order() == 0:
            return K.one()

        r = op.order()
        d = op.degree()

        L = L.change_ring(K) # FF(k[alpha])[x]
        alpha = L([K.gen()])

        ffac = [L.one()] # falling_factorial(alpha, i)
        for i in range(r + 1):
            ffac.append(L([ffac[-1][0]*(alpha - i)]))

        xpowmodp = [p.parent().one()]
        for j in range(d + 1):
            xpowmodp.append((x*xpowmodp[-1]) % p)
        for j in range(d + 1):
            xpowmodp[j] = xpowmodp[j].change_ring(op.base_ring().base_ring())


        for k in range(d + r + 1):
            algind = L.zero()
            for i in range(min(k, r) + 1):
                j0 = k - i
                coeff = 0
                for j in range(d - j0 + 1):
                    a = ZZ(j0+j).binomial(j) * op[r-i][j0+j]
                    a = xpowmodp[j]._lmul_(a)
                    coeff += a
                coeff = coeff.change_ring(K)
                algind += coeff*ffac[r-i]
            if not algind.is_zero():
                break
        else:
            assert False

        ind = K(gcd(algind.coefficients()).numerator())
        try: ## facilitate factorization
            den = lcm([p.denominator() for p in ind])
            ind *= den
        except (TypeError, ValueError, NotImplementedError):
            pass
        return ind

    def _desingularization_order_bound(self):

        m = 0
        for p, _ in self.numerator().leading_coefficient().factor():

            ip = self.indicial_polynomial(p)
            nn = 0
            for q, _ in ip.change_ring(ip.base_ring().fraction_field()).factor():
                if q.degree() == 1:
                    try:
                        nn = max(nn, ZZ(-q[0]/q[1]))
                    except:
                        pass
            if nn > 0:
                ip = gcd(ip, reduce(lambda p, q: p*q, [ip.parent().gen() - i for i in range(nn)]))
                m = max(m, nn - ip.degree())

        return m

    def _coeff_list_for_indicial_polynomial(self):
        return self.coefficients(sparse=False)

    def spread(self, p=0):
        L = self.numerator()
        if L[0].is_zero():
            return [infinity]
        elif L[0].gcd(L.leading_coefficient()).degree() > 0:
            return [0]
        else:
            return []

    spread.__doc__ = UnivariateOreOperatorOverUnivariateRing.spread.__doc__

    def _denominator_bound(self):
        r"""
        Denominator bounding based on indicial polynomial.

        TESTS::

            sage: from ore_algebra import *
            sage: P.<x> = QQ[]; Q.<y> = Frac(P)[]; Dops.<Dy> = OreAlgebra(Q)
            sage: u = 1/(x^2 + y)
            sage: v = 1/((y+1)*(y-1))
            sage: dop = (Dy - Dy(u)/u).lclm(Dy - Dy(v)/v)
            sage: dop._denominator_bound()
            (y - 1) * (y + 1) * (y + x^2)
            sage: dop.rational_solutions()
            [(1/(y^2 - 1),), (1/(y + x^2),)]
            sage: dop = (Dy - Dy(u)/u).lclm(Dy^2 - y)
            sage: dop._denominator_bound()
            y + x^2
            sage: dop.rational_solutions()
            [(1/(y + x^2),)]
        """
        if self.is_zero():
            raise ZeroDivisionError("unbounded denominator")

        A, R, K, L = self._normalize_base_ring()

        r = L.order()

        lc = L.leading_coefficient()
        try: ## facilitate factorization
            den = lcm( [ p.denominator() for p in lc ])
            lc = lc.map_coefficients(lambda p: den*p)
        except:
            pass
        fac = [p for p, _ in lc.factor()]

        # specialize additional variables
        K1, vars = _tower(K)
        K1 = K1.fraction_field()
        L1, fac1 = L, fac
        if vars and K1 is QQ:
            R1 = R.change_ring(K1)
            A1 = A.change_ring(R1)
            for _ in range(5):
                subs = {x: K1(nth_prime(5 + _) + nth_prime(15 + i)) for (i, x) in enumerate(vars)}
                L1 = A1([R1([c(**subs) for c in p]) for p in L])
                fac1 = [R1([c(**subs) for c in p]) for p in fac]
                if any(p1.degree() != p.degree() for p, p1 in zip(fac, fac1)):
                    continue
                if any(L1[i].valuation() != L[i].valuation() for i in range(L.order() + 1)):
                    continue
                break
        else:
            L1, fac1 = L, fac

        bound = []
        for (p, p1) in zip(fac, fac1):
            e = 0
            for j in range(r + 1): ## may be needed for inhomogeneous part
                if not L1[j].is_zero():
                    e = max(e, L1[j].valuation(p1) - j)
            for (q, _) in L1.indicial_polynomial(p1).factor(): ## contribution for homogeneous part
                if q.degree() == 1:
                    try:
                        e = max(e, ZZ(q[0]/q[1]))
                    except:
                        pass
            bound.append((p, e))

        return Factorization(bound)

    def _powerIndicator(self):
        return self.leading_coefficient()

    def finite_singularities(self):

        R = self.parent().base_ring().fraction_field().base()
        R = R.change_ring(R.base_ring().fraction_field())
        A = self.parent().change_ring(R)
        L = A(self.normalize())
        assert(not L.is_zero())

        local_data = []
        for p in make_factor_iterator(R, False)(L.leading_coefficient()):
            pass

        raise NotImplementedError

    finite_singularities.__doc__ = UnivariateOreOperatorOverUnivariateRing.finite_singularities.__doc__

    def local_basis_monomials(self, point):
        r"""
        Leading monomials of the local basis of “regular” solutions
        (logarithmic series solutions) used in the definition of initial values
        and transition matrices.

        INPUT:

        ``point`` -- Point where the local basis should be computed. (May be an
        irregular singular point, but the output only covers regular
        solutions.)

        OUTPUT:

        A list of expressions of the form ``(x-point)^λ*log(x-point)^k/k!``
        where ``λ`` is a root of the :meth:`indicial polynomial <indicial_polynomial>`
        (over the algebraic numbers) of the operator at ``point``, and ``k`` is
        a nonnegative integer less than the multiplicity of that root.

        If ``point`` is an ordinary point, the output is ``[1, x, x^2, ...]``.

        More generally, a solution of the operator is characterized by the
        coefficients in its logarithmic power series expansion at ``point`` of
        the monomials returned by this method. The basis of solutions
        consisting of the local solutions in which exactly one of the monomials
        appears (with a coefficient equal to one), ordered as in the output of
        this method, is used in several functions of this package to specify
        vectors of “generalized initial values” at regular singular points.
        (The order is essentially that of asymptotic dominance as ``x`` tends
        to ``point``, with oscillating functions being ordered in an arbitrary
        but consistent way.) Note that this basis is not the usual Frobenius
        basis and may not coincide with the one computed by
        :meth:`generalized_series_solutions`.

        .. SEEALSO::

            :meth:`local_basis_expansions`,
            :meth:`numerical_solution`,
            :meth:`numerical_transition_matrix`

        EXAMPLES::

            sage: from ore_algebra import DifferentialOperators
            sage: Dops, x, Dx = DifferentialOperators()
            sage: ((x+1)*Dx^4+Dx-x).local_basis_monomials(0)
            [1, x, x^2, x^3]
            sage: ((x^2 + 1)*Dx^2 + 2*x*Dx).local_basis_monomials(i)
            [log(x - I), 1]
            sage: (4*x^2*Dx^2 + (-x^2+8*x-11)).local_basis_monomials(0)
            [x^(-1.232050807568878?), x^2.232050807568878?]
            sage: (x^3*Dx^4+3*x^2*Dx^3+x*Dx^2+x*Dx+1).local_basis_monomials(0)
            [1, 1/2*x*log(x)^2, x*log(x), x]

        A local basis whose elements all start with pure monomials (without
        logarithmic part) can nevertheless involve logarithms. In particular,
        the leading monomials are not enough to decide if a given solution is
        analytic::

            sage: dop = (x^2 - x)*Dx^2 + (x - 1)*Dx + 1
            sage: dop.local_basis_monomials(1)
            [1, x - 1]
            sage: dop.annihilator_of_composition(1 + x).generalized_series_solutions(3)
            [x*(1 - x + 5/6*x^2 + O(x^3)),
             (x - x^2 + O(x^3))*log(x) - 1 + 1/2*x^2 + O(x^3)]

        An irregular case::

            sage: dop = -x^3*Dx^2 + (-x^2-x)*Dx + 1
            sage: dop.local_basis_monomials(0)
            [x]

        TESTS::

            sage: ((x+1/3)*Dx^4+Dx-x).local_basis_monomials(-1/3)
            [1, x + 1/3, 1/9*(3*x + 1)^2, 1/27*(3*x + 1)^3]

            sage: ((x^2 - 2)^3*Dx^4+Dx-x).local_basis_monomials(sqrt(2))
            [1, (x - sqrt(2))^0.978..., (x - sqrt(2))^2.044...,
            (x - sqrt(2))^2.977...]

            sage: dop = (Dx^3 + ((24*x^2 - 4*x - 12)/(8*x^3 - 8*x))*Dx^2 +
            ....:   ((32*x^2 + 32*x - 16)/(32*x^4 + 32*x^3 - 32*x^2 - 32*x))*Dx)
            sage: dop.local_basis_monomials(0)
            [1, sqrt(x), x]
        """
        from .analytic.differential_operator import DifferentialOperator
        from .analytic.local_solutions import simplify_exponent
        from .analytic.path import Point
        dop = DifferentialOperator(self)
        struct = Point(point, dop).local_basis_structure(critical_monomials=False)
        x = SR(dop.base_ring().gen()) - point
        return [x**simplify_exponent(sol.valuation)
                    *symbolic_log.log(x, hold=True)**sol.log_power
                    /sol.log_power.factorial()
                for sol in struct]

    # TODO: Add a version that returns DFiniteFunction objects
    def local_basis_expansions(self, point, order=None, ring=None):
        r"""
        Generalized series expansions of the local basis of “regular” solutions
        (logarithmic series solutions) used in the definition of initial values
        and transition matrices.

        INPUT:

        * ``point`` -- Point where the local basis is to be computed. (May
          be an irregular singular point, but this method only computes regular
          solutions.)

        * ``order`` (optional) -- Number of terms to compute, starting from
          each “leftmost” valuation of a group of solutions with valuations
          differing by integers. (Thus, the absolute truncation order will be
          the same for all solutions in such a group, with some solutions
          having more actual coefficients computed that others.)

          The default is to choose the truncation order in such a way that the
          structure of the basis is apparent, and in particular that logarithmic
          terms appear if logarithms are involved at all in that basis. The
          corresponding order may be very large in some cases.

        * ``ring`` (optional) -- Ring into which to coerce the coefficients of the
          expansion

        OUTPUT:

        A list of ``sage.structure.formal_sum.FormalSum` objects. Each term of
        each sum is a monomial of the form ``dx^n*log(dx)^k``  for some ``dx``,
        ``n``, and ``k``, multiplied by a coefficient belonging to ``ring``.
        See below for examples of how to access these parameters.

        .. SEEALSO::

            :meth:`local_basis_monomials`,
            :meth:`numerical_solution`,
            :meth:`numerical_transition_matrix`

        EXAMPLES::

            sage: from ore_algebra import *
            sage: Dops, x, Dx = DifferentialOperators(QQ, 'x')

            sage: (Dx - 1).local_basis_expansions(0)
            [1 + x + 1/2*x^2 + 1/6*x^3]

            sage: from ore_algebra.examples import ssw
            sage: ssw.dop[1,0,0].local_basis_expansions(0)
            [t^(-4) + 24*t^(-2)*log(t) - 48*log(t) - 96*t^2*log(t) - 88*t^2,
             t^(-2),
             1 + 2*t^2]

            sage: dop = (x^2*(x^2-34*x+1)*Dx^3 + 3*x*(2*x^2-51*x+1)*Dx^2
            ....:     + (7*x^2-112*x+1)*Dx + (x-5))
            sage: dop.local_basis_expansions(0, order=3)
            [1/2*log(x)^2 + 5/2*x*log(x)^2 + 12*x*log(x) + 73/2*x^2*log(x)^2
            + 210*x^2*log(x) + 72*x^2,
            log(x) + 5*x*log(x) + 12*x + 73*x^2*log(x) + 210*x^2,
            1 + 5*x + 73*x^2]

            sage: roots = dop.leading_coefficient().roots(AA)
            sage: basis = dop.local_basis_expansions(roots[1][0], order=3)
            sage: basis
            [1 - (-239/12*a+169/6)*(x - 0.02943725152285942?)^2,
             (x - 0.02943725152285942?)^(1/2) - (-203/32*a+9)*(x - 0.02943725152285942?)^(3/2) + (-24031/160*a+1087523/5120)*(x - 0.02943725152285942?)^(5/2),
             (x - 0.02943725152285942?) - (-55/6*a+13)*(x - 0.02943725152285942?)^2]
            sage: basis[0].base_ring()
            Number Field in a with defining polynomial y^2 - 2 with a = -1.414...
            sage: RR(basis[0].base_ring().gen())
            -1.41421356237309
            sage: basis[0][-1]
            (239/12*a - 169/6, (x - 0.02943725152285942?)^2)

            sage: dop.local_basis_expansions(roots[1][0], order=3, ring=QQbar)
            [1 - 56.33308678393081?*(x - 0.02943725152285942?)^2,
             (x - 0.02943725152285942?)^(1/2) - 17.97141728630432?*(x - 0.02943725152285942?)^(3/2) + 424.8128741711741?*(x - 0.02943725152285942?)^(5/2),
             (x - 0.02943725152285942?) - 25.96362432175337?*(x - 0.02943725152285942?)^2]

        Programmatic access to the coefficients::

            sage: dop = ((x*Dx)^2 - 2)*(x*Dx)^3 + x^4
            sage: sol = dop.local_basis_expansions(0, ring=ComplexBallField(10))

            sage: sol[0]
            1.00*x^(-1.414213562373095?) + [-0.0123+/-6.03e-5]*x^2.585786437626905?
            sage: c, mon = sol[0][1]
            sage: c
            [-0.0123 +/- 6.03e-5]
            sage: mon.n, mon.k
            (2.585786437626905?, 0)
            sage: (mon.expo, mon.shift)
            (-1.414213562373095?, 4)
            sage: mon.expo + mon.shift == mon.n
            True

        Note that (in contrast with the definition of initial values) there is
        no ``1/k!`` in the monomial part::

            sage: sol[1]
            0.500*log(x)^2 + [-0.00056+/-3.06e-6]*x^4*log(x)^2
            + [0.00147+/-6.29e-6]*x^4*log(x) + [-0.00118+/-2.56e-6]*x^4
            sage: c, mon = sol[1][1]
            sage: c, mon.n, mon.k
            ([-0.00056 +/- 3.06e-6], 4, 2)

        The local basis at an irregular singular point has fewer elements than
        the order of the operator::

            sage: dop = -x^3*Dx^2+(-x^2-x)*Dx+1
            sage: dop.local_basis_expansions(0)
            [x - x^2 + 2*x^3 - 6*x^4 + 24*x^5]

        TESTS::

            sage: (4*x^2*Dx^2 + (-x^2+8*x-11)).local_basis_expansions(0, 2)
            [x^(-1.232050807568878?) + (-4/11*a+4/11)*x^(-0.2320508075688773?),
            x^2.232050807568878? - (-4/11*a)*x^3.232050807568878?]

            sage: ((27*x^2+4*x)*Dx^2 + (54*x+6)*Dx + 6).local_basis_expansions(0, 2)
            [x^(-1/2) + 3/8*x^(1/2), 1 - x]

            sage: dop = (Dx^3 + ((24*x^2 - 4*x - 12)/(8*x^3 - 8*x))*Dx^2 +
            ....:   ((32*x^2 + 32*x - 16)/(32*x^4 + 32*x^3 - 32*x^2 - 32*x))*Dx)
            sage: dop.local_basis_expansions(0, 3)
            [1, x^(1/2) - 1/6*x^(3/2) + 3/40*x^(5/2), x - 1/6*x^2]

        Thanks to Armin Straub for this example::

            sage: dop = ((81*x^4 + 14*x^3 + x^2)*Dx^3
            ....:       + (486*x^3 + 63*x^2 + 3*x)*Dx^2
            ....:       + (567*x^2 + 48*x + 1)*Dx + 81*x + 3)
            sage: dop.local_basis_expansions(QQbar((4*sqrt(2)*I-7)/81), 2)
            [1,
             (x + 0.0864197530864198? - 0.06983770678385654?*I)^(1/2) + (365/96*a^3+365/96*a+13/3)*(x + 0.0864197530864198? - 0.06983770678385654?*I)^(3/2),
             (x + 0.0864197530864198? - 0.06983770678385654?*I)]

        and to Emre Sertöz for this one::

            sage: ode = (Dx^2 + (2*x - 7/4)/(x^2 - 7/4*x + 3/4)*Dx
            ....:       + 3/16/(x^2 - 7/4*x + 3/4))
            sage: ode.local_basis_expansions(1, 3)[1]
            1 - 3/4*(x - 1) + 105/64*(x - 1)^2
        """
        from .analytic.differential_operator import DifferentialOperator
        from .analytic.local_solutions import (log_series, LocalExpansions,
                                               LogMonomial)
        from .analytic.path import Point
        dop = DifferentialOperator(self)
        mypoint = Point(point, dop)
        ldop = dop.shift(mypoint)
        sols = LocalExpansions(ldop, order).run()
        x = SR.var(dop.base_ring().variable_name())
        dx = x if point == 0 else x.add(-point, hold=True)
        if ring is None:
            cm = get_coercion_model()
            ring = cm.common_parent(
                    dop.base_ring().base_ring(),
                    mypoint.value.parent(),
                    *(sol.leftmost.as_number_field_element() for sol in sols))
        res = [FormalSum(
                    [(c/ZZ(k).factorial(),
                      LogMonomial(dx, sol.leftmost.as_number_field_element(), n, k))
                        for n, vec in enumerate(sol.value)
                        for k, c in reversed(list(enumerate(vec)))
                        if not c.is_zero()],
                    FormalSums(ring),
                    reduce=False)
            for sol in sols]
        return res

    def numerical_solution(self, ini, path, eps=1e-16, post_transform=None, **kwds):
        r"""
        Evaluate an analytic solution of this operator at a point of its Riemann
        surface.

        INPUT:

        - ``ini`` (iterable) - initial values, in number equal to the order `r`
          of the operator
        - ``path`` - a path on the complex plane, specified as a list of
          vertices `z_0, \dots, z_n`
        - ``eps`` (floating-point number or ball, default 1e-16) - approximate
          target accuracy
        - ``post_transform`` (default: identity) - differential operator to be
          applied to the solutions, see examples below
        - see :class:`ore_algebra.analytic.context.Context` for advanced
          options

        OUTPUT:

        A real or complex ball *enclosing* the value at `z_n` of the solution `y`
        defined in the neighborhood of `z_0` by the initial values ``ini`` and
        extended by analytic continuation along ``path``.

        When `z_0` is an ordinary point, the initial values are defined as the
        first `r` coefficients of the power series expansion at `z_0` of the
        desired solution `f`. In other words, ``ini`` must be equal to

        .. math:: [f(z_0), f'(z_0), f''(z_0)/2, \dots, f^{(r-1)}(z_0)/(r-1)!].

        Generalized initial conditions at regular singular points are also
        supported. If `z_0` is a regular point, the entries of ``ini`` are
        interpreted as the coefficients of the monomials `(z-z_0)^n
        \log(z-z_0)^k/k!` returned by :meth:`local_basis_monomials` in the
        logarithmic series expansion of `f` at `z_0`. This definition reduces
        to the previous one when `z_0` is an ordinary point.

        The accuracy parameter ``eps`` is used as an indication of the
        *absolute* error the code should aim for. The diameter of the result
        will typically be of the order of magnitude of ``eps``, but this is not
        guaranteed to be the case. (It is a bug, however, if the returned ball
        does not contain the exact result.)

        See :mod:`ore_algebra.analytic` for more information, and
        :mod:`ore_algebra.examples` for additional examples.

        .. SEEALSO:: :meth:`numerical_transition_matrix`

        EXAMPLES:

        First a very simple example::

            sage: from ore_algebra import DifferentialOperators
            sage: Dops, x, Dx = DifferentialOperators()
            sage: (Dx - 1).numerical_solution(ini=[1], path=[0, 1], eps=1e-50)
            [2.7182818284590452353602874713526624977572470936999...]

        Evaluation points can be complex and can depend on symbolic constants::

            sage: (Dx - 1).numerical_solution([1], [0, i + pi])
            [12.5029695888765...] + [19.4722214188416...]*I

        They can even be real or complex balls. In this case, the result
        contains the image of the ball::

            sage: (Dx - 1).numerical_solution([1], [0, CBF(1+i).add_error(0.01)])
            [1.5 +/- 0.0693] + [2.3 +/- 0.0506]*I

        Here, we use a more complicated analytic continuation path in order to
        evaluate the branch of the complex arctangent function obtained by
        turning around its singularity at `i` once::

            sage: dop = (x^2 + 1)*Dx^2 + 2*x*Dx
            sage: dop.numerical_solution([0, 1], [0, i+1, 2*i, i-1, 0])
            [3.14159265358979...] + [+/- ...]*I

        In some cases, this method is also able to compute limits of solutions
        at regular singular points. This only works when all solutions of the
        differential equation tend to finite values at the evaluation point::

            sage: dop = (x - 1)^2*Dx^3 + Dx + 1
            sage: dop.local_basis_monomials(1)
            [1,
            (x - 1)^(1.500000000000000? - 0.866025403784439?*I),
            (x - 1)^(1.500000000000000? + 0.866025403784439?*I)]
            sage: dop.numerical_solution(ini=[1, 0, 0], path=[0, 1])
            [0.6898729110219401...] + [+/- ...]*I

            sage: dop = -(x+1)*(x-1)^3*Dx^2 + (x+3)*(x-1)^2*Dx - (x+3)*(x-1)
            sage: dop.local_basis_monomials(1)
            [x - 1, (x - 1)^2]
            sage: dop.numerical_solution([1,0], [0,1])
            0

            sage: (Dx*x*Dx).numerical_solution(ini=[1,0],path=[1,0])
            Traceback (most recent call last):
            ...
            ValueError: solution may not have a finite limit at evaluation
            point 0 (try using numerical_transition_matrix())

        To obtain the values of the solution at several points in a single run,
        enclose the corresponding points of the path in length-one lists. The
        output then changes to a list of (point, solution value) pairs::

            sage: (Dx - 1).numerical_solution([1], [[i/3] for i in range(4)])
            [(0, 1.00...), (1/3, [1.39...]), (2/3, [1.94...]), (1, [2.71...])]

            sage: (Dx - 1).numerical_solution([1], [0, [1]])
            [(1, [2.71828182845904...])]

        The ``post_transform`` parameter can be used to compute derivatives or
        linear combinations of derivatives of the solution. Here, we use this
        feature to evaluate the tenth derivative of the Airy `Ai` function::

            sage: ini = [1/(3^(2/3)*gamma(2/3)), -1/(3^(1/3)*gamma(1/3))]
            sage: (Dx^2-x).numerical_solution(ini, [0,2], post_transform=Dx^10)
            [2.34553207877...]
            sage: airy_ai(10, 2.)
            2.345532078777...

        A similar, slightly more complicated example::

            sage: (Dx^2 - x).numerical_solution(ini, [0, 2],
            ....:                               post_transform=1/x + x*Dx)
            [-0.08871870365567...]
            sage: t = SR.var('t')
            sage: (airy_ai(t)/t + t*airy_ai_prime(t))(t=2.)
            -0.08871870365567...

        Some notable examples of incorrect input::

            sage: (Dx - 1).numerical_solution([1], [])
            Traceback (most recent call last):
            ...
            ValueError: empty path

            sage: ((x - 1)*Dx + 1).numerical_solution([1], [0, 2])
            Traceback (most recent call last):
            ...
            ValueError: Step 0 --> 2 passes through or too close to singular
            point 1 (to compute the connection to a singular point, make it a
            vertex of the path)

            sage: Dops.zero().numerical_solution([], 1)
            Traceback (most recent call last):
            ...
            ValueError: operator must be nonzero

            sage: (Dx - 1).numerical_solution(ini=[], path=[0, 1])
            Traceback (most recent call last):
            ...
            ValueError: incorrect initial values: []

            sage: (Dx - 1).numerical_solution([1], ["a"])
            Traceback (most recent call last):
            ...
            TypeError: unexpected value for point: 'a'

        TESTS::

            sage: (Dx - 1).numerical_solution([1], [[0], 1])
            [(0, 1.0000000000000000)]
        """
        from .analytic import analytic_continuation as ancont
        from .analytic import local_solutions, utilities
        from .analytic.differential_operator import DifferentialOperator
        dop = DifferentialOperator(self)
        post_transform = ancont.normalize_post_transform(dop, post_transform)
        post_mat = matrix(1, dop.order(),
                lambda i, j: ZZ(j).factorial()*post_transform[j])
        ctx = ancont.Context(**kwds)
        sol = ancont.analytic_continuation(dop, path, eps, ctx, ini=ini,
                                         post=post_mat, return_local_bases=True)
        val = []
        asycst = local_solutions.sort_key_by_asympt(
            (utilities.PolynomialRoot.make(QQ.zero()), 0, ZZ.zero()))
        for sol_at_pt in sol:
            pt = sol_at_pt["point"]
            mat = sol_at_pt["value"]
            if dop.order() == 0:
                val.append((pt, mat.base_ring().zero()))
                continue
            asympt = local_solutions.sort_key_by_asympt(sol_at_pt["structure"][0])
            if asympt > asycst:
                val.append((pt, mat.base_ring().zero()))
            elif asympt == asycst:
                val.append((pt, mat[0][0]))
            else:
                raise ValueError("solution may not have a finite limit at "
                    f"evaluation point {pt} "
                    "(try using numerical_transition_matrix())")
        if isinstance(path, list) and any(isinstance(pt, list) for pt in path):
            return val
        else:
            assert len(val) == 1
            return val[0][1]

    def numerical_transition_matrix(self, path, eps=1e-16, **kwds):
        r"""
        Compute a transition matrix along a path drawn in the complex plane.

        INPUT:

        - ``path`` - a path on the complex plane, specified as a list of
          vertices `z_0, \dots, z_n`
        - ``eps`` (floating-point number or ball) - target accuracy
        - see :class:`ore_algebra.analytic.context.Context` for advanced
          options

        OUTPUT:

        When ``self`` is an operator of order `r`, this method returns an `r×r`
        matrix of real or complex balls. The returned matrix maps a vector of
        “initial values at `z_0`” (i.e., the coefficients of the decomposition
        of a solution in a certain canonical local basis at `z_0`) to “initial
        values at `z_n`” that define the same solution, extended by analytic
        continuation along the path ``path``.

        The “initial values” are the coefficients of the monomials returned by
        :meth:`local_basis_monomials` in the local logarithmic power series
        expansions of the solution at the corresponding point. When `z_i` is an
        ordinary point, the corresponding vector of initial values is simply

        .. math:: [f(z_i), f'(z_i), f''(z_i)/2, \dots, f^{(r-1)}(z_i)/(r-1)!].

        The accuracy parameter ``eps`` is used as an indication of the
        *absolute* error that the code should aim for. The diameter of each
        entry of the result will typically be of the order of magnitude of
        ``eps``, but this is not guaranteed to be the case. (It is a bug,
        however, if the returned ball does not contain the exact result.)

        See :mod:`ore_algebra.analytic` for more information, and
        :mod:`ore_algebra.examples` for additional examples.

        .. SEEALSO:: :meth:`numerical_solution`

        EXAMPLES:

        We can compute `\exp(1)` as the only entry of the transition matrix from
        `0` to `1` for the differential equation `y' = y`::

            sage: from ore_algebra import DifferentialOperators
            sage: Dops, x, Dx = DifferentialOperators()
            sage: (Dx - 1).numerical_transition_matrix([0, 1])
            [[2.7182818284590452 +/- 3.54e-17]]

        Now consider a second-order operator that annihilates `\arctan(x)` and the
        constants. A basis of solutions is formed of the constant `1`, of the
        form `1 + O(x^2)` as `x \to 0`, and the arctangent function, of the form
        `x + O(x^2)`. Accordingly, the entries of the transition matrix from the
        origin to `1 + i` are the values of these two functions and their first
        derivatives::

            sage: dop = (x^2 + 1)*Dx^2 + 2*x*Dx
            sage: dop.numerical_transition_matrix([0, 1+i], 1e-10)
            [ [1.00...] + [+/- ...]*I  [1.017221967...] + [0.4023594781...]*I]
            [ [+/- ...] + [+/- ...]*I  [0.200000000...] + [-0.400000000...]*I]

        By making loops around singular points, we can compute local monodromy
        matrices::

            sage: dop.numerical_transition_matrix([0, i + 1, 2*i, i - 1, 0])
            [ [1.00...] + [+/- ...]*I  [3.141592653589793...] + [+/-...]*I]
            [ [+/- ...] + [+/- ...]*I  [1.000000000000000...] + [+/-...]*I]

        Then we compute a connection matrix to the singularity itself::

            sage: dop.numerical_transition_matrix([0, i], 1e-10)
            [            ...           [+/-...] + [-0.50000000...]*I]
            [ ...1.000000...  [0.7853981634...] + [0.346573590...]*I]

        Note that a path that crosses the branch cut of the complex logarithm
        yields a different result::

            sage: dop.numerical_transition_matrix([0, i - 1, i], 1e-10)
            [     [+/-...] + [+/-...]*I         [+/-...] + [-0.5000000000...]*I]
            [ [1.00000...] + [+/-...]*I [-2.356194490...] + [0.3465735902...]*I]

        In general, if the operator has rational coefficients, its singular
        points are algebraic numbers. In connection problems such as the above,
        they need to be specified exactly. Here is a way to do it::

            sage: dop = (x^2 - 2)*Dx^2 + x + 1
            sage: dop.numerical_transition_matrix([0, 1, QQbar(sqrt(2))], 1e-10)
            [         [2.49388146...] + [+/-...]*I          [2.40894178...] + [+/-...]*I]
            [[-0.203541775...] + [6.68738570...]*I  [0.204372067...] + [6.45961849...]*I]

        The operator itself may be defined over a number field (with a complex
        embedding)::

            sage: K.<zeta7> = CyclotomicField(7)
            sage: (Dx - zeta7).numerical_transition_matrix([0, 1])
            [[1.32375209616333...] + [1.31434281345999...]*I]

        Some notable examples of incorrect input::

            sage: (Dx - 1).numerical_transition_matrix([])
            Traceback (most recent call last):
            ...
            ValueError: empty path

            sage: ((x - 1)*Dx + 1).numerical_transition_matrix([0, 2])
            Traceback (most recent call last):
            ...
            ValueError: Step 0 --> 2 passes through or too close to singular
            point 1 (to compute the connection to a singular point, make it a
            vertex of the path)

            sage: Dops.zero().numerical_transition_matrix([0, 1])
            Traceback (most recent call last):
            ...
            ValueError: operator must be nonzero
        """
        from .analytic import analytic_continuation as ancont
        from .analytic.differential_operator import DifferentialOperator
        dop = DifferentialOperator(self)
        ctx = ancont.Context(**kwds)
        sol = ancont.analytic_continuation(dop, path, eps, ctx)
        if isinstance(path, list) and any(isinstance(pt, list) for pt in path):
            return [(s["point"], s["value"]) for s in sol]
        else:
            assert len(sol) == 1
            return sol[0]["value"]

    def _normalize_make_valuation_place_args(self, f, iota=None, prec=None, infolevel=0):
        return (f,iota,prec)

    @cached_method(key=_normalize_make_valuation_place_args)
    def _make_valuation_place(self, f, iota=None, prec=None, infolevel=0):
        r"""
        Compute value functions for the place ``f``.

        INPUT:

        - ``f`` - a place, that is an irreducible polynomial in the base ring of
          the ambient Ore algebra

        - ``iota`` (default: None) - a function allowing to compute the valuation of logarithmic
          terms of a series. ``iota(z,j)``, for z in ``\CC`` and j in ``\NN``,
          should be an element ``z+k`` in ``z + \ZZ``. Furthermore,
          ``iota(0,j)=j`` and ``iota(z1,j1)+iota(z2,j2)-iota(z1+z2,j1+j2) \geq
          0`` must hold.

          If ``iota`` is not provided, the function returns the element of
          ``z+\ZZ`` with real part between 0 (exclusive) and 1 (inclusive) if
          ``j=0``, and the element with real part between 0 (inclusive) and 1
          (exclusive) otherwise.

        - ``prec`` (default: None) - how many terms to compute in the series
          solutions to prepare the functions. If not provided, the default of
          :meth:``generalized_series_solutions`` is used.

        - ``infolevel`` (default: 0) - verbosity flag

        OUTPUT:

        A tuple composed of ``f``, a suitable function for ``value_function`` at
        ``f`` and a suitable function for ``raise_value`` at ``f``.

        EXAMPLES::

        # TODO

        """

        if infolevel >= 1:
            print("Preparing place at {}"
                                 .format(f if f.degree() < 10
                                         else "{} + ... + {}".format(f[f.degree()]*f.monomials()[0],f[0])))

        r = self.order()
        ore = self.parent()

        base = ore.base_ring()

        C = base.base_ring()
        if f.degree() > 1:
            FF = NumberField(f,"xi")
            xi = FF.gen()
        else:
            FF = C
            xi = -f[0]/f[1]

        # Next lines because there is no change_ring() method for a fraction
        # field, so we need to proceed in two steps.
        if base.is_field():
            base = base.ring()
        x = base.gen()
        pol_ext = base.change_ring(FF)
        ore_ext = ore.change_ring(pol_ext.fraction_field())

        reloc = ore_ext([c(x=x+xi) for c in self.coefficients(sparse=False)])
        if prec is None:
            sols = reloc.generalized_series_solutions(exp=False)
        else:
            sols = reloc.generalized_series_solutions(prec, exp=False)

        # if any(True for s in sols if s.ramification()>1):
        #     raise NotImplementedError("Some generalized series solutions have ramification")

        if len(sols) < r or any(not s.is_fuchsian(C) for s in sols):
            raise ValueError("The operator has non Fuchsian series solutions")

        # Capture the objects
        def get_functions(xi,sols,x,ore_ext):
            # In both functions the second argument `place` is ignored because
            # captured
            def val_fct(op,place,base=C, iota=None, **kwargs):
                op = ore_ext([c(x=x+xi)
                              for c in op.coefficients(sparse=False)])
                vect = [op(s).valuation(base=C,iota=iota) for s in sols]
                return min(vect)
            def raise_val_fct(ops,place,dim=None,base=C,iota=None,
                              infolevel=0, **kwargs):
                # TODO: Is it okay that we don't use dim?
                ops = [ore_ext([c(x=x+xi)
                                for c in op.coefficients(sparse=False)])
                       for op in ops]
                ss = [[op(s) for s in sols] for op in ops]
                if infolevel >= 2:
                    print(ss)
                cands = set()
                r = len(sols)
                for k in range(r):
                    for i in range(len(ops)):
                        for t in ss[i][k].non_integral_terms(
                                base=C,
                                iota=iota,cutoff=1):
                            cands.add(t)

                mtx = [[] for i in range(len(ops))]
                for t in cands:
                    if infolevel >= 2:
                        print(" [raise_val_fct] Processing term x^({}) log(x)^{}".format(t[1],t[0]))
                    for i in range(len(ops)):
                        for s in ss[i]:
                            mtx[i].append(s.coefficient(*t))
                    if infolevel >= 2:
                        print(" [raise_val_fct] Current matrix:\n{}".format(mtx))

                M = matrix(mtx)
                K = M.left_kernel().basis()
                if K:
                    return (1/K[0][-1])*K[0]
                else:
                    return None

            return val_fct, raise_val_fct

        val_fct, raise_val_fct = get_functions(xi,sols,x,ore_ext)
        return f,val_fct, raise_val_fct

    def _initial_integral_basis(self, place=None):
        r = self.order()
        ore = self.parent()
        DD = ore.gen()
        if place is None:
            place = self.leading_coefficient().radical().monic()
        return [place**i * DD**i for i in range(r)]

    def find_candidate_places(self, infolevel=0, iota=None, prec=5, **kwargs):
        lr = self.coefficients()[-1]
        fact = list(lr.factor())
        places = []
        for f,m in fact:
            places.append(self._make_valuation_place(f,prec=m+1,
                                                     infolevel=infolevel,
                                                     iota=None))
        return places

    def value_function(self, op, place, iota=None, **kwargs):
        val = self._make_valuation_place(place,iota=iota)[1]
        return val(op, place)

    def raise_value(self, basis, place, dim=None, iota=None, **kwargs):
        fct = self._make_valuation_place(place,iota=iota)[2]
        return fct(basis, place, dim)

    def factor(self, verbose=False):
        r"""
        Compute a decomposition of this operator as a product of irreducible
        operators (potentially introducing algebraic extensions).

        NOTE: The termination of this method is currently not garanteed if the
        operator is not Fuchsian.

        INPUT:

        - ``verbose`` - (optional, default: False) - if set to True, this
        method prints some messages about the progress of the computation.

        OUTPUT:

        - ``fac`` - a list of irreducible operators such that the product of
        its elements is equal to the operator ``self``.


        EXAMPLES::

            sage: from ore_algebra import DifferentialOperators
            sage: Dops, z, Dz = DifferentialOperators(QQ, 'z')

            sage: dop = Dz*z*Dz
            sage: dop.factor()
            [z*Dz + 1, Dz]

            sage: dop = (z - z^3)*Dz^2 + (1 - z^2)*Dz + z
            sage: len(dop.factor()) == 1 # certifying the irreducibility
            True

        """

        from .analytic.factorization import factor
        fac = factor(self, verbose=verbose)
        return fac



#############################################################################################################

class UnivariateRecurrenceOperatorOverUnivariateRing(UnivariateOreOperatorOverUnivariateRing):
    r"""
    Element of an Ore algebra K(x)[S], where S is the shift x->x+1.
    """

    def __init__(self, parent, *data, **kwargs):
        super(UnivariateOreOperatorOverUnivariateRing, self).__init__(parent, *data, **kwargs)

    def __call__(self, f, **kwargs):

        if type(f) in (tuple, list):

            r = self.order()
            R = self.parent().base_ring()
            K = R.base_ring()
            z = K.zero()
            c = self.numerator().coefficients(sparse=False)
            d = self.denominator()

            def fun(n):
                if f[n + r] is None:
                    return None
                else:
                    try:
                        return sum( c[i](n)*f[n + i] for i in range(r + 1) )/d(n)
                    except:
                        return None

            return type(f)(fun(n) for n in range(len(f) - r))

        sigma = self.parent().sigma()
        if "action" not in kwargs:
            x = self.parent().base_ring().gen()
            def shift(p):
                try:
                    return p.subs({x:x+1})
                except:
                    return p(x+1)
            kwargs["action"] = shift

        return UnivariateOreOperator.__call__(self, f, **kwargs)

    def to_D(self, alg): # s2d
        """
        Returns a differential operator which annihilates every power series whose
        coefficient sequence is annihilated by ``self``.
        The output operator may not be minimal.

        INPUT:

        - ``alg`` -- the Ore algebra in which the output should be expressed.
          The algebra must satisfy ``alg.base_ring().base_ring() == self.base_ring().base_ring()``
          and ``alg.is_D()`` is not ``False``.
          Instead of an algebra object, also a string can be passed as argument.
          This amounts to specifying an Ore algebra over ``self.base_ring()`` with
          the standard derivation with respect to ``self.base_ring().gen()``.

        EXAMPLES::

          sage: from ore_algebra import *
          sage: Rn.<n> = ZZ['n']; Rx.<x> = ZZ['x']
          sage: A.<Sn> = OreAlgebra(Rn, 'Sn')
          sage: B.<Dx> = OreAlgebra(Rx, 'Dx')
          sage: (Sn - 1).to_D(B)
          (-x + 1)*Dx - 1
          sage: ((n+1)*Sn - 1).to_D(B)
          x*Dx^2 + (-x + 1)*Dx - 1
          sage: (x*Dx-1).to_S(A).to_D(B)
          x*Dx - 1

        """
        R = self.base_ring()
        x = R.gen()
        one = R.one()

        if type(alg) == str:
            alg = self.parent().change_var_sigma_delta(alg, {}, {x:one})
        elif not isinstance(alg, OreAlgebra_generic) or not alg.is_D():
            raise TypeError("target algebra is not adequate")

        if self.is_zero():
            return alg.zero()

        R = alg.base_ring().fraction_field()
        x = R.gen()
        alg_theta = alg.change_var_sigma_delta('T', {}, {x:x}).change_ring(R)

        S = alg_theta(~x)
        out = alg_theta.zero()
        coeffs = self.numerator().coefficients(sparse=False)

        for i in range(len(coeffs)):
            out += alg_theta([R(p) for p in coeffs[i].coefficients(sparse=False)])*(S**i)

        out = out.numerator().change_ring(alg.base_ring()).to_D(alg)
        out = alg.gen()**(len(coeffs)-1)*out

        return out

    def to_F(self, alg): # s2delta
        """
        Returns the difference operator corresponding to ``self``

        INPUT:

        - ``alg`` -- the Ore algebra in which the output should be expressed.
          The algebra must satisfy ``alg.base_ring().base_ring() == self.base_ring().base_ring()``
          and ``alg.is_F()`` is not ``False``.
          Instead of an algebra object, also a string can be passed as argument.
          This amounts to specifying an Ore algebra over ``self.base_ring()`` with
          the forward difference with respect to ``self.base_ring().gen()``.

        EXAMPLES::

          sage: from ore_algebra import *
          sage: R.<x> = ZZ['x']
          sage: A.<Sx> = OreAlgebra(R, 'Sx')
          sage: (Sx^4).to_F(OreAlgebra(R, 'Fx'))
          Fx^4 + 4*Fx^3 + 6*Fx^2 + 4*Fx + 1
          sage: (Sx^4).to_F('Fx').to_S(A)
          Sx^4

        """
        R = self.base_ring()
        x = R.gen()
        one = R.one()

        if type(alg) == str:
            alg = self.parent().change_var_sigma_delta(alg, {x:x+one}, {x:one})
        elif not isinstance(alg, OreAlgebra_generic) or not alg.is_F():
            raise TypeError("target algebra is not adequate")

        if self.is_zero():
            return alg.zero()

        delta = alg.gen() + alg.one()
        delta_k = alg.one()
        R = alg.base_ring()
        c = self.coefficients(sparse=False)
        out = alg(R(c[0]))

        for i in range(self.order()):

            delta_k *= delta
            out += R(c[i + 1])*delta_k

        return out

    def to_T(self, alg):
        r"""
        Returns a differential operator, expressed in terms of the Euler derivation,
        which annihilates every power series (about the origin) whose coefficient
        sequence is annihilated by ``self``.
        The output operator may not be minimal.

        INPUT:

        - ``alg`` -- the Ore algebra in which the output should be expressed.
          The algebra must satisfy ``alg.base_ring().base_ring() == self.base_ring().base_ring()``
          and ``alg.is_T()`` is not ``False``.
          Instead of an algebra object, also a string can be passed as argument.
          This amounts to specifying an Ore algebra over ``self.base_ring()`` with
          the Euler derivation with respect to ``self.base_ring().gen()``.

        EXAMPLES::

          sage: from ore_algebra import *
          sage: Rn.<n> = ZZ['n']; Rx.<x> = ZZ['x']
          sage: A.<Sn> = OreAlgebra(Rn, 'Sn')
          sage: B.<Tx> = OreAlgebra(Rx, 'Tx')
          sage: (Sn - 1).to_T(B)
          (-x + 1)*Tx - x
          sage: ((n+1)*Sn - 1).to_T(B)
          Tx^2 - x*Tx - x
          sage: (x*Tx-1).to_S(A).to_T(B)
          x*Tx^2 + (x - 1)*Tx

        """
        return self.to_D('D').to_T(alg)

    def to_list(self, init, n, start=0, append=False, padd=False):
        r"""
        Computes the terms of some sequence annihilated by ``self``.

        INPUT:

        - ``init`` -- a vector (or list or tuple) of initial values.
          The components must be elements of ``self.base_ring().base_ring().fraction_field()``.
          If the length is more than ``self.order()``, we do not check whether the given
          terms are consistent with ``self``.
        - ``n`` -- desired number of terms.
        - ``start`` (optional) -- index of the sequence term which is represented
          by the first entry of ``init``. Defaults to zero.
        - ``append`` (optional) -- if ``True``, the computed terms are appended
          to ``init`` list. Otherwise (default), a new list is created.
        - ``padd`` (optional) -- if ``True``, the vector of initial values is implicitly
          prolonged to the left (!) by zeros if it is too short. Otherwise (default),
          the method raises a ``ValueError`` if ``init`` is too short.

        OUTPUT:

        A list of ``n`` terms whose `k` th component carries the sequence term with
        index ``start+k``.
        Terms whose calculation causes an error are represented by ``None``.

        EXAMPLES::

           sage: from ore_algebra import *
           sage: R = ZZ['x']['n']; x = R('x'); n = R('n')
           sage: A.<Sn> = OreAlgebra(R, 'Sn')
           sage: L = ((n+2)*Sn^2 - x*(2*n+3)*Sn + (n+1))
           sage: L.to_list([1, x], 5)
           [1, x, (3*x^2 - 1)/2, (5*x^3 - 3*x)/2, (35*x^4 - 30*x^2 + 3)/8]
           sage: polys = L.to_list([1], 5, padd=True)
           sage: polys
           [1, x, (3*x^2 - 1)/2, (5*x^3 - 3*x)/2, (35*x^4 - 30*x^2 + 3)/8]
           sage: L.to_list([polys[3], polys[4]], 8, start=3)
           [(5*x^3 - 3*x)/2,
            (35*x^4 - 30*x^2 + 3)/8,
            (63*x^5 - 70*x^3 + 15*x)/8,
            (231*x^6 - 315*x^4 + 105*x^2 - 5)/16,
            (429*x^7 - 693*x^5 + 315*x^3 - 35*x)/16,
            (6435*x^8 - 12012*x^6 + 6930*x^4 - 1260*x^2 + 35)/128,
            (12155*x^9 - 25740*x^7 + 18018*x^5 - 4620*x^3 + 315*x)/128,
            (46189*x^10 - 109395*x^8 + 90090*x^6 - 30030*x^4 + 3465*x^2 - 63)/256]
           sage: ((n-5)*Sn - 1).to_list([1], 10)
           [1, 1/-5, 1/20, 1/-60, 1/120, -1/120, None, None, None, None]

        """
        return _rec2list(self, init, n, start, append, padd, ZZ)

    def forward_matrix_bsplit(self, n, start=0):
        r"""
        Uses division-free binary splitting to compute a product of ``n``
        consecutive companion matrices of ``self``.

        If ``self`` annihilates some sequence `c` of order `r`, this
        allows rapidly computing `c_n, \ldots, c_{n+r-1}` (or just `c_n`)
        without generating all the intermediate values.

        INPUT:

        - ``n`` -- desired number of terms to move forward
        - ``start`` (optional) -- starting index. Defaults to zero.

        OUTPUT:

        A pair `(M, Q)` where `M` is an `r` by `r` matrix and `Q`
        is a scalar, such that `M / Q` is the product of the companion
        matrix at `n` consecutive indices.

        We have `Q [c_{s+n}, \ldots, c_{s+r-1+n}]^T = M [c_s, c_{s+1}, \ldots, c_{s+r-1}]^T`,
        where `s` is the initial position given by ``start``.

        EXAMPLES::

            sage: from ore_algebra import *
            sage: R = ZZ
            sage: Rx.<x> = R[]
            sage: Rxk.<k> = Rx[]
            sage: Rxks = OreAlgebra(Rxk, 'Sk')
            sage: ann = Rxks([1+k, -3*x - 2*k*x, 2+k])
            sage: initial = Matrix([[1], [x]])
            sage: M, Q = ann.forward_matrix_bsplit(5)
            sage: (M * initial).change_ring(QQ['x']) / Q
            [               63/8*x^5 - 35/4*x^3 + 15/8*x]
            [231/16*x^6 - 315/16*x^4 + 105/16*x^2 - 5/16]

            sage: Matrix([[legendre_P(5, x)], [legendre_P(6, x)]])
            [               63/8*x^5 - 35/4*x^3 + 15/8*x]
            [231/16*x^6 - 315/16*x^4 + 105/16*x^2 - 5/16]


            sage: Sk = Rxks.gen()
            sage: (Sk^2 - 1).forward_matrix_param_rectangular(1, 10)
            (
            [1 0]
            [0 1], 1
            )

        TODO: this should detect if the base coefficient ring is QQ (etc.)
        and then switch to ZZ (etc.) internally.
        """
        from sage.matrix.matrix_space import MatrixSpace
        n = ZZ(n)
        start = ZZ(start) # exact division below fails if n or start are in QQ, as reported by Clemens Hofstadler 2018-03-14.
        assert n >= 0
        r = self.order()
        scalar_ring = self.base_ring().base_ring()
        matrix_ring = MatrixSpace(scalar_ring, r, r)
        coeffs = list(self)
        def bsplit(a, b):
            if b - a == 0:
                return matrix_ring.one(), scalar_ring.one()
            elif b - a == 1:
                M = matrix_ring()
                Q = coeffs[r](a)
                for i in range(r-1):
                    M[i, i+1] = Q
                for i in range(r):
                    M[r-1, i] = -coeffs[i](a)
                return M, Q
            else:
                m = a + (b - a) // 2
                M1, Q1 = bsplit(a, m)
                M2, Q2 = bsplit(m, b)
                return M2 * M1, Q2 * Q1
        return bsplit(start, start + n)

    def _delta_matrix(self, m):

        from sage.matrix.matrix_space import MatrixSpace

        m = ZZ(m) # exact division below fails if n or start are in QQ, as reported by Clemens Hofstadler 2018-03-14.

        r = self.order()

        delta_ring = self.base_ring()
        delta_matrix_ring = MatrixSpace(delta_ring, r, r)
        k = delta_ring.gen()

        coeffs = list(self)

        def bsplit(a, b, shift):
            if b - a == 0:
                return delta_matrix_ring.one(), delta_ring.one()
            elif b - a == 1:
                M = delta_matrix_ring()
                Q = coeffs[r](k + shift + a)
                for i in range(r-1):
                    M[i, i+1] = Q
                for i in range(r):
                    M[r-1, i] = -coeffs[i](k + shift + a)
                return M, Q
            else:
                m = a + (b - a) // 2
                M1, Q1 = bsplit(a, m, shift)
                M2, Q2 = bsplit(m, b, shift)
                return M2 * M1, Q2 * Q1

        delta_M1, delta_Q1 = bsplit(0, m, m)
        delta_M2, delta_Q2 = bsplit(0, m, 0)

        delta_M = delta_M1 - delta_M2
        delta_Q = delta_Q1 - delta_Q2

        return delta_M, delta_Q

    def forward_matrix_param_rectangular(self, value, n, start=0, m=None):
        r"""
        Assuming the coefficients of self are in `R[x][k]`,
        computes the nth forward matrix with the parameter `x`
        evaluated at ``value``, using rectangular splitting
        with a step size of `m`.

        TESTS::

            sage: from sage.all import Matrix, randrange
            sage: from ore_algebra import *
            sage: R = ZZ
            sage: Rx = R['x']; x = Rx.gen()
            sage: Rxk = Rx['k']; k = Rxk.gen()
            sage: Rxks = OreAlgebra(Rxk, 'Sk')
            sage: V = QQ
            sage: Vks = OreAlgebra(V['k'], 'Sk')
            sage: for i in range(1000): # long time (1.9 s)
            ....:     A = Rxks.random_element(randrange(1,4))
            ....:     r = A.order()
            ....:     v = V.random_element()
            ....:     initial = [V.random_element() for i in range(r)]
            ....:     start = randrange(0,5)
            ....:     n = randrange(0,30)
            ....:     m = randrange(0,10)
            ....:     B = Vks(list(A.polynomial()(x=v)))
            ....:     M, Q = A.forward_matrix_param_rectangular(v, n, m=m, start=start)
            ....:     if Q != 0:
            ....:         V1 = M * Matrix(initial).transpose() / Q
            ....:         values = B.to_list(initial, n + r, start)
            ....:         V2 = Matrix(values[-r:]).transpose()
            ....:         if V1 != V2:
            ....:             raise ValueError

        """
        from sage.matrix.matrix_space import MatrixSpace

        assert n >= 0
        r = self.order()

        indexed_ring = self.base_ring()
        parametric_ring = indexed_ring.base_ring()
        scalar_ring = parametric_ring.base_ring()

        coeffs = list(self)
        param_degree = max(d.degree() for c in coeffs for d in c)

        # Step size
        if m is None:
            m = floor(n ** 0.25)
        m = max(m, 1)
        m = min(m, n)

        delta_M, delta_Q = self._delta_matrix(m)

        # Precompute all needed powers of the parameter value
        # TODO: tighter degree bound (by inspecting the matrices)
        eval_degree = m * param_degree
        num_powers = eval_degree + 1

        power_table = [0] * num_powers
        for i in range(num_powers):
            if i == 0:
                power_table[i] = value ** 0
            elif i == 1:
                power_table[i] = value
            elif i % 2 == 0:
                power_table[i] = power_table[i // 2] * power_table[i // 2]
            else:
                power_table[i] = power_table[i - 1] * power_table[1]

        def evaluate_using_power_table(poly):
            if not poly:
                return scalar_ring.zero()
            s = poly[0]
            for i in range(1, poly.degree() + 1):
                s += poly[i] * power_table[i]
            return s

        # TODO: check if transposing the polynomials gives better
        # performance

        # TODO: if the denominator does not depend on the parameter,
        # we might want to avoid the ring of the parameter value for
        # the denominator
        value_ring = (scalar_ring.zero() * value).parent()
        value_matrix_ring = MatrixSpace(value_ring, r, r)

        value_M = value_matrix_ring.one()
        value_Q = scalar_ring.one()

        def baby_steps(VM, VQ, a, b):
            for j in range(a, b):
                M = value_matrix_ring()
                Q = evaluate_using_power_table(coeffs[r](start + j))
                for i in range(r-1):
                    M[i, i+1] = Q
                for i in range(r):
                    M[r-1, i] = evaluate_using_power_table(-coeffs[i](start + j))
                VM = M * VM
                VQ = Q * VQ
            return VM, VQ

        # Baby steps
        value_M, value_Q = baby_steps(value_M, value_Q, 0, m)

        if m != 0:
            step_M = value_M
            step_Q = value_Q

            # Giant steps
            for j in range(m, n - m + 1, m):
                v = start + j - m
                M = value_matrix_ring()
                Q = evaluate_using_power_table(delta_Q(v))
                for row in range(r):
                    for col in range(r):
                        M[row, col] = evaluate_using_power_table(delta_M[row, col](v))
                step_M = step_M + M
                step_Q = step_Q + Q
                value_M = step_M * value_M
                value_Q = step_Q * value_Q

            # Fill in if n is not a multiple of m
            remainder = n % m
            value_M, value_Q = baby_steps(value_M, value_Q, n-remainder, n)

        return value_M, value_Q

    def annihilator_of_sum(self):
        r"""
        Returns an operator `L` which annihilates all the indefinite sums `\sum_{k=0}^n a_k`
        where `a_n` runs through the sequences annihilated by ``self``.
        The output operator is not necessarily of smallest possible order.

        EXAMPLES::

           sage: from ore_algebra import *
           sage: R.<x> = ZZ['x']
           sage: A.<Sx> = OreAlgebra(R, 'Sx')
           sage: ((x+1)*Sx - x).annihilator_of_sum() # constructs L such that L(H_n) == 0
           (x + 2)*Sx^2 + (-2*x - 3)*Sx + x + 1

        """
        A = self.parent()
        return self.map_coefficients(A.sigma())*(A.gen() - A.one())

    def annihilator_of_composition(self, a, solver=None):
        r"""
        Returns an operator `L` which annihilates all the sequences `f(floor(a(n)))`
        where `f` runs through the functions annihilated by ``self``.
        The output operator is not necessarily of smallest possible order.

        INPUT:

        - ``a`` -- a polynomial `u*x+v` where `x` is the generator of the base ring,
          `u` and `v` are integers or rational numbers. If they are rational,
          the base ring of the parent of ``self`` must contain ``QQ``.
        - ``solver`` (optional) -- a callable object which applied to a matrix
          with polynomial entries returns its kernel.

        EXAMPLES::

          sage: from ore_algebra import *
          sage: R.<x> = QQ['x']
          sage: A.<Sx> = OreAlgebra(R, 'Sx')
          sage: ((2+x)*Sx^2-(2*x+3)*Sx+(x+1)).annihilator_of_composition(2*x+5)
          (16*x^3 + 188*x^2 + 730*x + 936)*Sx^2 + (-32*x^3 - 360*x^2 - 1340*x - 1650)*Sx + 16*x^3 + 172*x^2 + 610*x + 714
          sage: ((2+x)*Sx^2-(2*x+3)*Sx+(x+1)).annihilator_of_composition(1/2*x)
          (x^2 + 11*x + 30)*Sx^6 + (-3*x^2 - 25*x - 54)*Sx^4 + (3*x^2 + 17*x + 26)*Sx^2 - x^2 - 3*x - 2
          sage: ((2+x)*Sx^2-(2*x+3)*Sx+(x+1)).annihilator_of_composition(100-x)
          (-x + 99)*Sx^2 + (2*x - 199)*Sx - x + 100
        """

        A = self.parent()

        if a in QQ:
            # a is constant => f(a) is constant => S-1 kills it
            return A.gen() - A.one()

        K = a.parent().base_ring()
        R = K[A.base_ring().gen()]

        try:
            a = R(a)
        except:
            raise ValueError("argument has to be of the form u*x+v where u,v are rational")

        if a.degree() > 1:
            raise ValueError("argument has to be of the form u*x+v where u,v are rational")

        try:
            u = QQ(a[1])
            v = QQ(a[0])
        except:
            raise ValueError("argument has to be of the form u*x+v where u,v are rational")

        r = self.order()
        x = A.base_ring().gen()

        # special treatment for easy cases
        w = u.denominator().abs()
        if w > 1:
            w = w.lcm(v.denominator()).abs()
            p = self.polynomial()(A.associated_commutative_algebra().gen()**w)
            q = p = A(p.map_coefficients(lambda f: f(x/w)))
            for i in range(1, w):
                q = q.lclm(p.annihilator_of_composition(x - i), solver=solver)
            return q.annihilator_of_composition(w*u*x + w*v)
        elif v != 0:
            s = A.sigma()
            v = v.floor()
            L = self.map_coefficients(lambda p: s(p, v))
            return L if u == 1 else L.annihilator_of_composition(u*x)
        elif u == 1:
            return self
        elif u < 0:
            c = [ p(-r - x) for p in self.coefficients(sparse=False) ]
            c.reverse()
            return A(c).annihilator_of_composition(-u*x)

        # now a = u*x where u > 1 is an integer.
        u = u.numerator()
        from sage.matrix.constructor import Matrix
        A = A.change_ring(A.base_ring().fraction_field())
        if solver is None:
            solver = A._solver()
        L = A(self)

        p = A.one()
        Su = A.gen()**u # possible improvement: multiplication matrix.
        mat = [ p.coefficients(sparse=False, padd=r) ]
        sol = []

        while len(sol) == 0:

            p = (Su*p) % L
            mat.append( p.coefficients(sparse=False, padd=r) )
            sol = solver(Matrix(mat).transpose())

        return self.parent()(list(sol[0])).map_coefficients(lambda p: p(u*x))

    def annihilator_of_interlacing(self, *other):
        r"""
        Returns an operator `L` which annihilates any sequence which can be
        obtained by interlacing sequences annihilated by ``self`` and the
        operators given in the arguments.

        More precisely, if ``self`` and the operators given in the arguments are
        denoted `L_1,L_2,\dots,L_m`, and if `f_1(n),\dots,f_m(n)` are some
        sequences such that `L_i` annihilates `f_i(n)`, then the output operator
        `L` annihilates sequence
        `f_1(0),f_2(0),\dots,f_m(0),f_1(1),f_2(1),\dots,f_m(1),\dots`, the
        interlacing sequence of `f_1(n),\dots,f_m(n)`.

        The output operator is not necessarily of smallest possible order.

        The ``other`` operators must be coercible to the parent of ``self``.

        EXAMPLES::

          sage: from ore_algebra import *
          sage: R.<x> = QQ['x']
          sage: A.<Sx> = OreAlgebra(R, 'Sx')
          sage: (x*Sx - (x+1)).annihilator_of_interlacing(Sx - (x+1), Sx + 1)
          (x^3 + 17/2*x^2 + 5/2*x - 87/2)*Sx^9 + (-1/3*x^4 - 11/2*x^3 - 53/2*x^2 - 241/6*x + 14)*Sx^6 + (7/2*x^2 + 67/2*x + 205/2)*Sx^3 + 1/3*x^4 + 13/2*x^3 + 77/2*x^2 + 457/6*x + 45
        """
        A = self.parent()
        A = A.change_ring(A.base_ring().fraction_field())
        ops = [A(self)] + list(map(A, list(other)))
        S_power = A.associated_commutative_algebra().gen()**len(ops)
        x = A.base_ring().gen()
        xQ = QQ[x].gen()

        for i in range(len(ops)):
            ops[i] = A(ops[i].polynomial()(S_power)\
                       .map_coefficients(lambda p: p(x/len(ops))))\
                       .annihilator_of_composition(xQ - i)

        return self.parent()(reduce(lambda p, q: p.lclm(q), ops).numerator())

    def _coeff_list_for_indicial_polynomial(self):
        d = self.degree() # assuming coeffs are polynomials, not ratfuns.
        r = self.order()
        if d > max(20, r + 2):
            # throw away coefficients which have no chance to influence the indicial polynomial
            q = self.base_ring().gen()**(d - (r + 2))
            return self.map_coefficients(lambda p: p // q).to_F('F').coefficients(sparse=False)
        else:
            return self.to_F('F').coefficients(sparse=False)

    def spread(self, p=0):
        r"""
        Returns the spread of this operator.

        This is the set of integers `i` such that ``sigma(self[0], i)`` and ``sigma(self[r], -r)``
        have a nontrivial common factor, where ``sigma`` is the shift of the parent's algebra and `r` is
        the order of ``self``.

        If the optional argument `p` is given, the method is applied to ``gcd(self[0], p)`` instead of ``self[0]``.

        The output set contains `\infty` if the constant coefficient of ``self`` is zero.

        EXAMPLES::

          sage: from ore_algebra import *
          sage: R.<x> = ZZ['x']; A.<Sx> = OreAlgebra(R, 'Sx');
          sage: ((x+5)*Sx - x).spread()
          [4]
          sage: ((x+5)*Sx - x).lclm((x+19)*Sx - x).spread()
          [3, 4, 17, 18]

        """
        op = self#.normalize(); // don't kill
        A = op.parent()
        R = A.base_ring()
        sigma = A.change_ring(R.change_ring(R.base_ring().fraction_field())).sigma()
        s = set()
        r = op.order()

        if op.is_zero():
            return []
        elif op[0].is_zero():
            return [infinity]

        if R.is_field():
            R = R.ring() # R = k[x]
            R = R.change_ring(R.base_ring().fraction_field())

        try:
            # first try to use shift factorization. this seems to be more efficient in most cases.
            all_facs = [sigma(u, -1) for u, _ in shift_factor(sigma(op[0].gcd(p), r)*op[r])]
            tc = [ u[1:] for _, u in shift_factor(prod(all_facs)*sigma(op[0].gcd(p), r)) ]
            lc = [ u[1:] for _, u in shift_factor(prod(all_facs)*op[r]) ]
            for u, v in zip(tc, lc):
                s = s.union([j[0] - i[0] for i in u for j in v])
            return sorted(s)
        except:
            pass

        # generic fall back code with using the resultant.

        K = R.base_ring()
        R0 = R
        R = R.change_ring(K.fraction_field()) # FF(k[y])[x]
        A = A.change_ring(R)

        y = R(K.gen())
        x = R.gen()

        for (q, _) in R(gcd(R0(p), R0(op[r])))(x - r).resultant(R(op[0])(x + y)).numerator().factor():
            if q.degree() == 1:
                try:
                    s.add(ZZ(-q[0]/q[1]))
                except:
                    pass

        return sorted(s)

    def generalized_series_solutions(self, n=5, dominant_only=False, real_only=False, infolevel=0):
        r"""
        Returns the generalized series solutions of this operator.

        These are solutions of the form

          `(x/e)^{x u/v}\rho^x\exp\bigl(c_1 x^{1/m} +...+ c_{v-1} x^{1-1/m}\bigr)x^\alpha p(x^{-1/m},\log(x))`

        where

        * `e` is Euler's constant (2.71...)
        * `v` is a positive integer
        * `u` is an integer; the term `(x/e)^(v/u)` is called the "superexponential part" of the solution
        * `\rho` is an element of an algebraic extension of the coefficient field `K`
          (the algebra's base ring's base ring); the term `\rho^x` is called the "exponential part" of
          the solution
        * `c_1,...,c_{v-1}` are elements of `K(\rho)`; the term `\exp(...)` is called the "subexponential
          part" of the solution
        * `m` is a positive integer multiple of `v`, it is called the object's "ramification"
        * `\alpha` is an element of some algebraic extension of `K(\rho)`; the term `n^\alpha` is called
          the "polynomial part" of the solution (even if `\alpha` is not an integer)
        * `p` is an element of `K(\rho)(\alpha)[[x]][y]`. It is called the "expansion part" of the solution.

        An operator of order `r` has exactly `r` linearly independent solutions of this form.
        This method computes them all, unless the flags specified in the arguments rule out
        some of them.

        Generalized series solutions are asymptotic expansions of sequences annihilated by the operator.

        At present, the method only works for operators where `K` is some field which supports
        coercion to ``QQbar``.

        INPUT:

        - ``n`` (default: 5) -- minimum number of terms in the expansions parts to be computed.
        - ``dominant_only`` (default: False) -- if set to True, only compute solution(s) with maximal
          growth.
        - ``real_only`` (default: False) -- if set to True, only compute solution(s) where `\rho,c_1,...,c_{v-1},\alpha`
          are real.
        - ``infolevel`` (default: 0) -- if set to a positive integer, the methods prints some messages
          about the progress of the computation.

        OUTPUT:

        - a list of ``DiscreteGeneralizedSeries`` objects forming a fundamental system for this operator.

        EXAMPLES::

          sage: from ore_algebra import *
          sage: R.<n> = QQ['n']; A.<Sn> = OreAlgebra(R, 'Sn')
          sage: (Sn - (n+1)).generalized_series_solutions()
          [(n/e)^n*n^(1/2)*(1 + 1/12*n^(-1) + 1/288*n^(-2) - 139/51840*n^(-3) - 571/2488320*n^(-4) + O(n^(-5)))]
          sage: list(map(Sn - (n+1), _))
          [0]

          sage: L = ((n+1)*Sn - n).annihilator_of_sum().symmetric_power(2)
          sage: L.generalized_series_solutions()
          [1 + O(n^(-5)),
           (1 + O(n^(-5)))*log(n) + 1/2*n^(-1) - 1/12*n^(-2) + 1/120*n^(-4) + O(n^(-5)),
           (1 + O(n^(-5)))*log(n)^2 + (n^(-1) - 1/6*n^(-2) + 1/60*n^(-4) + O(n^(-5)))*log(n) + 1/4*n^(-2) - 1/12*n^(-3) + 1/144*n^(-4) + O(n^(-5))]
          sage: list(map(L, _))
          [0, 0, 0]

          sage: L = n^2*(1-2*Sn+Sn^2) + (n+1)*(1+Sn+Sn^2)
          sage: L.generalized_series_solutions() # long time (1.4 s)
          [exp(3.464101615137755?*I*n^(1/2))*n^(1/4)*(1 - 2.056810333988042?*I*n^(-1/2) - 1107/512*n^(-2/2) + (0.?e-19 + 1.489453749877895?*I)*n^(-3/2) + 2960239/2621440*n^(-4/2) + (0.?e-19 - 0.926161373412572?*I)*n^(-5/2) - 16615014713/46976204800*n^(-6/2) + (0.?e-20 + 0.03266142931818572?*I)*n^(-7/2) + 16652086533741/96207267430400*n^(-8/2) + (0.?e-20 - 0.1615093987591473?*I)*n^(-9/2) + O(n^(-10/2))), exp(-3.464101615137755?*I*n^(1/2))*n^(1/4)*(1 + 2.056810333988042?*I*n^(-1/2) - 1107/512*n^(-2/2) + (0.?e-19 - 1.489453749877895?*I)*n^(-3/2) + 2960239/2621440*n^(-4/2) + (0.?e-19 + 0.926161373412572?*I)*n^(-5/2) - 16615014713/46976204800*n^(-6/2) + (0.?e-20 - 0.03266142931818572?*I)*n^(-7/2) + 16652086533741/96207267430400*n^(-8/2) + (0.?e-20 + 0.1615093987591473?*I)*n^(-9/2) + O(n^(-10/2)))]

          sage: L = guess([(-3)^k*(k+1)/(2*k+4) - 2^k*k^3/(k+3) for k in range(500)], A)
          sage: L.generalized_series_solutions()
          [2^n*n^2*(1 - 3*n^(-1) + 9*n^(-2) - 27*n^(-3) + 81*n^(-4) + O(n^(-5))), (-3)^n*(1 - n^(-1) + 2*n^(-2) - 4*n^(-3) + 8*n^(-4) + O(n^(-5)))]
          sage: L.generalized_series_solutions(dominant_only=True)
          [(-3)^n*(1 - n^(-1) + 2*n^(-2) - 4*n^(-3) + 8*n^(-4) + O(n^(-5)))]

        TESTS::

            sage: rop = (-8 -12*Sn + (n^2+5*n+6)*Sn^3)
            sage: rop
            (n^2 + 5*n + 6)*Sn^3 - 12*Sn - 8
            sage: rop.generalized_series_solutions(1) # long time (7 s)
            [(n/e)^(-2/3*n)*2^n*exp(3*n^(1/3))*n^(-2/3)*(1 + 3/2*n^(-1/3) + 9/8*n^(-2/3) + O(n^(-3/3))),
            (n/e)^(-2/3*n)*(-1.000000000000000? + 1.732050807568878?*I)^n*exp((-1.500000000000000? + 2.598076211353316?*I)*n^(1/3))*n^(-2/3)*(1 + (-0.750000000000000? - 1.299038105676658?*I)*n^(-1/3) + (-0.562500000000000? + 0.974278579257494?*I)*n^(-2/3) + O(n^(-3/3))),
            (n/e)^(-2/3*n)*(-1.000000000000000? - 1.732050807568878?*I)^n*exp((-1.500000000000000? - 2.598076211353316?*I)*n^(1/3))*n^(-2/3)*(1 + (-0.750000000000000? + 1.299038105676658?*I)*n^(-1/3) + (-0.562500000000000? - 0.974278579257494?*I)*n^(-2/3) + O(n^(-3/3)))]
        """
        K = QQbar

        try:
            origcoeffs = coeffs = [c.change_ring(K) for c in self.numerator().primitive_part().coefficients(sparse=False) ]
        except:
            raise TypeError("unexpected coefficient domain: " + str(self.base_ring().base_ring()))

        if len(coeffs) == 0:
            raise ZeroDivisionError("everything is a solution of the zero operator")
        elif len(coeffs) == 1:
            return []

        def info(level, msg):
            if level <= infolevel:
                print(" "*3*(level - 1) + msg)

        r = len(coeffs) - 1
        x = coeffs[0].parent().gen()
        subs = _generalized_series_shift_quotient
        w_prec = r + 1

        # 1. superexponential parts
        deg = max(c.degree() for c in coeffs if c!=0)
        degdiff = deg - min(c.degree() for c in coeffs if c!=0)

        solutions = []
        for s, _ in self.newton_polygon(~x):
            if s == 0:
                newcoeffs = [c.shift(w_prec - deg) for c in coeffs ]
            else:
                v = s.denominator()
                underflow = int(max(0, -v*r*s))
                newdeg = max([ coeffs[i].degree() + i*s for i in range(len(coeffs)) if coeffs[i] != 0 ])
                newcoeffs = [(coeffs[i](x**v)*subs(x, prec=w_prec + underflow, shift=i, gamma=s))
                             .shift(-v*(newdeg + underflow)) for i in range(len(coeffs))]
            solutions.append( [s, newcoeffs ] )

        if dominant_only:
            max_gamma = max( [g for (g, _) in solutions ] )
            solutions = [s for s in solutions if s[0]==max_gamma]

        info(1, "superexponential parts isolated: " + str([g for g, _ in solutions]))

        # 2. exponential parts
        refined_solutions = []
        for (gamma, coeffs) in solutions:
            info(2, "determining exponential parts for gamma=" + str(gamma))
            deg = max([p.degree() for p in coeffs])
            v = gamma.denominator()
            char_poly = K['rho']([ c[deg] for c in coeffs ])
            for (cp, e) in char_poly.factor():
                rho = -cp[0]/cp[1] # K is algebraically closed, so all factors are linear.
                if not rho.is_zero() and (not real_only or rho.imag().is_zero()):
                    info(3, "found rho=" + str(rho))
                    refined_solutions.append([gamma, rho, [coeffs[i]*(rho**i) for i in range(len(coeffs))], e*v])

        if dominant_only:
            max_rho = max( [abs(rho) for (_, rho, _, _) in refined_solutions ] )
            refined_solutions = [s for s in refined_solutions if abs(s[1])==max_rho]

        info(1, "exponential parts isolated: " + str([(gamma, rho) for (gamma, rho, _, _) in refined_solutions]))

        # 3. subexponential parts
        solutions = refined_solutions
        refined_solutions = []
        for (gamma, rho, coeffs, ram) in solutions:

            info(2, "determining subexponential parts for (gamma,rho)=" + str((gamma, rho)))

            if ram == 1:
                refined_solutions.append([gamma, rho, [], ram, coeffs])
                continue

            def mysubs(x, prec, shift, subexp, ramification=ram):
                return subs(x, prec, shift, subexp=subexp, ramification=ram)

            KK = K['s'].fraction_field()
            X = x.change_ring(KK)
            v = gamma.denominator()
            e = ram/v
            cc = [ c(x**e).change_ring(KK) for c in coeffs ]
            subexpvecs = [ [K.zero()]*(ram - 1) ]

            for i in range(ram - 1, 0, -1):
                old = subexpvecs
                subexpvecs = []
                for sub in old:
                    sub[i - 1] = KK.gen()
                    rest = sum((cc[j]*mysubs(X, e, j, sub)) for j in range(r + 1))
                    for (p, _) in rest.leading_coefficient().factor():
                        c = -p[0]/p[1]
                        if not real_only or c.imag().is_zero():
                            vec = [ee for ee in sub]
                            vec[i - 1] = c
                            subexpvecs.append(vec)
                info(3, "after " + str(ram - i) + " of " + str(ram - 1) + " iterations: " + str(subexpvecs))

            for sub in subexpvecs:
                if all(ee.is_zero() for ee in sub):
                    refined_solutions.append([gamma, rho, sub, gamma.denominator(), coeffs])
                elif False:
                    # possible improvement: check whether ramification can be reduced.
                    pass
                else:
                    newcoeffs = [ (coeffs[j](x**e)*mysubs(x, w_prec, j, sub)).shift(-ram*w_prec) for j in range(r + 1) ]
                    refined_solutions.append([gamma, rho, sub, ram, newcoeffs])

        info(1, "subexponential parts completed; " + str(len(refined_solutions)) + " solutions separated.")

        # 4. polynomial parts and expansion
        solutions = refined_solutions
        refined_solutions = []
        for (gamma, rho, subexp, ram, coeffs) in solutions:

            info(2, "determining polynomial parts for (gamma,rho,subexp)=" + str((gamma, rho, subexp)))

            KK = K['s'].fraction_field()
            s = KK.gen()
            X = x.change_ring(KK)
            rest = sum(coeffs[i].change_ring(KK)*subs(X, w_prec, i, alpha=s)(X**ram) for i in range(len(coeffs)))
            for (p, e) in shift_factor(rest.leading_coefficient().numerator(), ram):
                e.reverse()
                alpha = -p[0]/p[1]
                if alpha in QQ: # cause conversion to explicit rational
                    pass
                if (not real_only or alpha.imag().is_zero()):
                    info(3, "found alpha=" + str(alpha))
                    refined_solutions.append([gamma, rho, subexp, ram, alpha, e, 2*ram*w_prec - rest.degree()])

        info(1, "polynomial parts completed; " + str(len(refined_solutions)) + " solutions separated.")

        # 5. expansion and logarithmic terms
        solutions = refined_solutions
        refined_solutions = []
        G = GeneralizedSeriesMonoid(K, x, 'discrete')
        prec = n + w_prec
        PS = PowerSeriesRing(K, 'x')

        info(2, "preparing computation of expansion terms...")
        max_log_power = max([sum(b for (_, b) in e[5]) for e in solutions])
        poly_tails = [[x**(ram*prec)]*(ram*prec)]
        log_tails = [[x**(ram*prec)]*max_log_power]
        for l in range(1, r + 1):

            # (n+l)^(-1/ram) = n^(-1/ram)*sum(bin(-1/ram, i)*(l/n)^i, i=0...)
            # poly_tails[l][k] = expansion of (n+l)^(-k/ram)/n^(-k/ram)
            p = sum(_binomial(-1/ram, i)*(l*x**ram)**i for i in range(prec + 1))
            pt = [x.parent().one()]
            while len(pt) <= ram*prec:
                pt.append((pt[-1]*p) % x**(ram*prec + 1))
            poly_tails.append([x**(ram*prec - p.degree())*p.reverse() for p in pt])

            # log(n+l) = log(n) - sum( (-l/n)^i/i, i=1...)
            # log_tails[l][k] = (log(n+l) - log(n))^k
            p = -sum((-l*x**ram)**i/QQ(i) for i in range(1, prec + 1))
            lt = [x.parent().one()]
            while len(lt) < max_log_power:
                lt.append((lt[-1]*p) % x**(prec*ram + 1))
            log_tails.append([x**(ram*prec - p.degree())*p.reverse() for p in lt])

        for (gamma, rho, subexp, ram, alpha, e, degdrop) in solutions:

            info(2, "determining expansions for (gamma,rho,subexp,alpha)=" + str((gamma, rho, subexp,alpha)))

            underflow = int(max(0, -ram*r*gamma))
            coeffs = [(origcoeffs[i](x**ram)*subs(x, prec + underflow, i, gamma, rho, subexp, ram)).shift(-underflow)\
                          for i in range(r + 1)]
            deg = max([c.degree() for c in coeffs])
            coeffs = [coeffs[i].shift(ram*prec - deg) for i in range(r + 1)]
            sols = dict( (a, []) for (a, b) in e )

            for (a, b) in e:

                s = alpha - a/ram
                # (n+l)^s/n^s = sum(binom(s,i) (l/n)^i, i=0...)
                spoly_tails = [sum(_binomial(s, i)*(j**i)*(x**(ram*(prec-i))) for i in range(prec)) for j in range(r+1)]

                def operator_applied_to_term(k, l=0):
                    # computes L( n^(s-k/ram) log(n)^l ) as list of length l+1
                    # whose i-th component contains the polynomial terms corresponding to log(n)^i
                    out = []
                    for i in range(l + 1):
                        # [log(n)^i] (n+j)^(s-k/ram)log(n+j)^l
                        # = binom(l, i)*log_tails[j][l - i]*poly_tails[j][k]*spoly_tails[j]
                        contrib = x-x #=0
                        for j in range(r + 1):
                            if i != l and j == 0: # [log(n)^i] log(n)^l
                                continue
                            contrib += ((coeffs[j]*log_tails[j][l - i]).shift(-ram*prec)* \
                                        (poly_tails[j][k]*spoly_tails[j]).shift(-ram*prec)).shift(-ram*prec - k)
                        out.append(_binomial(l, i)*contrib)

                    return out

                while len(sols[a]) < b:

                    info(3, str(len(sols[a])) + " of " + str(sum([bb for _, bb in e])) + " solutions...")

                    newsol = [[K.zero()] for i in range(len(sols[a]))] + [[K.one()]]
                    rest = operator_applied_to_term(0, len(sols[a]))
                    sols[a].append(newsol)

                    for k in range(1, ram*n):
                        info(4, str(k) + " of " + str(ram*n - 1) + " terms...")
                        for l in range(len(rest) - 1, -1, -1):
                            # determine coeff of log(n)^l*n^(s - k/ram) in newsol so as to kill
                            # coeff log(n)^l*n^(s - degdrop - k/ram) of rest
                            tokill = rest[l][ram*prec - k - degdrop]
                            if tokill.is_zero():
                                newsol[l].append(K.zero())
                                continue
                            adjustment = operator_applied_to_term(k, l)
                            killer = adjustment[l][ram*prec - k - degdrop]
                            dl = 0
                            # determine appropriate log power for getting nonzero killer
                            while killer.is_zero():
                                dl += 1
                                adjustment = operator_applied_to_term(k, l + dl)
                                killer = adjustment[l + dl][ram*prec - degdrop - k]
                            # update solution
                            while len(newsol) < l + dl:
                                newsol[-1].append(K.zero())
                                newsol.append([K.zero()]*(k - 1))
                            newcoeff = -tokill/killer
                            newsol[l + dl].append(newcoeff)
                            # update remainder
                            while len(rest) < len(adjustment):
                                rest.append(x.parent().zero())
                            for i in range(len(adjustment)):
                                rest[i] += newcoeff*adjustment[i]

            for a in sols.keys():
                for eexp in sols[a]:
                    refined_solutions.append(G([gamma, ram, rho, subexp, alpha - a/ram, [PS(p, len(p)) for p in eexp]]))

        return refined_solutions

    def _powerIndicator(self):
        return self.coefficients(sparse=False)[0]

    def _infinite_singularity(self):
        r"""
        Simplified version of generalized_series_solutions, without subexponential parts, without
        logarithms, and without extensions of the constant field.

        This function is used in the hypergeometric solver.

        OUTPUT:

           A list of all triples (gamma, phi, alpha) such that 'self' has a local
           solution at infinity of the form Gamma(x)^gamma phi^x x^alpha
           series(1/x), where gamma is in ZZ and phi and alpha are in the constant
           field of this operator's parent algebra.

        EXAMPLES::

           sage: from ore_algebra import *
           sage: R.<x> = ZZ[]
           sage: A.<Sx> = OreAlgebra(R)
           sage: (Sx - x).lclm(x^2*Sx - 2).lclm((x+1)*Sx - (x-1/2))._infinite_singularity()
           [[-2, 2, 0], [0, 1, -3/2], [1, 1, 0]]

        """

        S = self.parent().gen()
        n = self.parent().base_ring().gen()
        R = self.base_ring().base_ring().fraction_field()[n]
        coeffs = list(map(R, self.normalize().coefficients(sparse=False)))
        r = self.order()

        # determine the possible values of gamma and phi
        points = list(filter(lambda p: p[1] >= 0, [ (i, coeffs[i].degree()) for i in range(len(coeffs)) ]))
        deg = max(list(map(lambda p: p[1], points)))
        output = []

        for s, np in self.newton_polygon(~n):
            if s in ZZ:
                for p, _ in R(np).factor():
                    if p.degree() == 1 and not p[0].is_zero():
                        phi = -p[0]/p[1]
                        L = self.symmetric_product(phi*n**max(0, s)*S - n**max(0, -s)).normalize().change_ring(R)
                        d = max(r + 3, max(p.degree() for p in L if not p.is_zero()))
                        for q, _ in L.map_coefficients(lambda p: p//n**(d - (r + 3)))\
                                .indicial_polynomial(~n).factor():
                            if q.degree() == 1:
                                output.append([s, phi, -q[0]/q[1]])

        return output

    def _normalize_make_valuation_places_args(self,f,Nmin,Nmax,prec=None, infolevel=0):
        return (f,Nmin,Nmax,prec)

    @cached_method(key=_normalize_make_valuation_places_args)
    def _make_valuation_places(self,f,Nmin,Nmax,prec=None,infolevel=0):
        r"""
        Compute value functions for the place ``f``.

        INPUT:

        - ``f`` - a place, that is an irreducible polynomial in the base ring of
          the ambient Ore algebra

        - ``Nmin`` - an integer

        - ``Nmax`` - an integer

        - ``prec`` (default: None) - precision at which to compute the deformed
          solutions. If not provided, the default precision of a power series
          ring is used.

        TODO: Rephrase

        - ``infolevel`` (default: None) - verbosity flag

        OUTPUT:

        A list of places corresponding to the shifted positions associated to
        ``f``.  More precisely, if ``xi`` is a root of ``f``, the places
        correspond to the points ``xi+Nmin, \ldots, xi+Nmax``.

        Each place is a tuple composed of ``f(x+k)``, a suitable function for
        ``value_function`` and a suitable function for ``raise_value``.

        EXAMPLES::

        # TODO
        """

        print1 = print if infolevel >= 1 else lambda *a, **k: None
        print2 = print if infolevel >= 2 else lambda *a, **k: None
        print3 = print if infolevel >= 3 else lambda *a, **k: None

        print1(" [make_places] At (root of {}) + Nmin={}, Nmax={}"
               .format(f,Nmin,Nmax))

        FF = NumberField(f,"xi")
        # TODO: Do we have to choose a name?
        xi = FF.gen()
        r = self.order()
        Ore = self.parent()
        SS = Ore.gen()
        Pol = Ore.base_ring()
        nn = Pol.gen()
        Coef = Pol.base_ring()

        Laur = LaurentSeriesRing(FF,'q',default_prec=prec)
        qq = Laur.gen()
        Frac_q = Pol.change_ring(Laur).fraction_field()

        coeffs_q = [Frac_q(c) for c in self.coefficients(sparse=False)]

        # Variable convention: k is a list index in the whole sequence, n is an
        # actual shift compared to xi, so k=n-Nmin, and the value at index k corresponds to the
        # values of the sequence at position xi+n = xi+k+Nmin.

        def prolong(l,n):
            # Given the values of a function at ...xi+n-r...xi+n-1, compute the
            # value at xi+n
            assert(len(l) >= r)
            l.append(-sum(l[-r+i]*coeffs_q[i](qq+xi+n-r) for i in range(r))
                     / coeffs_q[-1](qq+xi+n-r))

        # TODO: Refactor, not the most efficient
        def call(op,l,n):
            # Given another operator, and given the values l of a function at xi+n,...,xi+n+r,
            # apply its deformed version to l and compute the value at xi+n
            r = op.order()
            assert(len(l) > r)
            coeffs_q = [Frac_q(c) for c in op.coefficients(sparse=False)]
            return sum(l[i]*coeffs_q[i](qq+xi+n) for i in range(r+1))

        sols = [[1 if i==j else 0 for i in range(r)] for j in range(r)]
        for n in range(Nmin+r,Nmax+r):
            for i in range(r):
                prolong(sols[i],n)

        print1(" [make_places] sols")
        print1(sols)

        # Capture the relevant variables in the two functions
        def get_functions(xi,n,Nmin,sols,call):

            # In both functions the second argument `place` is ignored because captured
            def val_fct(op,**kwargs):
                # n-Nmin is the index of the value of the function at xi+n in
                # the list seq
                vect = [call(op,seq[n-Nmin:n-Nmin+r+1],n) for seq in sols]
                return _vect_val_fct(vect)
            def raise_val_fct(ops,dim=None,**kwargs):
                mat = [[call(op,seq[n-Nmin:n-Nmin+r+1],n) for seq in sols]
                       for op in ops]
                #if infolevel >= 2: print(mat)
                return _vect_elim_fct(mat,place=None,dim=dim,infolevel=infolevel)
            return val_fct, raise_val_fct# , sols, call

        res = []
        for n in range(Nmin+r,Nmax+1):
            print1(" [make_places] preparing place at {}+{} (min poly = {})"
                   .format(xi,n,f(nn-n)))
            val_fct, raise_val_fct = get_functions(xi,n,Nmin,sols,call)
            res.append((f(nn-n),val_fct,raise_val_fct# , sols, call
            ))
        return res


    def find_candidate_places(self, Zmax = None, infolevel=0, **kwargs):
        # TODO doc

        # Helpers
        print1 = print if infolevel >= 1 else lambda *a, **k: None
        print2 = print if infolevel >= 2 else lambda *a, **k: None
        print3 = print if infolevel >= 3 else lambda *a, **k: None

        coeffs = self.coefficients(sparse=False)

        r = self.order()
        i = min(i for i in range(r + 1) if coeffs[i] != 0)
        # Should we replace r with r-i when counting solutions?
        lr = coeffs[-1]
        l0 = coeffs[i]
        l0lr = l0*lr

        # Find the points of interest
        fact0 = list(lr.factor()) + list(l0.factor())

        print1("Factors (non unique): {}".format(fact0))

        # Cleanup the list
        fact = []
        for f, m in fact0 :
            if f.degree() == 0:
                pass
            try:
                idx = next(iter(i for i, facti in enumerate(fact)
                                if facti[0].degree() == f.degree()
                                and roots_at_integer_distance(facti[0], f)))
            except StopIteration:
                fact.append([f, m])
            else:
                # f is a shift of a factor already seen
                fact[idx][1] += m

        print1("Factors (unique): {}".format(fact))

        places = []
        for f, m in fact:
            print1("Computing places for {}".format(f))

            # Finding the actual indices of interest
            inds = roots_at_integer_distance(l0lr, f)
            print1("Integer distances between roots: {}".format(inds))
            Nmin = min(inds)
            Nmax = max(inds) + r
            Nmin = Nmin - r
            if Zmax :
                Nmax = min(Nmax,Zmax)
                # Else the default max is Nmax
                # TODO: Should we also update Nmin if Zmax < Nmax?
            print1("Nmin={} Nmax={}".format(Nmin, Nmax))

            places += self._make_valuation_places(f, Nmin, Nmax, prec=m + 1,
                                                  infolevel=infolevel)
            # TODO: is +1 needed?

        return places

    def value_function(self, op, place, **kwargs):
        val = self._make_valuation_places(place,0,0)[0][1]
        return val(op,place)

    def raise_value(self, basis, place, dim, **kwargs):
        fct = self._make_valuation_places(place,0,0)[0][2]
        return fct(basis, place, dim)



#############################################################################################################

class UnivariateQRecurrenceOperatorOverUnivariateRing(UnivariateOreOperatorOverUnivariateRing):
    r"""
    Element of an Ore algebra K(x)[S], where S is the shift x->q*x for some q in K.
    """

    def __init__(self, parent, *data, **kwargs):
        super(UnivariateOreOperatorOverUnivariateRing, self).__init__(parent, *data, **kwargs)

    def __call__(self, f, **kwargs):

        if type(f) in (tuple, list):

            r = self.order()
            R = self.parent().base_ring()
            _, q = self.parent().is_Q()
            K = R.base_ring()
            z = K.zero()
            c = self.numerator().coefficients(sparse=False)
            d = self.denominator()

            def fun(n):
                if f[n + r] is None:
                    return None
                else:
                    try:
                        qn = q**n
                        return sum( c[i](qn)*f[n + i] for i in range(r + 1) )/d(qn)
                    except:
                        return None

            return type(f)(fun(n) for n in range(len(f) - r))

        R = self.parent()
        x = R.base_ring().gen()
        qx = R.sigma()(x)
        if "action" not in kwargs:
            kwargs["action"] = lambda p : p.subs({x:qx})

        return UnivariateOreOperator.__call__(self, f, **kwargs)

    def to_J(self, alg): # q2j
        """
        Returns a q-differential operator which annihilates every power series (about the origin)
        whose coefficient sequence is annihilated by ``self``.
        The output operator may not be minimal.

        INPUT:

        - ``alg`` -- the Ore algebra in which the output should be expressed.
          The algebra must satisfy ``alg.base_ring().base_ring() == self.base_ring().base_ring()``
          and ``alg.is_J()`` is not ``False``.
          Instead of an algebra object, also a string can be passed as argument.
          This amounts to specifying an Ore algebra over ``self.base_ring()`` with
          the q-derivation with respect to ``self.base_ring().gen()``.

        EXAMPLES::

          sage: from ore_algebra import *
          sage: Rn.<n> = ZZ['n']; Rx.<x> = ZZ['x']
          sage: A.<Qn> = OreAlgebra(Rn, 'Qn', q=2)
          sage: B.<Jx> = OreAlgebra(Rx, 'Jx', q=2)
          sage: (Qn - 1).to_J(B)
          (-2*x + 1)*Jx - 1
          sage: ((n+1)*Qn - 1).to_J(B)
          2*x*Jx^2 + (-4*x + 4)*Jx - 2
          sage: (x*Jx-1).to_Q(A).to_J(B) % (x*Jx - 1)
          0

        """
        R = self.base_ring()
        K = R.base_ring()
        x, q = self.parent().is_Q()
        one = R.one()

        if type(alg) == str:
            alg = self.parent().change_var_sigma_delta(alg, {x:q*x}, {x:one})
        elif not isinstance(alg, OreAlgebra_generic) or not alg.is_J() or \
             alg.base_ring().base_ring() is not K or K(alg.is_J()[1]) != K(q):
            raise TypeError("target algebra is not adequate")

        if self.is_zero():
            return alg.zero()

        R = alg.base_ring().fraction_field()
        x, q = alg.is_J()
        alg = alg.change_ring(R)

        Q = alg(~x)
        out = alg.zero()
        coeffs = self.numerator().coefficients(sparse=False)
        x_pows = {0 : alg.one(), 1 : ((q - R.one())*x)*alg.gen() + alg.one()}

        for i in range(len(coeffs)):
            term = alg.zero()
            c = coeffs[i].coefficients(sparse=False)
            for j in range(len(c)):
                if j not in x_pows:
                    x_pows[j] = x_pows[j - 1]*x_pows[1]
                term += c[j] * x_pows[j]
            out += term*(Q**i)

        return (alg.gen()**(len(coeffs)-1))*out.numerator().change_ring(alg.base_ring())

    def to_list(self, init, n, start=0, append=False, padd=False):
        r"""
        Computes the terms of some sequence annihilated by ``self``.

        INPUT:

        - ``init`` -- a vector (or list or tuple) of initial values.
          The components must be elements of ``self.base_ring().base_ring().fraction_field()``.
          If the length is more than ``self.order()``, we do not check whether the given
          terms are consistent with ``self``.
        - ``n`` -- desired number of terms.
        - ``start`` (optional) -- index of the sequence term which is represented
          by the first entry of ``init``. Defaults to zero.
        - ``append`` (optional) -- if ``True``, the computed terms are appended
          to ``init`` list. Otherwise (default), a new list is created.
        - ``padd`` (optional) -- if ``True``, the vector of initial values is implicitly
          prolonged to the left (!) by zeros if it is too short. Otherwise (default),
          the method raises a ``ValueError`` if ``init`` is too short.

        OUTPUT:

        A list of ``n`` terms whose `k` th component carries the sequence term with
        index ``start+k``.
        Terms whose calculation causes an error are represented by ``None``.

        EXAMPLES::

           sage: from ore_algebra import *
           sage: R.<x> = QQ['x']; A.<Qx> = OreAlgebra(R, 'Qx', q=3)
           sage: (Qx^2-x*Qx + 1).to_list([1,1], 10)
           [1, 1, 0, -1, -9, -242, -19593, -4760857, -3470645160, -7590296204063]
           sage: (Qx^2-x*Qx + 1)(_)
           [0, 0, 0, 0, 0, 0, 0, 0]

        """
        _, q = self.parent().is_Q()
        return _rec2list(self, init, n, start, append, padd, lambda n: q**n)

    def annihilator_of_sum(self):
        r"""
        Returns an operator `L` which annihilates all the indefinite sums `\sum_{k=0}^n a_k`
        where `a_n` runs through the sequences annihilated by ``self``.
        The output operator is not necessarily of smallest possible order.

        EXAMPLES::

           sage: from ore_algebra import *
           sage: R.<x> = ZZ['q'].fraction_field()['x']
           sage: A.<Qx> = OreAlgebra(R, 'Qx')
           sage: ((x+1)*Qx - x).annihilator_of_sum()
           (q*x + 1)*Qx^2 + (-2*q*x - 1)*Qx + q*x

        """
        A = self.parent()
        return self.map_coefficients(A.sigma())*(A.gen() - A.one())

    def annihilator_of_composition(self, a, solver=None):
        r"""
        Returns an operator `L` which annihilates all the sequences `f(a(n))`
        where `f` runs through the functions annihilated by ``self``.
        The output operator is not necessarily of smallest possible order.

        INPUT:

        - ``a`` -- a polynomial `u*x+v` where `x` is the generator of the base ring,
          `u` and `v` are integers.
        - ``solver`` (optional) -- a callable object which applied to a matrix
          with polynomial entries returns its kernel.

        EXAMPLES::

          sage: from ore_algebra import *
          sage: R.<x> = QQ['x']
          sage: A.<Qx> = OreAlgebra(R, 'Qx', q=3)
          sage: L = (x+3)*Qx^2 - (5*x+3)*Qx + 2*x-1
          sage: data = L.to_list([1,2], 11)
          sage: data
          [1, 2, 15/4, 115/12, 1585/48, 19435/144, 2387975/4032, 188901875/70848, 488427432475/40336128, 1461633379710215/26500836096, 14580926901721431215/57983829378048]
          sage: L2 = L.annihilator_of_composition(2*x)
          sage: L2.to_list([1,15/4], 5)
          [1, 15/4, 1585/48, 2387975/4032, 488427432475/40336128]
          sage: Lrev = L.annihilator_of_composition(10 - x)
          sage: Lrev.to_list([data[10], data[9]], 11)
          [14580926901721431215/57983829378048, 1461633379710215/26500836096, 488427432475/40336128, 188901875/70848, 2387975/4032, 19435/144, 1585/48, 115/12, 15/4, 2, 1]


        """
        # ugly code duplication: the following is more or less the same as
        # UnivariateRecurrenceOperatorOverUnivariateRing.annihilator_of_composition :-(

        A = self.parent()

        if a in ZZ:
            # a is constant => f(a) is constant => Q-1 kills it
            return A.gen() - A.one()

        R = ZZ[A.base_ring().gen()]

        try:
            a = R(a)
        except:
            raise ValueError("argument has to be of the form u*x+v where u,v are integers")

        if a.degree() > 1:
            raise ValueError("argument has to be of the form u*x+v where u,v are integers")

        try:
            u = ZZ(a[1])
            v = ZZ(a[0])
        except:
            raise ValueError("argument has to be of the form u*x+v where u,v are rational")

        A = A.change_ring(A.base_ring().fraction_field())
        L = A(self)
        s = A.sigma()
        r = self.order()
        x, q = A.is_Q()

        # special treatment for easy cases
        if v != 0:
            L = self.map_coefficients(lambda p: s(p, v))
            return L if u == 1 else L.annihilator_of_composition(u*x)
        elif u == 1:
            return self
        elif u < 0:
            c = [ p(q**(-r)/x) for p in self.coefficients(sparse=False) ]
            c.reverse()
            return A(c).numerator().annihilator_of_composition(-u*x)

        # now a = u*x where u > 1
        from sage.matrix.constructor import Matrix
        if solver is None:
            solver = A._solver()

        p = A.one()
        Qu = A.gen()**u # possible improvement: multiplication matrix.
        mat = [ p.coefficients(sparse=False, padd=r) ]
        sol = []

        while len(sol) == 0:

            p = (Qu*p) % L
            mat.append( p.coefficients(sparse=False, padd=r) )
            sol = solver(Matrix(mat).transpose())

        return self.parent()(list(sol[0])).map_coefficients(lambda p: p(x**u))

    def spread(self, p=0):

        op = self.normalize()
        A = op.parent()
        R = A.base_ring()
        sigma = A.change_ring(R.change_ring(R.base_ring().fraction_field())).sigma()
        s = []
        r = op.order()
        _, q = A.is_Q()

        if op.order()==0:
            return []
        elif op[0].is_zero():
            return [infinity]

        if R.is_field():
            R = R.ring() # R = k[x]
            R = R.change_ring(R.base_ring().fraction_field())

        try:
            # first try to use shift factorization. this seems to be more efficient in most cases.
            all_facs = [sigma(u, -1) for u, _ in shift_factor(sigma(op[0].gcd(p), r)*op[r], 1, q)]
            tc = [ u[1:] for _, u in shift_factor(prod(all_facs)*sigma(op[0].gcd(p), r), 1, q) ]
            lc = [ u[1:] for _, u in shift_factor(prod(all_facs)*op[r], 1, q) ]
            for u, v in zip(tc, lc):
                s = union(s, [j[0] - i[0] for i in u for j in v])
            s.sort()
            return s
        except:
            pass

        K = PolynomialRing(R.base_ring(), 'y').fraction_field() # F(k[y])
        R = R.change_ring(K) # FF(k[y])[x]

        y = R(K.gen())
        x, q = op.parent().is_Q()
        x = R(x)
        q = K(q)

        s = []
        r = op.order()
        for p, _ in (R(op[r])(x*(q**(-r))).resultant(gcd(R(p), R(op[0]))(x*y))).numerator().factor():
            if p.degree() == 1:
                try:
                    s.append(q_log(q, K(-p[0]/p[1])))
                except:
                    pass

        s = list(set(s)) # remove duplicates
        s.sort()
        return s

    spread.__doc__ = UnivariateOreOperatorOverUnivariateRing.spread.__doc__

    def __to_J_literally(self, gen='J'):
        r"""
        Rewrites ``self`` in terms of `J`
        """
        A = self.parent()
        R = A.base_ring()
        x, q = A.is_Q()
        one = R.one()
        A = A.change_var_sigma_delta(gen, {x:q*x}, {x:one})

        if self.is_zero():
            return A.zero()

        Q = (q - 1)*x*A.gen() + 1
        Q_pow = A.one()
        c = self.coefficients(sparse=False)
        out = A(R(c[0]))

        for i in range(self.order()):

            Q_pow *= Q
            out += R(c[i + 1])*Q_pow

        return out

    def _coeff_list_for_indicial_polynomial(self):
        return self.__to_J_literally().coefficients(sparse=False)

    def _denominator_bound(self):

        A, R, _, L = self._normalize_base_ring()
        x = R.gen()

        # primitive factors (anything but powers of x)
        u = UnivariateOreOperatorOverUnivariateRing._denominator_bound(L)

        quo, rem = R(u).quo_rem(x)
        while rem.is_zero():
            quo, rem = quo.quo_rem(x)

        # special factors (powers of x)
        e = 0
        for (q, _) in L.indicial_polynomial(x).factor():
            if q.degree() == 1:
                try:
                    e = min(e, ZZ(-q[0]/q[1]))
                except:
                    pass

        return Factorization([(quo*x + rem, 1), (x, -e)])

    def _powerIndicator(self):
        return self.coefficients(sparse=False)[0]

    def _local_data_at_special_points(self):
        r"""
        Returns information about the local behaviour of this operator's solutions at x=0 and
        at x=infinity.

        The output is a list of all tuples `(gamma, phi, beta, alpha)` such that for every
        q-hypergeometric solution `f` of this operator (over the same constant field) there
        is a tuple such that
        `f(q*x)/f(x) = phi * x^gamma * rat(q*x)/rat(x) * \prod_m (1-a_m*x)^{e_m}`
        with `\sum_m e_m = beta` and `q^(deg(num(rat)) - deg(den(rat)))*\prod_m (-a_m)^{e_m} = alpha`.

        EXAMPLES::

          sage: from ore_algebra import *
          sage: R.<x> = QQ['x']; A.<Qx> = OreAlgebra(R, q=2)
          sage: ((2*x+3)*Qx - (8*x+3)).lclm(Qx-1)._local_data_at_special_points()
          [(0, 2, 0, 2), (0, 2, 0, 1/2), (0, 1, 0, 4), (0, 1, 0, 1)]

        """

        Q = self.parent().gen()
        x, qq = self.parent().is_Q()
        factors = make_factor_iterator(x.parent(), multiplicities=False)

        out = []
        for gamma, poly in self.newton_polygon(x):
            if gamma in ZZ:
                for p in factors(poly):
                    if p.degree() == 1:
                        phi = -p[0]/p[1]
                        L = self.symmetric_product(phi*x**max(-gamma, 0)*Q - x**max(gamma, 0))
                        for beta, qoly in L.newton_polygon(~x):
                            if beta in ZZ:
                                for q in factors(qoly(x*qq**beta) + (qq**beta-1)*qoly[0]): # is this right?
                                    if q.degree() == 1 and q[0] != 0:
                                        out.append((-gamma, phi, beta, -q[0]/q[1]))

        return out

#############################################################################################################

class UnivariateQDifferentialOperatorOverUnivariateRing(UnivariateOreOperatorOverUnivariateRing):
    r"""
    Element of an Ore algebra K(x)[J], where J is the Jackson q-differentiation J f(x) = (f(q*x) - f(x))/(q*(x-1))
    """

    def __init__(self, parent, *data, **kwargs):
        super(UnivariateOreOperatorOverUnivariateRing, self).__init__(parent, *data, **kwargs)

    def __call__(self, f, **kwargs):

        A = self.parent()
        x, q = A.is_J()
        qx = A.sigma()(x)
        if "action" not in kwargs:
            kwargs["action"] = lambda p : (p.subs({x:qx}) - p)/(x*(q-1))

        return UnivariateOreOperator.__call__(self, f, **kwargs)

    def to_Q(self, alg): # j2q
        """
        Returns a q-recurrence operator which annihilates the coefficient sequence
        of every power series (about the origin) annihilated by ``self``.
        The output operator may not be minimal.

        INPUT:

        - ``alg`` -- the Ore algebra in which the output should be expressed.
          The algebra must satisfy ``alg.base_ring().base_ring() == self.base_ring().base_ring()``
          and ``alg.is_Q() == self.parent().is_J()``.
          Instead of an algebra object, also a string can be passed as argument.
          This amounts to specifying an Ore algebra over ``self.base_ring()`` with
          the q-shift with respect to ``self.base_ring().gen()``.

        EXAMPLES::

          sage: from ore_algebra import *
          sage: Rn.<n> = ZZ['n']; Rx.<x> = ZZ['x']
          sage: A.<Jx> = OreAlgebra(Rx, 'Jx', q=2)
          sage: B.<Qn> = OreAlgebra(Rn, 'Qn', q=2)
          sage: (Jx - 1).to_Q(B)
          (2*n - 1)*Qn - 1
          sage: ((x+1)*Jx - 1).to_Q(B)
          (4*n - 1)*Qn^2 + (2*n - 2)*Qn
          sage: (n*Qn-1).to_J(A).to_Q(B) % (n*Qn - 1)
          0

        """
        R = self.base_ring()
        K = R.base_ring()
        x, q = self.parent().is_J()
        one = R.one()

        if type(alg) == str:
            alg = self.parent().change_var_sigma_delta(alg, {x:q*x}, {})
        elif not isinstance(alg, OreAlgebra_generic) or not alg.is_Q() or \
             alg.base_ring().base_ring() is not R.base_ring() or K(alg.is_Q()[1]) != K(q) :
            raise TypeError("target algebra is not adequate")

        if self.is_zero():
            return alg.zero()

        R = alg.base_ring().fraction_field()
        x, q = alg.is_Q()
        alg = alg.change_ring(R)

        Q = alg.gen()
        J = ((q*x - R.one())/(q - R.one()))*Q
        J_pow = alg.one()
        out = alg.zero()
        coeffs = self.numerator().coefficients(sparse=False)
        d = max( c.degree() for c in coeffs )

        for i in range(len(coeffs)):
            if i > 0:
                J_pow *= J
            c = coeffs[i].padded_list(d + 1)
            c.reverse()
            out += alg(list(map(R, c))) * J_pow

        return ((q-1)**(len(coeffs)-1)*out).numerator().change_ring(alg.base_ring())

    def annihilator_of_integral(self):
        r"""
        Returns an operator `L` which annihilates all the indefinite `q`-integrals `\int_q f`
        where `f` runs through the functions annihilated by ``self``.
        The output operator is not necessarily of smallest possible order.

        EXAMPLES::

           sage: from ore_algebra import *
           sage: R.<x> = ZZ['q'].fraction_field()['x']
           sage: A.<Jx> = OreAlgebra(R, 'Jx')
           sage: ((x-1)*Jx - 2*x).annihilator_of_integral()
           (x - 1)*Jx^2 - 2*x*Jx
           sage: _.annihilator_of_associate(Jx)
           (x - 1)*Jx - 2*x

        """
        return self*self.parent().gen()

    def power_series_solutions(self, n=5):
        r"""
        Computes the first few terms of the power series solutions of this operator.

        The method raises an error if Sage does not know how to factor univariate polynomials
        over the base ring's base ring.

        The base ring has to have characteristic zero.

        INPUT:

        - ``n`` -- minimum number of terms to be computed

        OUTPUT:

        A list of power series of the form `x^{\alpha} + ...` with pairwise distinct
        exponents `\alpha` and coefficients in the base ring's base ring's fraction field.
        All expansions are computed up to order `k` where `k` is obtained by adding the
        maximal `\alpha` to the maximum of `n` and the order of ``self``.

        EXAMPLES::

          sage: from ore_algebra import *
          sage: R.<x> = QQ['x']
          sage: A.<Jx> = OreAlgebra(R, 'Jx', q=2)
          sage: (Jx-1).lclm((1-x)*Jx-1).power_series_solutions()
          [x^2 + x^3 + 3/5*x^4 + 11/35*x^5 + O(x^6), 1 + x - 2/7*x^3 - 62/315*x^4 - 146/1395*x^5 + O(x^6)]

        """
        _, q = self.parent().is_J()
        return _power_series_solutions(self, self.to_Q('Q'), n, lambda n: q**n)

    def __to_Q_literally(self, gen='Q'):
        r"""
        This computes the q-recurrence operator which corresponds to ``self`` in the sense
        that `J` is rewritten to `1/(q-1)/x * (Q - 1)`
        """
        x, q = self.parent().is_J()

        alg = self.parent().change_var_sigma_delta(gen, {x:q*x}, {})
        alg = alg.change_ring(self.base_ring().fraction_field())

        if self.is_zero():
            return alg.zero()

        J = ~(q-1)*(~x)*(alg.gen() - alg.one())
        J_k = alg.one()
        R = alg.base_ring()
        c = self.coefficients(sparse=False)
        out = alg(R(c[0]))

        for i in range(self.order()):

            J_k *= J
            out += R(c[i + 1])*J_k

        return out.numerator().change_ring(R.ring())

    def spread(self, p=0):
        return self.__to_Q_literally().spread(p)

    spread.__doc__ = UnivariateOreOperatorOverUnivariateRing.spread.__doc__

    def _coeff_list_for_indicial_polynomial(self):
        return self.coefficients(sparse=False)

    def _denominator_bound(self):
        return self.__to_Q_literally()._denominator_bound()

    def symmetric_product(self, other, solver=None):

        if not isinstance(other, UnivariateOreOperator):
            raise TypeError("unexpected argument in symmetric_product")

        if self.parent() != other.parent():
            A, B = canonical_coercion(self, other)
            return A.symmetric_product(B, solver=solver)

        A = self.__to_Q_literally()
        B = other.__to_Q_literally()

        C = A.symmetric_product(B, solver=solver)._normalize_base_ring()[-1]
        C = C._UnivariateQRecurrenceOperatorOverUnivariateRing__to_J_literally(str(self.parent().gen()))

        try:
            return self.parent()(C.numerator().coefficients(sparse=False))
        except:
            return C

    symmetric_product.__doc__ = UnivariateOreOperator.symmetric_product.__doc__

#############################################################################################################

class UnivariateDifferenceOperatorOverUnivariateRing(UnivariateOreOperatorOverUnivariateRing):
    r"""
    Element of an Ore algebra K(x)[F], where F is the forward difference operator F f(x) = f(x+1) - f(x)
    """

    def __init__(self, parent, *data, **kwargs):
        super(UnivariateOreOperatorOverUnivariateRing, self).__init__(parent, *data, **kwargs)

    def __call__(self, f, **kwargs):

        if type(f) in (tuple, list):
            return self.to_S('S')(f, **kwargs)

        R = self.parent()
        x = R.base_ring().gen()
        qx = R.sigma()(x)
        if "action" not in kwargs:
            kwargs["action"] = lambda p : p.subs({x:qx}) - p

        return UnivariateOreOperator.__call__(self, f, **kwargs)

    def to_S(self, alg): # delta2s
        """
        Returns the differential operator corresponding to ``self``

        INPUT:

        - ``alg`` -- the Ore algebra in which the output should be expressed.
          The algebra must satisfy ``alg.base_ring().base_ring() == self.base_ring().base_ring()``
          and ``alg.is_S()`` is not ``False``.
          Instead of an algebra object, also a string can be passed as argument.
          This amounts to specifying an Ore algebra over ``self.base_ring()`` with
          a standard shift with respect to ``self.base_ring().gen()``.

        EXAMPLES::

          sage: from ore_algebra import *
          sage: R.<x> = ZZ['x']
          sage: A.<Fx> = OreAlgebra(R, 'Fx')
          sage: (Fx^4).to_S(OreAlgebra(R, 'Sx'))
          Sx^4 - 4*Sx^3 + 6*Sx^2 - 4*Sx + 1
          sage: (Fx^4).to_S('Sx')
          Sx^4 - 4*Sx^3 + 6*Sx^2 - 4*Sx + 1

        """
        R = self.base_ring()
        x = R.gen()
        one = R.one()

        if type(alg) == str:
            alg = self.parent().change_var_sigma_delta(alg, {x:x+one}, {})
        elif not isinstance(alg, OreAlgebra_generic) or not alg.is_S():
            raise TypeError("target algebra is not adequate")

        if self.is_zero():
            return alg.zero()

        delta = alg.gen() - alg.one()
        delta_k = alg.one()
        R = alg.base_ring()
        c = self.coefficients(sparse=False)
        out = alg(R(c[0]))

        for i in range(self.order()):

            delta_k *= delta
            out += R(c[i + 1])*delta_k

        return out

    def to_D(self, alg):
        r"""
        Returns a differential operator which annihilates every power series (about
        the origin) whose coefficient sequence is annihilated by ``self``.
        The output operator may not be minimal.

        INPUT:

        - ``alg`` -- the Ore algebra in which the output should be expressed.
          The algebra must satisfy ``alg.base_ring().base_ring() == self.base_ring().base_ring()``
          and ``alg.is_D()`` is not ``False``.
          Instead of an algebra object, also a string can be passed as argument.
          This amounts to specifying an Ore algebra over ``self.base_ring()`` with
          the standard derivation with respect to ``self.base_ring().gen()``.

        EXAMPLES::

          sage: from ore_algebra import *
          sage: Rn.<n> = ZZ['n']; Rx.<x> = ZZ['x']
          sage: A.<Fn> = OreAlgebra(Rn, 'Fn')
          sage: B.<Dx> = OreAlgebra(Rx, 'Dx')
          sage: Fn.to_D(B)
          (-x + 1)*Dx - 1
          sage: ((n+1)*Fn - 1).to_D(B)
          (-x^2 + x)*Dx^2 + (-4*x + 1)*Dx - 2
          sage: (x*Dx-1).to_F(A).to_D(B)
          x*Dx - 1

        """
        return self.to_S('S').to_D(alg)

    def to_T(self, alg):
        r"""
        Returns a differential operator, expressed in terms of the Euler derivation,
        which annihilates every power series (about the origin) whose coefficient
        sequence is annihilated by ``self``.
        The output operator may not be minimal.

        INPUT:

        - ``alg`` -- the Ore algebra in which the output should be expressed.
          The algebra must satisfy ``alg.base_ring().base_ring() == self.base_ring().base_ring()``
          and ``alg.is_T()`` is not ``False``.
          Instead of an algebra object, also a string can be passed as argument.
          This amounts to specifying an Ore algebra over ``self.base_ring()`` with
          the Euler derivation with respect to ``self.base_ring().gen()``.

        EXAMPLES::

          sage: from ore_algebra import *
          sage: Rn.<n> = ZZ['n']; Rx.<x> = ZZ['x']
          sage: A.<Fn> = OreAlgebra(Rn, 'Fn')
          sage: B.<Tx> = OreAlgebra(Rx, 'Tx')
          sage: Fn.to_T(B)
          (-x + 1)*Tx - x
          sage: ((n+1)*Fn - 1).to_T(B)
          (-x + 1)*Tx^2 - 3*x*Tx - 2*x
          sage: (x*Tx-1).to_F(A).to_T(B)
          x*Tx^2 + (x - 1)*Tx

        """
        return self.to_S('S').to_T(alg)

    def to_list(self, *args, **kwargs):
        return self.to_S('S').to_list(*args, **kwargs)

    to_list.__doc__ = UnivariateRecurrenceOperatorOverUnivariateRing.to_list.__doc__

    def indicial_polynomial(self, *args, **kwargs):
        return self.to_S('S').indicial_polynomial(*args, **kwargs)

    indicial_polynomial.__doc__ = UnivariateRecurrenceOperatorOverUnivariateRing.indicial_polynomial.__doc__

    def spread(self, p=0):
        return self.to_S().spread(p)

    spread.__doc__ = UnivariateRecurrenceOperatorOverUnivariateRing.spread.__doc__

    def _coeff_list_for_indicial_polynomial(self):
        return self.coefficients(sparse=False)

    def _denominator_bound(self):
        return self.to_S()._denominator_bound()

    def symmetric_product(self, other, solver=None):

        if not isinstance(other, UnivariateOreOperator):
            raise TypeError("unexpected argument in symmetric_product")

        if self.parent() != other.parent():
            A, B = canonical_coercion(self, other)
            return A.symmetric_product(B, solver=solver)

        A = self.to_S('S')
        B = other.to_S(A.parent())
        return A.symmetric_product(B, solver=solver).to_F(self.parent())

    symmetric_product.__doc__ = UnivariateOreOperator.symmetric_product.__doc__

#############################################################################################################

class UnivariateEulerDifferentialOperatorOverUnivariateRing(UnivariateOreOperatorOverUnivariateRing):
    r"""
    Element of an Ore algebra K(x)[T], where T is the Euler differential operator T = x*d/dx
    """

    def __init__(self, parent, *data, **kwargs):
        super(UnivariateOreOperatorOverUnivariateRing, self).__init__(parent, *data, **kwargs)

    def __call__(self, f, **kwargs):

        R = self.parent()
        x = R.base_ring().gen()
        if "action" not in kwargs:
            kwargs["action"] = lambda p : x*p.derivative()

        return UnivariateOreOperator.__call__(self, f, **kwargs)

    def to_D(self, alg): # theta2d
        """
        Returns the differential operator corresponding to ``self``

        INPUT:

        - ``alg`` -- the Ore algebra in which the output should be expressed.
          The algebra must satisfy ``alg.base_ring().base_ring() == self.base_ring().base_ring()``
          and ``alg.is_D()`` is not ``False``.
          Instead of an algebra object, also a string can be passed as argument.
          This amounts to specifying an Ore algebra over ``self.base_ring()`` with
          the standard derivation with respect to ``self.base_ring().gen()``.

        EXAMPLES::

          sage: from ore_algebra import *
          sage: R.<x> = ZZ['x']
          sage: A.<Tx> = OreAlgebra(R, 'Tx')
          sage: (Tx^4).to_D(OreAlgebra(R, 'Dx'))
          x^4*Dx^4 + 6*x^3*Dx^3 + 7*x^2*Dx^2 + x*Dx
          sage: (Tx^4).to_D('Dx').to_T(A)
          Tx^4

        """
        R = self.base_ring()
        x = R.gen()
        one = R.one()

        if type(alg) == str:
            alg = self.parent().change_var_sigma_delta(alg, {}, {x:one})
        elif not isinstance(alg, OreAlgebra_generic) or not alg.is_D():
            raise TypeError("target algebra is not adequate")

        if self.is_zero():
            return alg.zero()

        R = alg.base_ring()
        theta = R.gen()*alg.gen()
        theta_k = alg.one()
        c = self.coefficients(sparse=False)
        out = alg(R(c[0]))

        for i in range(self.order()):

            theta_k *= theta
            out += R(c[i + 1])*theta_k

        return out

    def to_S(self, alg):
        r"""
        Returns a recurrence operator annihilating the coefficient sequence of
        every power series (at the origin) annihilated by ``self``.

        INPUT:

        - ``alg`` -- the Ore algebra in which the output should be expressed.
          The algebra must satisfy ``alg.base_ring().base_ring() == self.base_ring().base_ring()``
          and ``alg.is_S()`` is not ``False``.
          Instead of an algebra object, also a string can be passed as argument.
          This amounts to specifying an Ore algebra over ``self.base_ring()`` with
          the standard shift with respect to ``self.base_ring().gen()``.

        EXAMPLES::

            sage: from ore_algebra import *
            sage: R.<x> = ZZ['x']
            sage: A.<Tx> = OreAlgebra(R, 'Tx')
            sage: R2.<n> = ZZ['n']
            sage: A2.<Sn> = OreAlgebra(R2, 'Sn')
            sage: (Tx - 1).to_S(A2)
            n - 1
            sage: ((1+x)*Tx^2 + Tx).to_S(A2)
            (n^2 + 3*n + 2)*Sn + n^2
            sage: ((x^3+x^2-x)*Tx + (x^2+1)).to_S(A2)
            Sn^3 + (-n - 2)*Sn^2 + (n + 2)*Sn + n

        """
        return self.to_D('D').to_S(alg)

    def to_F(self, alg):
        r"""
        Returns a difference operator annihilating the coefficient sequence of
        every power series (about the origin) annihilated by ``self``.

        INPUT:

        - ``alg`` -- the Ore algebra in which the output should be expressed.
          The algebra must satisfy ``alg.base_ring().base_ring() == self.base_ring().base_ring()``
          and ``alg.is_F()`` is not ``False``.
          Instead of an algebra object, also a string can be passed as argument.
          This amounts to specifying an Ore algebra over ``self.base_ring()`` with
          the forward difference with respect to ``self.base_ring().gen()``.

        EXAMPLES::

            sage: from ore_algebra import *
            sage: R.<x> = ZZ['x']
            sage: A.<Tx> = OreAlgebra(R, 'Tx')
            sage: R2.<n> = ZZ['n']
            sage: A2.<Fn> = OreAlgebra(R2, 'Fn')
            sage: (Tx - 1).to_F(A2)
            n - 1
            sage: ((1+x)*Tx^2 + Tx).to_F(A2)
            (n^2 + 3*n + 2)*Fn + 2*n^2 + 3*n + 2
            sage: ((x^3+x^2-x)*Tx + (x^2+1)).to_F(A2)
            Fn^3 + (-n + 1)*Fn^2 + (-n + 1)*Fn + n + 1

        """
        return self.to_D('D').to_F(alg)

    def power_series_solutions(self, *args, **kwargs):
        return self.to_D('D').power_series_solutions(*args, **kwargs)

    power_series_solutions.__doc__ = UnivariateDifferentialOperatorOverUnivariateRing.power_series_solutions.__doc__

    def spread(self, p=0):
        return self.to_D().spread(p)

    spread.__doc__ = UnivariateDifferentialOperatorOverUnivariateRing.spread.__doc__

    def _coeff_list_for_indicial_polynomial(self):
        return self.to_D()._coeff_list_for_indicial_polynomial()

    def _denominator_bound(self):
        return self.to_D()._denominator_bound()

    def symmetric_product(self, other, solver=None):

        if not isinstance(other, UnivariateOreOperator):
            raise TypeError("unexpected argument in symmetric_product")

        if self.parent() != other.parent():
            A, B = canonical_coercion(self, other)
            return A.symmetric_product(B, solver=solver)

        A = self.to_D('D')
        B = other.to_D(A.parent())
        return A.symmetric_product(B, solver=solver).to_T(self.parent())

    symmetric_product.__doc__ = UnivariateOreOperator.symmetric_product.__doc__

#############################################################################################################

def _rec2list(L, init, n, start, append, padd, deform, singularity_handler=None):
    r"""
    Common code for computing terms of holonomic and q-holonomic sequences.
    """

    r = L.order()
    sigma = L.parent().sigma()
    terms = init if append else list(init)
    K = L.base_ring().base_ring().fraction_field()

    if len(terms) >= n:
        return terms

    elif len(terms) < r:

        if not padd:
            raise ValueError("not enough initial values.")

        z = K.zero()
        padd = r - len(terms)

        if append:
            for i in range(padd):
                terms.insert(0, z)
            terms = _rec2list(L, terms, min(n, r) + padd, start - padd, True, False, deform, singularity_handler)
            for i in range(padd):
                terms.remove(0)
        else:
            terms = _rec2list(L, [z]*padd + terms, min(n, r) + padd, start - padd, False, False, deform, singularity_handler)[padd:]

        return _rec2list(L, terms, n, start, append, False, deform, singularity_handler)

    if None in terms:
        for k in range(len(terms), n):
            terms.append(None)
        return terms

    #for i in range(r):
    #    if terms[-i - 1] not in K:
    #        raise TypeError("illegal initial value object")

    rec = L.numerator().coefficients(sparse=False)
    sigma = L.parent().sigma()
    rec = tuple( -sigma(p, -r) for p in rec )
    lc = -rec[-1]

    for k in range(len(terms), n):

        lck = lc(deform(k + start))

        if not lck.is_zero():
            terms.append((~lck)*sum(terms[-r + k + i]*rec[i](deform(k + start)) for i in range(r)))
        elif singularity_handler is None:
            for i in range(k, n):
                terms.append(None)
            return terms
        else:
            terms.append(singularity_handler(k + start))

    return terms

def _power_series_solutions(op, rec, n, deform):
    r"""
    Common code for computing terms of holonomic and q-holonomic power series.
    """

    L = op.numerator()
    factors = L.indicial_polynomial(L.base_ring().gen()).factor()
    orders = []

    for (p, _) in factors:
        if p.degree() == 1:
            try:
                alpha = ZZ(-p[0]/p[1])
                if alpha >= 0:
                    orders.append(alpha)
            except:
                pass

    if len(orders) == 0:
        return orders # no power series solutions

    r = L.order()
    maxexp = max(orders) + max(n, r)
    K = L.base_ring().base_ring().fraction_field()
    zero = K.zero()
    one = K.one()

    from sage.rings.power_series_ring import PowerSeriesRing
    R = PowerSeriesRing(K, str(L.base_ring().gen()))
    x = R.gen()

    sols = []
    for alpha in orders:

        p = _rec2list(rec, [one], maxexp - alpha, alpha, False, True, deform, lambda k: zero)
        p = (x**alpha) * R(p, maxexp - alpha - 1)

        if L(p).is_zero(): # L(p) nonzero indicates series involving logarithms.
            sols.append(p)

    return sols

=======
>>>>>>> ced13cfa
def _commutativeRadical(p):
    r"""
    Computes the radical in degenerate cases. Used by radical(self)
    """

    if p.degree()==0:
        p = p.parent().base_ring()(p)
        for i in range(min(log(p.numerator()),log(p.denominator()))+1,2,-1):
            try:
                return (p.nth_root(i),i)
            except:
                pass
        return (p,1)
    sqf=p.squarefree_decomposition()
    exponents=[d for (c,d) in sqf]
    prad=1
    d = gcd(exponents)
    for i in range(len(sqf)):
        prad=prad*sqf[i][0]**(exponents[i]/d)
    sgn=p.leading_coefficient().sign()
    return (p.parent()(sgn*(sgn*p.leading_coefficient())**(1/d)/prad.leading_coefficient())*prad,d)

def _orePowerSolver(P):
    r"""
    Solver for special algebraic systems used in radical computation
    """

    R = P.parent()
    K = R.base_ring().base_ring()
    Q = K.base_ring()
    n = R.base_ring().gen()
    gens = list(K.gens())
    c = gens.pop()
    for i in range(P.order()+1):
        cS = P.coefficients(sparse=False)[P.order()-i]
        for j in range(cS.degree()+1):
            cN = cS.coefficients(sparse=False)[cS.degree()-j]
            if (cN.degree()==0):
                return []
            if (len(gens)==0) or (cN.degree(c) == cN.total_degree()):
                sols=PolynomialRing(Q,c)(cN).roots()
                for s in sols:
                    sol=s[0]
                    if len(gens)>0:
                        K2=PolynomialRing(Q,gens)
                    else:
                        K2=Q
                    K3=PolynomialRing(K2,n)
                    P2=P.map_coefficients(lambda x: x.map_coefficients(lambda y: y.subs({c:sol}),K2),K3)
                    if len(gens)==0:
                        if P2==0:
                            return [sol]
                        return []
                    recSol=_orePowerSolver(P2)
                    if not len(recSol)==0:
                        recSol.append(sol)
                        return recSol
    return []

def _listToOre(l,order,R):
    r"""
    Converts a list of values into an Ore polynomial in R. l[0] will be used for the leading coefficient, l[len(l)-1] for the trailing coefficient.

    INPUT:

    - ``l`` -- a list with values in R.base_ring().base_ring().
    - ``order`` -- the order of the Ore operator. Has to be a divisor of len(l).
    - ``R`` -- an Ore algebra.

    """
    S = R.gen()
    n = R.base_ring().gen()
    res = 0
    d = len(l)//order
    for i in range(len(l)):
        res = res+l[i]*n**(i%d)*S**(i//d)
    return res<|MERGE_RESOLUTION|>--- conflicted
+++ resolved
@@ -1974,4076 +1974,6 @@
 
 #############################################################################################################
 
-<<<<<<< HEAD
-class UnivariateDifferentialOperatorOverUnivariateRing(UnivariateOreOperatorOverUnivariateRing):
-    r"""
-    Element of an Ore algebra K(x)[D], where D acts as derivation d/dx on K(x).
-    """
-
-    def __init__(self, parent, *data, **kwargs):
-        super(UnivariateOreOperatorOverUnivariateRing, self).__init__(parent, *data, **kwargs)
-
-    def __call__(self, f, **kwargs):
-
-        if "action" not in kwargs:
-            kwargs["action"] = lambda p : p.derivative()
-
-        return UnivariateOreOperator.__call__(self, f, **kwargs)
-
-    def to_S(self, alg): # d2s
-        """
-        Returns a recurrence operator annihilating the coefficient sequence of
-        every power series (about the origin) annihilated by ``self``.
-
-        INPUT:
-
-        - ``alg`` -- the Ore algebra in which the output should be expressed.
-          The algebra must satisfy ``alg.base_ring().base_ring() == self.base_ring().base_ring()``
-          and ``alg.is_S()`` is not ``False``.
-          Instead of an algebra object, also a string can be passed as argument.
-          This amounts to specifying an Ore algebra over ``self.base_ring()`` with
-          the standard shift with respect to ``self.base_ring().gen()``.
-
-        EXAMPLES::
-
-            sage: from ore_algebra import *
-            sage: R.<x> = ZZ['x']
-            sage: A.<Dx> = OreAlgebra(R, 'Dx')
-            sage: R2.<n> = ZZ['n']
-            sage: A2.<Sn> = OreAlgebra(R2, 'Sn')
-            sage: (Dx - 1).to_S(A2)
-            (n + 1)*Sn - 1
-            sage: ((1+x)*Dx^2 + Dx).to_S(A2)
-            (n^2 + n)*Sn + n^2
-            sage: ((x^3+x^2-x)*Dx + (x^2+1)).to_S(A2)
-            (-n - 1)*Sn^2 + (n + 1)*Sn + n + 1
-            sage: ((x+1)*Dx^3 + Dx^2).to_S(A2)
-            (n^3 - n)*Sn + n^3 - 2*n^2 + n
-        """
-        if type(alg) == str:
-            R = self.base_ring()
-            x = R.gen()
-            one = R.one()
-            rec_algebra = self.parent().change_var_sigma_delta(alg, {x:x+one}, {})
-        elif not isinstance(alg, OreAlgebra_generic) or not alg.is_S():
-            raise TypeError("target algebra is not adequate")
-        else:
-            rec_algebra = alg
-
-        if self.is_zero():
-            return rec_algebra.zero()
-
-        numer = self.numerator()
-        coeffs = [list(c) for c in list(numer)]
-        lengths = [len(c) for c in coeffs]
-
-        r = len(coeffs) - 1
-        d = max(lengths) - 1
-        start = d + 1
-        for k in range(r + 1):
-            start = min(start, d - (lengths[k] - 1) + k)
-
-        roots = [0] * r
-        result = [[] for i in range(d + r + 1 - start)]
-
-        def set_coeff(lst, i, x):
-            while i >= len(lst):
-                lst.append(0)
-            lst[i] = x
-            while lst and not lst[-1]:
-                lst.pop()
-
-        def from_newton_basis(coeffs, roots):
-            n = len(coeffs)
-            for i in range(n - 1, 0, -1):
-                for j in range(i - 1, n - 1):
-                    coeffs[j] -= coeffs[j + 1] * roots[i - 1]
-
-        for k in range(start, d + r + 1):
-            i = k - start
-            result[i] = []
-
-            for j in range(r + 1):
-                v = d + j - k
-                if v >= 0 and v < lengths[j]:
-                    set_coeff(result[i], j, coeffs[j][v])
-
-            if result[i]:
-                from_newton_basis(result[i], list(range(-i, -i + r)))
-
-        rec = rec_algebra(result)
-        sigma = rec_algebra.sigma()
-        v = rec.valuation()
-        return rec_algebra([sigma(p, -v) for p in list(rec)[v:]])
-
-    def to_F(self, alg):
-        r"""
-        Returns a difference operator annihilating the coefficient sequence of
-        every power series (about the origin) annihilated by ``self``.
-
-        INPUT:
-
-        - ``alg`` -- the Ore algebra in which the output should be expressed.
-          The algebra must satisfy ``alg.base_ring().base_ring() == self.base_ring().base_ring()``
-          and ``alg.is_F()`` is not ``False``.
-          Instead of an algebra object, also a string can be passed as argument.
-          This amounts to specifying an Ore algebra over ``self.base_ring()`` with
-          the forward difference with respect to ``self.base_ring().gen()``.
-
-        EXAMPLES::
-
-            sage: from ore_algebra import *
-            sage: R.<x> = ZZ['x']
-            sage: A.<Dx> = OreAlgebra(R, 'Dx')
-            sage: R2.<n> = ZZ['n']
-            sage: A2.<Sn> = OreAlgebra(R2, 'Fn')
-            sage: (Dx - 1).to_F(A2)
-            (n + 1)*Fn + n
-            sage: ((1+x)*Dx^2 + Dx).to_F(A2)
-            (n^2 + n)*Fn + 2*n^2 + n
-            sage: ((x^3+x^2-x)*Dx + (x^2+1)).to_F(A2)
-            (-n - 1)*Fn^2 + (-n - 1)*Fn + n + 1
-
-        """
-        return self.to_S('S').to_F(alg)
-
-    def to_T(self, alg): # d2theta
-        """
-        Rewrites ``self`` in terms of the eulerian derivation `x*d/dx`.
-
-        If the base ring of the target algebra is not a field, the operator returned by the
-        method may not correspond exactly to ``self``, but only to a suitable left-multiple
-        by a term `x^k`.
-
-        INPUT:
-
-        - ``alg`` -- the Ore algebra in which the output should be expressed.
-          The algebra must satisfy ``alg.base_ring().base_ring() == self.base_ring().base_ring()``
-          and ``alg.is_T()`` is not ``False``.
-          Instead of an algebra object, also a string can be passed as argument.
-          This amounts to specifying an Ore algebra over ``self.base_ring()`` with
-          an euler derivation with respect to ``self.base_ring().gen()``.
-
-        EXAMPLES::
-
-          sage: from ore_algebra import *
-          sage: R.<x> = ZZ['x']
-          sage: R2.<y> = ZZ['y']
-          sage: A.<Dx> = OreAlgebra(R, 'Dx')
-          sage: (Dx^4).to_T(OreAlgebra(R2, 'Ty'))
-          Ty^4 - 6*Ty^3 + 11*Ty^2 - 6*Ty
-          sage: (Dx^4).to_T('Tx').to_D(A)
-          x^4*Dx^4
-          sage: _.to_T('Tx')
-          Tx^4 - 6*Tx^3 + 11*Tx^2 - 6*Tx
-        """
-        R = self.base_ring()
-        one = R.one()
-        x = R.gen()
-
-        if isinstance(alg, str):
-            alg = self.parent().change_var_sigma_delta(alg, {}, {x:x})
-        elif not isinstance(alg, OreAlgebra_generic) or not alg.is_T():
-            raise TypeError("target algebra is not adequate")
-
-        if self.is_zero():
-            return alg.zero()
-
-        ord = self.order()
-        z = ZZ.zero()
-        stirling = [[z for j in range(ord+1)] for i in range(ord+1)]
-        stirling[0][0] = ZZ.one()
-        for i in range(ord):
-            for j in range(ord):
-                stirling[i+1][j+1] = i*stirling[i][j+1] + stirling[i][j]
-
-        out = [R.zero() for _ in range(ord+1)]
-        for i, c in enumerate(self):
-            for j in range(i + 1):
-                out[j] += (-1 if (i+j)%2 else 1)*stirling[i][j]*c << (ord-i)
-        val = min(pol.valuation() for pol in out)
-        out = alg([pol >> val for pol in out])
-        return out
-
-    def annihilator_of_integral(self):
-        r"""
-        Returns an operator `L` which annihilates all the indefinite integrals `\int f`
-        where `f` runs through the functions annihilated by ``self``.
-        The output operator is not necessarily of smallest possible order.
-
-        EXAMPLES::
-
-           sage: from ore_algebra import *
-           sage: R.<x> = ZZ['x']
-           sage: A.<Dx> = OreAlgebra(R, 'Dx')
-           sage: ((x-1)*Dx - 2*x).annihilator_of_integral()
-           (x - 1)*Dx^2 - 2*x*Dx
-           sage: _.annihilator_of_associate(Dx)
-           (x - 1)*Dx - 2*x
-
-        """
-        return self*self.parent().gen()
-
-    def annihilator_of_composition(self, a, solver=None, with_transform=False):
-        r"""
-        Returns an operator `L` which annihilates all the functions `f(a(x))` where
-        `f` runs through the functions annihilated by ``self``, and, optionally,
-        a map from the quotient by ``self`` to the quotient by `L` commuting
-        with the composition by `a`.
-
-        The output operator `L` is not necessarily of smallest possible order.
-
-        INPUT:
-
-        - ``a`` -- either an element of the base ring of the parent of ``self``,
-          or an element of an algebraic extension of this ring.
-        - ``solver`` (optional) -- a callable object which applied to a matrix
-          with polynomial entries returns its kernel.
-        - ``with_transform`` (optional) -- if `True`, also return a
-          transformation map between the quotients
-
-        OUTPUT:
-
-        - ``L`` -- an Ore operator such that for all ``f`` annihilated by
-          ``self``, ``L`` annihilates ``f \circ a``.
-        - ``conv`` -- a function which takes as input an Ore operator ``P`` and
-          returns an Ore operator ``Q`` such that for all functions ``f``
-          annihilated by ``self``, ``P(f)(a(x)) = Q(f \circ a)(x)``.
-
-        EXAMPLES:
-
-            sage: from ore_algebra import *
-            sage: R.<x> = ZZ['x']
-            sage: K.<y> = R.fraction_field()['y']
-            sage: K.<y> = R.fraction_field().extension(y^3 - x^2*(x+1))
-            sage: A.<Dx> = OreAlgebra(R, 'Dx')
-            sage: (x*Dx-1).annihilator_of_composition(y) # ann for x^(2/3)*(x+1)^(1/3)
-            (3*x^2 + 3*x)*Dx - 3*x - 2
-            sage: (x*Dx-1).annihilator_of_composition(y + 2*x) # ann for 2*x + x^(2/3)*(x+1)^(1/3)
-            (3*x^3 + 3*x^2)*Dx^2 - 2*x*Dx + 2
-            sage: (Dx - 1).annihilator_of_composition(y) # ann for exp(x^(2/3)*(x+1)^(1/3))
-            (-243*x^6 - 810*x^5 - 999*x^4 - 540*x^3 - 108*x^2)*Dx^3 + (-162*x^3 - 270*x^2 - 108*x)*Dx^2 + (162*x^2 + 180*x + 12)*Dx + 243*x^6 + 810*x^5 + 1080*x^4 + 720*x^3 + 240*x^2 + 32*x
-
-        If composing with a rational function, one can also compute the
-        transformation map between the quotients.
-
-            sage: L = x*Dx^2 + 1
-            sage: LL, conv = L.annihilator_of_composition(x+1, with_transform=True)
-            sage: print(LL)
-            (x + 1)*Dx^2 + 1
-            sage: print(conv(Dx))
-            Dx
-            sage: print(conv(x*Dx))
-            (x + 1)*Dx
-            sage: print(conv(L))
-            0
-            sage: LL, conv = L.annihilator_of_composition(1/x, with_transform=True)
-            sage: print(LL)
-            -x^3*Dx^2 - 2*x^2*Dx - 1
-            sage: print(conv(Dx))
-            -x^2*Dx
-            sage: print(conv(x*Dx))
-            -x*Dx
-            sage: print(conv(conv(x*Dx))) # identity since 1/1/x = x
-            x*Dx
-            sage: LL, conv = L.annihilator_of_composition(1+x^2, with_transform=True)
-            sage: print(LL)
-            (-x^3 - x)*Dx^2 + (x^2 + 1)*Dx - 4*x^3
-            sage: print(conv(Dx))
-            1/(2*x)*Dx
-            sage: print(conv(x*Dx))
-            ((x^2 + 1)/(2*x))*Dx
-
-        """
-
-        A = self.parent()
-        K = A.base_ring().fraction_field()
-        A = A.change_ring(K)
-        R = K['Y']
-        if solver is None:
-            solver = A._solver(K)
-
-        if self == A.one() or a == K.gen():
-            if with_transform:
-                return self, lambda x:x
-            else:
-                return self
-        elif a in K.ring() and K.ring()(a).degree() == 1:
-            # special handling for easy case  a == alpha*x + beta
-            a = K.ring()(a)
-            alpha, beta = a[1], a[0]
-            x = self.base_ring().gen()
-            D = A.associated_commutative_algebra().gen()
-            L = A(self.polynomial()(D/alpha).map_coefficients(lambda p: p(alpha*x + beta)))
-            L = L.normalize()
-
-            if with_transform:
-                def make_conv_fun(self,a,alpha,beta,D,Dif):
-                    def conv_fun(A):
-                        A = A.quo_rem(self)[1]
-                        return Dif(A.polynomial()(D/alpha).map_coefficients(lambda p: p(alpha*x + beta)))
-                    return conv_fun
-                conv_fun = make_conv_fun(self,a,alpha,beta,D,A)
-                return L, conv_fun
-            else:
-                return L
-
-        elif a in K:
-            minpoly = R.gen() - K(a)
-        else:
-            if with_transform:
-                # FIXME: Can we do better?
-                raise NotImplementedError("transformation map not implemented for algebraic functions")
-            try:
-                minpoly = R(a.minpoly()).monic()
-            except:
-                raise TypeError("argument not recognized as algebraic function over base ring")
-
-        d = minpoly.degree()
-        r = self.order()
-
-        # derivative of a
-        Da = -minpoly.map_coefficients(lambda p: p.derivative())
-        Da *= minpoly.xgcd(minpoly.derivative())[2]
-        Da = Da % minpoly
-
-        # self's coefficients with x replaced by a, denominators cleared, and reduced by minpoly.
-        # have: (D^r f)(a) == sum( red[i]*(D^i f)a, i=0..len(red)-1 ) and each red[i] is a poly in Y of deg <= d.
-        red = [ R(p.numerator().coefficients(sparse=False)) for p in self.numerator().change_ring(K).coefficients(sparse=False) ]
-        lc = -minpoly.xgcd(red[-1])[2]
-        red = [ (red[i]*lc) % minpoly for i in range(r) ]
-
-        from sage.matrix.constructor import Matrix
-        Dkfa = [R.zero() for i in range(r)] # Dkfa[i] == coeff of (D^i f)(a) in D^k (f(a))
-        Dkfa[0] = R.one()
-        mat = [[ q for p in Dkfa for q in p.padded_list(d) ]]
-        sol = []
-
-        while len(sol) == 0:
-
-            # compute coeffs of (k+1)th derivative
-            next = [ (p.map_coefficients(lambda q: q.derivative()) + p.derivative()*Da) % minpoly for p in Dkfa ]
-            for i in range(r - 1):
-                next[i + 1] += (Dkfa[i]*Da) % minpoly
-            for i in range(r):
-                next[i] += (Dkfa[-1]*red[i]*Da) % minpoly
-            Dkfa = next
-
-            # check for linear relations
-            mat.append([ q for p in Dkfa for q in p.padded_list(d) ])
-            sol = solver(Matrix(K, mat).transpose())
-
-        LL = self.parent()(list(sol[0]))
-
-        if with_transform:
-            from sage.modules.free_module_element import vector
-            conv_mtx = Matrix(K,mat[:-1]).transpose().inverse()
-            def make_conv_fun(self,conv_mtx,a,Dif):
-                def conv_fun(A):
-                    l = conv_mtx.ncols()
-                    A = A.quo_rem(self)[1]
-                    ring = A.parent().base_ring().fraction_field()
-                    # Dif = Dif.change_ring(ring)
-                    coefs = (A.coefficients(sparse=False)+[0]*l)[:l]
-                    coefs = [ring(c)(a) for c in coefs]
-                    return Dif((conv_mtx*vector(coefs)).list())
-                return conv_fun
-            conv_fun = make_conv_fun(self,conv_mtx,a,A)
-            return LL, conv_fun
-        else:
-            return LL
-
-    def borel_transform(self):
-        r"""
-        Compute the Borel transform of this operator.
-
-        This is an operator annihilating the formal Borel transform
-        `\sum_n \frac{f_{n+1}}{n!} z^n`
-        of every series solution
-        `\sum_n f_n z^n`
-        of this operator (and the formal Borel transform of formal
-        logarithmic solutions as well).
-
-        EXAMPLES::
-
-            sage: from ore_algebra import OreAlgebra
-            sage: Pol.<z> = QQ[]
-            sage: Dop.<Dz> = OreAlgebra(Pol)
-            sage: (Dz*(1/z)).borel_transform()
-            z*Dz
-            sage: Dz.borel_transform()
-            z
-            sage: Dop(z).borel_transform()
-            1
-            sage: (-z^3*Dz^2 + (-z^2-z)*Dz + 1).borel_transform()
-            (-z^2 - z)*Dz - z
-
-        TESTS::
-
-            sage: Dop(0).borel_transform()
-            0
-
-            sage: dop = (z*Dz)^4 - 6/z*(z*Dz)^3 - 1/z^2*(z*Dz) - 7/z^2
-            sage: ref = (z^4 - 6*z^3)*Dz^4 + (10*z^3 - 54*z^2 - z)*Dz^3 + (25*z^2 - 114*z - 10)*Dz^2 + (15*z - 48)*Dz + 1 # van der Hoeven 2007, Figure 3.4
-            sage: ref.quo_rem(dop.borel_transform())
-            (Dz, 0)
-
-            sage: Pol0.<t> = QQ[i][]
-            sage: Pol.<z> = Pol0[]
-            sage: Dop.<Dz> = OreAlgebra(Pol)
-            sage: (i*t*z^2*Dz).borel_transform()
-            I*t*z
-        """
-        # Left-multiply by a suitable power of `z`;
-        # substitute `z` for `z^2 D_z` and `D_z` for `1/z`.
-        Dop, Pol, _, dop = self._normalize_base_ring()
-        Dz, z = Dop.gen(), Pol.gen()
-        z2Dz = z**2*Dz
-        coeff = []
-        while not dop.is_zero():
-            cor, dop, rem = dop.pseudo_quo_rem(z2Dz)
-            for i in range(len(coeff)):
-                coeff[i] *= cor
-            coeff.append(rem[0])
-        deg = max((pol.degree() for pol in coeff), default=0)
-        return sum(pol.reverse(deg)(Dz)*z**i for i, pol in enumerate(coeff))
-
-    def power_series_solutions(self, n=5):
-        r"""
-        Computes the first few terms of the power series solutions of this operator.
-
-        The method raises an error if Sage does not know how to factor univariate polynomials
-        over the base ring's base ring.
-
-        The base ring has to have characteristic zero.
-
-        INPUT:
-
-        - ``n`` -- minimum number of terms to be computed
-
-        OUTPUT:
-
-        A list of power series of the form `x^\alpha + ...` with pairwise distinct
-        exponents `\alpha` and coefficients in the base ring's base ring's fraction field.
-        All expansions are computed up to order `k` where `k` is obtained by adding the
-        maximal `\alpha` to the maximum of `n` and the order of ``self``.
-
-        EXAMPLES::
-
-          sage: from ore_algebra import *
-          sage: R.<x> = ZZ['x']
-          sage: A.<Dx> = OreAlgebra(R, 'Dx')
-          sage: ((1-x)*Dx - 1).power_series_solutions(10) # geometric series
-          [1 + x + x^2 + x^3 + x^4 + x^5 + x^6 + x^7 + x^8 + O(x^9)]
-          sage: (Dx - 1).power_series_solutions(5) # exp(x)
-          [1 + x + 1/2*x^2 + 1/6*x^3 + O(x^4)]
-          sage: (Dx^2 - Dx + x).power_series_solutions(5) # a 2nd order equation
-          [x + 1/2*x^2 + 1/6*x^3 - 1/24*x^4 + O(x^5), 1 - 1/6*x^3 - 1/24*x^4 + O(x^5)]
-          sage: (2*x*Dx - 1).power_series_solutions(5) # sqrt(x) is not a power series
-          []
-
-        """
-        return _power_series_solutions(self, self.to_S('S'), n, ZZ)
-
-    def generalized_series_solutions(self, n=5, base_extend=True, ramification=True, exp=True):
-        r"""
-        Returns the generalized series solutions of this operator.
-
-        These are solutions of the form
-
-          `\exp(\int_0^x \frac{p(t^{-1/s})}t dt)*q(x^{1/s},\log(x))`
-
-        where
-
-        * `s` is a positive integer (the object's "ramification")
-        * `p` is in `K[x]` (the object's "exponential part")
-        * `q` is in `K[[x]][y]` with `x\nmid q` unless `q` is zero (the object's "tail")
-        * `K` is some algebraic extension of the base ring's base ring.
-
-        An operator of order `r` has exactly `r` linearly independent solutions of this form.
-        This method computes them all, unless the flags specified in the arguments rule out some
-        of them.
-
-        At present, the method only works for operators where the base ring's base ring is either
-        QQ or a number field (i.e., no finite fields, no formal parameters).
-
-        INPUT:
-
-        - ``n`` (default: 5) -- minimum number of terms in the series expansions to be computed
-          in addition to those needed to separate all solutions from each other.
-        - ``base_extend`` (default: ``True``) -- whether or not the coefficients of the solutions may
-          belong to an algebraic extension of the base ring's base ring.
-        - ``ramification`` (default: ``True``) -- whether or not the exponential parts of the solutions
-          may involve fractional exponents.
-        - ``exp`` (default: ``True``) -- set this to ``False`` if you only want solutions that have no
-          exponential part (viz `\deg(p)\leq0`). If set to a positive rational number `\alpha`,
-          the method returns all those solutions whose exponential part involves only terms `x^{-i/r}`
-          with `i/r<\alpha`.
-
-        OUTPUT:
-
-        - a list of ``ContinuousGeneralizedSeries`` objects forming a fundamental system for this operator.
-
-        .. NOTE::
-
-          - Different solutions may require different algebraic extensions. Thus in the list returned
-            by this method, the coefficient fields of different series typically do not coincide.
-          - If a solution involves an algebraic extension of the coefficient field, then all its
-            conjugates are solutions, too. But only one representative is listed in the output.
-
-        ALGORITHM:
-
-        - Ince, Ordinary Differential Equations, Chapters 16 and 17
-        - Kauers/Paule, The Concrete Tetrahedron, Section 7.3
-
-        EXAMPLES::
-
-          sage: from ore_algebra import *
-          sage: R.<x> = QQ['x']; A.<Dx> = OreAlgebra(R, 'Dx')
-          sage: L = (6+6*x-3*x^2) - (10*x-3*x^2-3*x^3)*Dx + (4*x^2-6*x^3+2*x^4)*Dx^2
-          sage: L.generalized_series_solutions()
-          [x^3*(1 + 3/2*x + 7/4*x^2 + 15/8*x^3 + 31/16*x^4 + O(x^5)), x^(1/2)*(1 + 3/2*x + 7/4*x^2 + 15/8*x^3 + 31/16*x^4 + O(x^5))]
-          sage: list(map(L, _))
-          [0, 0]
-
-          sage: L = (1-24*x+96*x^2) + (15*x-117*x^2+306*x^3)*Dx + (9*x^2-54*x^3)*Dx^2
-          sage: L.generalized_series_solutions(3)
-          [x^(-1/3)*(1 + x + 8/3*x^2 + O(x^3)), x^(-1/3)*((1 + x + 8/3*x^2 + O(x^3))*log(x) + x - 59/12*x^2 + O(x^3))]
-          sage: list(map(L, _))
-          [0, 0]
-
-          sage: L = 216*(1+x+x^3) + x^3*(36-48*x^2+41*x^4)*Dx - x^7*(6+6*x-x^2+4*x^3)*Dx^2
-          sage: L.generalized_series_solutions(3)
-          [exp(3*x^(-2))*x^(-2)*(1 + 91/12*x^2 + O(x^3)), exp(-2*x^(-3) + x^(-1))*x^2*(1 + 41/3*x + 2849/36*x^2 + O(x^3))]
-          sage: list(map(L, _))
-          [0, 0]
-
-          sage: L = 9 - 49*x - 2*x^2 + 6*x^2*(7 + 5*x)*Dx + 36*(-1 + x)*x^3*Dx^2
-          sage: L.generalized_series_solutions()
-          [exp(x^(-1/2))*x^(4/3)*(1 + x^(2/2) + x^(4/2)), exp(-x^(-1/2))*x^(4/3)*(1 + x^(2/2) + x^(4/2))]
-          sage: L.generalized_series_solutions(ramification=False)
-          []
-
-          sage: L = 2*x^3*Dx^2 + 3*x^2*Dx-1
-          sage: L.generalized_series_solutions()
-          [exp(a_0*x^(-1/2))]
-          sage: _[0].base_ring()
-          Number Field in a_0 with defining polynomial x^2 - 2
-
-        """
-
-        R = self.base_ring()
-        D = self.parent().gen()
-
-        if self.is_zero():
-            raise ZeroDivisionError("infinite dimensional solution space")
-        elif self.order() == 0:
-            return []
-        elif R.characteristic() > 0:
-            raise TypeError("cannot compute generalized solutions for this coefficient domain")
-        elif R.is_field() or not R.base_ring().is_field():
-            return self._normalize_base_ring()[-1].generalized_series_solutions(n, base_extend, ramification, exp)
-        elif not (R.base_ring() is QQ or is_NumberField(R.base_ring())):
-            raise TypeError("cannot compute generalized solutions for this coefficient domain")
-
-        solutions = []
-
-        # solutions with exponential parts
-
-        if exp is True:
-            exp = QQ(self.degree() * self.order()) # = infinity
-        elif exp is False:
-            exp = QQ.zero()
-        if exp not in QQ:
-            raise ValueError("illegal option value encountered: exp=" + str(exp))
-
-        # search for a name which is not yet used as generator in (some subfield of) R.base_ring()
-        # for in case we need to make algebraic extensions.
-
-        # TODO: use QQbar as constant domain.
-
-        K = R.base_ring()
-        names = []
-        while K is not QQ:
-            names.append(str(K.gen()))
-            K = K.base_ring()
-        i = 0
-        newname = 'a_0'
-        while newname in names:
-            i = i + 1
-            newname = 'a_' + str(i)
-
-        x = self.base_ring().gen()
-
-        if exp > 0:
-
-            points = []
-            c = self.coefficients(sparse=False)
-            for i in range(self.order() + 1):
-                if not c[i].is_zero():
-                    points.append((QQ(i), QQ(c[i].valuation())))
-
-            y = R.base_ring()['x'].gen() # variable name changed from y to x to avoid PARI warning
-            x = R.gen()
-            K = R.base_ring()
-            for (s, p) in self.newton_polygon(x):
-                e = 1 - s
-                if e > 0 or -e >= exp or not (ramification or e in ZZ):
-                    continue
-                for (q, _) in p(e*y).factor():
-                    if q == y:
-                        continue
-                    elif q.degree() == 1:
-                        c = -K(q[0]/q[1])
-                    elif base_extend:
-                        c = K.extension(q, newname).gen()
-                    else:
-                        continue
-                    a = e.numerator()
-                    b = e.denominator()
-                    G = GeneralizedSeriesMonoid(c.parent(), x, "continuous")
-                    s = G(R.one(), exp = e*c*(x**(-a)), ramification = b)
-                    L = self.annihilator_of_composition(x**b).symmetric_product(x**(1-a)*D + a*c)
-                    sol = L.generalized_series_solutions(n, base_extend, ramification, -a)
-                    solutions = solutions + list(map(lambda f: s*f.substitute(~b), sol))
-
-        # tails
-        indpoly = self.indicial_polynomial(R.gen(), 's')
-        s = indpoly.parent().gen()
-        x = R.gen()
-
-        for (c, e) in shift_factor(indpoly):
-
-            if c.degree() == 1:
-                K = R.base_ring()
-                alpha = -c[0]/c[1]
-                L = self
-            else:
-                K = c.base_ring().extension(c, newname)
-                alpha = K.gen()
-                L = self.base_extend(K[x])
-
-            from sage.rings.power_series_ring import PowerSeriesRing
-            PS = PowerSeriesRing(K, str(x))
-            G = GeneralizedSeriesMonoid(K, x, "continuous")
-
-            if len(e) == 1 and e[0][1] == 1:
-                # just a power series, use simpler code for this case
-
-                coeffs = _rec2list(L.to_S('S'), [K.one()], n, alpha, False, True, lambda p:p)
-                solutions.append(G(PS(coeffs, n), exp=alpha))
-
-            else:
-                # there may be logarithms, use general code
-                L = L.base_extend(K[s].fraction_field()[x]).to_S('S')
-
-                f = f0 = indpoly.parent().one()
-                for (a, b) in e:
-                    f0 *= c(s + a)**b
-
-                for i in range(e[-1][0]):
-                    f *= f0(s + i + 1)
-
-                coeffs = _rec2list(L, [f], n, s, False, True, lambda p:p)
-
-                # If W(s, x) denotes the power series with the above coefficient array,
-                # then [ (d/ds)^i ( W(s, x)*x^s ) ]_{s=a} is a nonzero solution for every
-                # root a = alpha - e[j][0] of f0 and every i=0..e[j][1]-1.
-
-                # D_s^i (W(s, x)*x^s) = (D_s^i W + i*log(x)*D_s^(i-1) W + binom(i,2)*log(x)^2 D_s^(i-2) W + ... )*x^s.
-
-                m = sum([ee[1] for ee in e])
-                der = [coeffs]
-                while len(der) < m:
-                    der.append(list(map(lambda g: g.derivative(), der[-1])))
-
-                accum = 0
-                for (a, b) in e:
-                    der_a = dict()
-                    for i in range(accum + b):
-                        der_a[i] = PS(list(map(lambda g: g(alpha - a), der[i])), len(der[i]))
-                    for i in range(accum, accum + b):
-                        sol = []
-                        for j in range(i + 1):
-                            sol.append(_binomial(i, j)*der_a[j])
-                        sol.reverse()
-                        solutions.append(G(sol, exp=alpha - a, make_monic=True))
-                    accum += b
-
-        return solutions
-
-    def indicial_polynomial(self, p, var='alpha'):
-        r"""
-        Compute the indicial polynomial of this operator at (a root of) `p`.
-
-        If `x` is the generator of the base ring, the input may be either
-        irreducible polynomial in `x` or the rational function `1/x`.
-
-        The output is a univariate polynomial in the given variable ``var``
-        with coefficients in the base ring's base ring. It has the following
-        property: for every nonzero series solution of ``self`` in rising
-        powers of `p`, i.e. `p_0 p^\alpha + p_1 p^{\alpha+1} + ...`, the
-        minimal exponent `\alpha` is a root of the indicial polynomial. The
-        converse may not hold.
-
-        When `p` has degree one (but not in general), the degree of the
-        indicial polynomial is equal to the order of the operator if and only
-        if the root of `p` is an ordinary or regular singular point of the
-        operator.
-
-        INPUT:
-
-        - ``p`` -- an irreducible polynomial in the base ring of the operator
-          algebra, or `1/x`.
-        - ``var`` (optional) -- the variable name to use for the indicial
-          polynomial.
-
-        EXAMPLES::
-
-            sage: from ore_algebra import *
-            sage: R.<x> = ZZ['x']; A.<Dx> = OreAlgebra(R, 'Dx');
-            sage: L = (x*Dx-5).lclm((x^2+1)*Dx - 7*x).lclm(Dx - 1)
-            sage: L.indicial_polynomial(x).factor()
-            5 * 2^2 * (alpha - 5) * (alpha - 1) * alpha
-            sage: L.indicial_polynomial(1/x).factor()
-            (-1) * 2 * (alpha - 7) * (alpha - 5)
-            sage: L.indicial_polynomial(x^2+1).factor()
-            5 * 7 * (alpha - 1) * alpha * (2*alpha - 7)
-
-        The indicial polynomial at `p` is not always the same as the indicial
-        polynomial at a root of `p`::
-
-            sage: from ore_algebra.examples import cbt
-            sage: dop = cbt.dop[4]; dop
-            (-z^3 + 6*z^2 - 5*z + 1)*Dz^5 + (2*z^3 - 18*z^2 + 40*z - 15)*Dz^4 +
-            (-z^3 + 16*z^2 - 54*z + 41)*Dz^3 + (-4*z^2 + 22*z - 24)*Dz^2 +
-            (-2*z + 3)*Dz
-            sage: lc = dop.leading_coefficient()
-            sage: dop.indicial_polynomial(lc)
-            alpha^4 - 6*alpha^3 + 11*alpha^2 - 6*alpha
-            sage: K.<s> = QQ.extension(lc)
-            sage: z = dop.base_ring().gen()
-            sage: dop.change_ring(K['z']).indicial_polynomial(z-s)
-            7*alpha^5 + (-3*s - 50)*alpha^4 + (18*s + 125)*alpha^3 +
-            (-33*s - 130)*alpha^2 + (18*s + 48)*alpha
-
-        TESTS::
-
-            sage: A(x^3 - 2).indicial_polynomial(x^2 + 1)
-            1
-
-            sage: P.<x> = QQ[]; Q.<y> = Frac(P)[]; Dops.<Dy> = OreAlgebra(Q)
-            sage: dop = ((x+1)*(y*Dy)^3-x)*((y*Dy)^2+2*x*y*Dy+1)
-            sage: dop.indicial_polynomial(y).factor()
-            (x + 1) * (alpha^2 + 2*x*alpha + 1) * (alpha^3 - x/(x + 1))
-            sage: dop = ((((3*x - 5)/(-2*x^2 - 3/4*x - 2/41))*y^2
-            ....:     + ((-1/8*x^2 + 903/2*x)/(-x^2 - 1))*y
-            ....:     + (-1/59*x^2 - 1/6*x - 5)/(-8*x^2 + 1/2))*Dy^2
-            ....:     + (((x^2 - 1/2*x + 2)/(x + 1/3))*y^2
-            ....:     + ((2*x^2 + 19*x + 1/2)/(-5*x^2 + 21/4*x - 1/2))*y
-            ....:     + (1/5*x^2 - 26*x - 3)/(-x^2 - 1/3*x + 1/3))*Dy
-            ....:     + ((3*x^2 + 2/5*x + 1/2)/(-139*x^2 + 2))*y^2
-            ....:     + ((1/2*x^2 + 1/20*x + 1)/(4/3*x^2 + 1/6*x + 4))*y
-            ....:     + (3/5*x - 3)/(-1/2*x^2))
-            sage: dop.indicial_polynomial(y)
-            (1/472*x^2 + 1/48*x + 5/8)*alpha^2 + (-1/472*x^2 - 1/48*x - 5/8)*alpha
-            sage: dop.indicial_polynomial(dop.leading_coefficient())
-            alpha
-
-            sage: Pol.<u> = QQ[]
-            sage: Dop.<Du> = OreAlgebra(Pol)
-            sage: dop = ((-96040000*u^18 + 64038100*u^17 - 256116467*u^16 +
-            ....: 224114567*u^15 - 32034567*u^14 + 128040267*u^13 +
-            ....: 448194834*u^12 - 352189134*u^11 + 352189134*u^10 -
-            ....: 448194834*u^9 - 128040267*u^8 + 32034567*u^7 - 224114567*u^6 +
-            ....: 256116467*u^5 - 64038100*u^4 + 96040000*u^3)*Du^3 +
-            ....: (240100000*u^17 + 96010600*u^16 - 288129799*u^15 +
-            ....: 1008488600*u^14 - 2641222503*u^13 + 2593354404*u^12 -
-            ....: 2977470306*u^11 + 1776857604*u^10 + 720290202*u^9 -
-            ....: 1632885804*u^8 + 2977475205*u^7 - 2737326204*u^6 +
-            ....: 1680832301*u^5 - 1056479200*u^4 + 288124900*u^3 -
-            ....: 48020000*u^2)*Du^2 + (-480200000*u^16 - 672221200*u^15 +
-            ....: 4033758398*u^14 - 5186718602*u^13 + 13062047620*u^12 -
-            ....: 10757577620*u^11 + 11813792216*u^10 - 7971790408*u^9 +
-            ....: 2977494796*u^8 - 2593079996*u^7 - 384081598*u^6 -
-            ....: 2304950206*u^5 - 191923200*u^4 - 1344540400*u^3 - 96049800*u^2
-            ....: + 96040000*u)*Du + 480200000*u^15 + 1152421200*u^14 -
-            ....: 8931857198*u^13 + 6916036404*u^12 - 18344443640*u^11 +
-            ....: 7588296828*u^10 - 16615302196*u^9 + 673240380*u^8 -
-            ....: 14694120024*u^7 + 3650421620*u^6 - 8356068006*u^5 +
-            ....: 4802156800*u^4 - 1248500400*u^3 - 96059600*u^2 + 96049800*u -
-            ....: 96040000)
-            sage: dop.indicial_polynomial(70*u^2 + 69*u + 70)
-            alpha^3 - 3*alpha^2 + 2*alpha
-            """
-
-        x = p.parent().gen()
-
-        if (x*p).is_one() or p == x:
-            return UnivariateOreOperatorOverUnivariateRing.indicial_polynomial(self, p, var=var)
-
-        coeff, _ = clear_denominators(self)
-        op = self.parent(coeff)
-
-        L = op.parent().base_ring() # k[x]
-        if L.is_field():
-            L = L.ring()
-        K = PolynomialRing(L.base_ring(), var) # k[alpha]
-
-        if op.is_zero():
-            return K.zero()
-        if op.order() == 0:
-            return K.one()
-
-        r = op.order()
-        d = op.degree()
-
-        L = L.change_ring(K) # FF(k[alpha])[x]
-        alpha = L([K.gen()])
-
-        ffac = [L.one()] # falling_factorial(alpha, i)
-        for i in range(r + 1):
-            ffac.append(L([ffac[-1][0]*(alpha - i)]))
-
-        xpowmodp = [p.parent().one()]
-        for j in range(d + 1):
-            xpowmodp.append((x*xpowmodp[-1]) % p)
-        for j in range(d + 1):
-            xpowmodp[j] = xpowmodp[j].change_ring(op.base_ring().base_ring())
-
-
-        for k in range(d + r + 1):
-            algind = L.zero()
-            for i in range(min(k, r) + 1):
-                j0 = k - i
-                coeff = 0
-                for j in range(d - j0 + 1):
-                    a = ZZ(j0+j).binomial(j) * op[r-i][j0+j]
-                    a = xpowmodp[j]._lmul_(a)
-                    coeff += a
-                coeff = coeff.change_ring(K)
-                algind += coeff*ffac[r-i]
-            if not algind.is_zero():
-                break
-        else:
-            assert False
-
-        ind = K(gcd(algind.coefficients()).numerator())
-        try: ## facilitate factorization
-            den = lcm([p.denominator() for p in ind])
-            ind *= den
-        except (TypeError, ValueError, NotImplementedError):
-            pass
-        return ind
-
-    def _desingularization_order_bound(self):
-
-        m = 0
-        for p, _ in self.numerator().leading_coefficient().factor():
-
-            ip = self.indicial_polynomial(p)
-            nn = 0
-            for q, _ in ip.change_ring(ip.base_ring().fraction_field()).factor():
-                if q.degree() == 1:
-                    try:
-                        nn = max(nn, ZZ(-q[0]/q[1]))
-                    except:
-                        pass
-            if nn > 0:
-                ip = gcd(ip, reduce(lambda p, q: p*q, [ip.parent().gen() - i for i in range(nn)]))
-                m = max(m, nn - ip.degree())
-
-        return m
-
-    def _coeff_list_for_indicial_polynomial(self):
-        return self.coefficients(sparse=False)
-
-    def spread(self, p=0):
-        L = self.numerator()
-        if L[0].is_zero():
-            return [infinity]
-        elif L[0].gcd(L.leading_coefficient()).degree() > 0:
-            return [0]
-        else:
-            return []
-
-    spread.__doc__ = UnivariateOreOperatorOverUnivariateRing.spread.__doc__
-
-    def _denominator_bound(self):
-        r"""
-        Denominator bounding based on indicial polynomial.
-
-        TESTS::
-
-            sage: from ore_algebra import *
-            sage: P.<x> = QQ[]; Q.<y> = Frac(P)[]; Dops.<Dy> = OreAlgebra(Q)
-            sage: u = 1/(x^2 + y)
-            sage: v = 1/((y+1)*(y-1))
-            sage: dop = (Dy - Dy(u)/u).lclm(Dy - Dy(v)/v)
-            sage: dop._denominator_bound()
-            (y - 1) * (y + 1) * (y + x^2)
-            sage: dop.rational_solutions()
-            [(1/(y^2 - 1),), (1/(y + x^2),)]
-            sage: dop = (Dy - Dy(u)/u).lclm(Dy^2 - y)
-            sage: dop._denominator_bound()
-            y + x^2
-            sage: dop.rational_solutions()
-            [(1/(y + x^2),)]
-        """
-        if self.is_zero():
-            raise ZeroDivisionError("unbounded denominator")
-
-        A, R, K, L = self._normalize_base_ring()
-
-        r = L.order()
-
-        lc = L.leading_coefficient()
-        try: ## facilitate factorization
-            den = lcm( [ p.denominator() for p in lc ])
-            lc = lc.map_coefficients(lambda p: den*p)
-        except:
-            pass
-        fac = [p for p, _ in lc.factor()]
-
-        # specialize additional variables
-        K1, vars = _tower(K)
-        K1 = K1.fraction_field()
-        L1, fac1 = L, fac
-        if vars and K1 is QQ:
-            R1 = R.change_ring(K1)
-            A1 = A.change_ring(R1)
-            for _ in range(5):
-                subs = {x: K1(nth_prime(5 + _) + nth_prime(15 + i)) for (i, x) in enumerate(vars)}
-                L1 = A1([R1([c(**subs) for c in p]) for p in L])
-                fac1 = [R1([c(**subs) for c in p]) for p in fac]
-                if any(p1.degree() != p.degree() for p, p1 in zip(fac, fac1)):
-                    continue
-                if any(L1[i].valuation() != L[i].valuation() for i in range(L.order() + 1)):
-                    continue
-                break
-        else:
-            L1, fac1 = L, fac
-
-        bound = []
-        for (p, p1) in zip(fac, fac1):
-            e = 0
-            for j in range(r + 1): ## may be needed for inhomogeneous part
-                if not L1[j].is_zero():
-                    e = max(e, L1[j].valuation(p1) - j)
-            for (q, _) in L1.indicial_polynomial(p1).factor(): ## contribution for homogeneous part
-                if q.degree() == 1:
-                    try:
-                        e = max(e, ZZ(q[0]/q[1]))
-                    except:
-                        pass
-            bound.append((p, e))
-
-        return Factorization(bound)
-
-    def _powerIndicator(self):
-        return self.leading_coefficient()
-
-    def finite_singularities(self):
-
-        R = self.parent().base_ring().fraction_field().base()
-        R = R.change_ring(R.base_ring().fraction_field())
-        A = self.parent().change_ring(R)
-        L = A(self.normalize())
-        assert(not L.is_zero())
-
-        local_data = []
-        for p in make_factor_iterator(R, False)(L.leading_coefficient()):
-            pass
-
-        raise NotImplementedError
-
-    finite_singularities.__doc__ = UnivariateOreOperatorOverUnivariateRing.finite_singularities.__doc__
-
-    def local_basis_monomials(self, point):
-        r"""
-        Leading monomials of the local basis of “regular” solutions
-        (logarithmic series solutions) used in the definition of initial values
-        and transition matrices.
-
-        INPUT:
-
-        ``point`` -- Point where the local basis should be computed. (May be an
-        irregular singular point, but the output only covers regular
-        solutions.)
-
-        OUTPUT:
-
-        A list of expressions of the form ``(x-point)^λ*log(x-point)^k/k!``
-        where ``λ`` is a root of the :meth:`indicial polynomial <indicial_polynomial>`
-        (over the algebraic numbers) of the operator at ``point``, and ``k`` is
-        a nonnegative integer less than the multiplicity of that root.
-
-        If ``point`` is an ordinary point, the output is ``[1, x, x^2, ...]``.
-
-        More generally, a solution of the operator is characterized by the
-        coefficients in its logarithmic power series expansion at ``point`` of
-        the monomials returned by this method. The basis of solutions
-        consisting of the local solutions in which exactly one of the monomials
-        appears (with a coefficient equal to one), ordered as in the output of
-        this method, is used in several functions of this package to specify
-        vectors of “generalized initial values” at regular singular points.
-        (The order is essentially that of asymptotic dominance as ``x`` tends
-        to ``point``, with oscillating functions being ordered in an arbitrary
-        but consistent way.) Note that this basis is not the usual Frobenius
-        basis and may not coincide with the one computed by
-        :meth:`generalized_series_solutions`.
-
-        .. SEEALSO::
-
-            :meth:`local_basis_expansions`,
-            :meth:`numerical_solution`,
-            :meth:`numerical_transition_matrix`
-
-        EXAMPLES::
-
-            sage: from ore_algebra import DifferentialOperators
-            sage: Dops, x, Dx = DifferentialOperators()
-            sage: ((x+1)*Dx^4+Dx-x).local_basis_monomials(0)
-            [1, x, x^2, x^3]
-            sage: ((x^2 + 1)*Dx^2 + 2*x*Dx).local_basis_monomials(i)
-            [log(x - I), 1]
-            sage: (4*x^2*Dx^2 + (-x^2+8*x-11)).local_basis_monomials(0)
-            [x^(-1.232050807568878?), x^2.232050807568878?]
-            sage: (x^3*Dx^4+3*x^2*Dx^3+x*Dx^2+x*Dx+1).local_basis_monomials(0)
-            [1, 1/2*x*log(x)^2, x*log(x), x]
-
-        A local basis whose elements all start with pure monomials (without
-        logarithmic part) can nevertheless involve logarithms. In particular,
-        the leading monomials are not enough to decide if a given solution is
-        analytic::
-
-            sage: dop = (x^2 - x)*Dx^2 + (x - 1)*Dx + 1
-            sage: dop.local_basis_monomials(1)
-            [1, x - 1]
-            sage: dop.annihilator_of_composition(1 + x).generalized_series_solutions(3)
-            [x*(1 - x + 5/6*x^2 + O(x^3)),
-             (x - x^2 + O(x^3))*log(x) - 1 + 1/2*x^2 + O(x^3)]
-
-        An irregular case::
-
-            sage: dop = -x^3*Dx^2 + (-x^2-x)*Dx + 1
-            sage: dop.local_basis_monomials(0)
-            [x]
-
-        TESTS::
-
-            sage: ((x+1/3)*Dx^4+Dx-x).local_basis_monomials(-1/3)
-            [1, x + 1/3, 1/9*(3*x + 1)^2, 1/27*(3*x + 1)^3]
-
-            sage: ((x^2 - 2)^3*Dx^4+Dx-x).local_basis_monomials(sqrt(2))
-            [1, (x - sqrt(2))^0.978..., (x - sqrt(2))^2.044...,
-            (x - sqrt(2))^2.977...]
-
-            sage: dop = (Dx^3 + ((24*x^2 - 4*x - 12)/(8*x^3 - 8*x))*Dx^2 +
-            ....:   ((32*x^2 + 32*x - 16)/(32*x^4 + 32*x^3 - 32*x^2 - 32*x))*Dx)
-            sage: dop.local_basis_monomials(0)
-            [1, sqrt(x), x]
-        """
-        from .analytic.differential_operator import DifferentialOperator
-        from .analytic.local_solutions import simplify_exponent
-        from .analytic.path import Point
-        dop = DifferentialOperator(self)
-        struct = Point(point, dop).local_basis_structure(critical_monomials=False)
-        x = SR(dop.base_ring().gen()) - point
-        return [x**simplify_exponent(sol.valuation)
-                    *symbolic_log.log(x, hold=True)**sol.log_power
-                    /sol.log_power.factorial()
-                for sol in struct]
-
-    # TODO: Add a version that returns DFiniteFunction objects
-    def local_basis_expansions(self, point, order=None, ring=None):
-        r"""
-        Generalized series expansions of the local basis of “regular” solutions
-        (logarithmic series solutions) used in the definition of initial values
-        and transition matrices.
-
-        INPUT:
-
-        * ``point`` -- Point where the local basis is to be computed. (May
-          be an irregular singular point, but this method only computes regular
-          solutions.)
-
-        * ``order`` (optional) -- Number of terms to compute, starting from
-          each “leftmost” valuation of a group of solutions with valuations
-          differing by integers. (Thus, the absolute truncation order will be
-          the same for all solutions in such a group, with some solutions
-          having more actual coefficients computed that others.)
-
-          The default is to choose the truncation order in such a way that the
-          structure of the basis is apparent, and in particular that logarithmic
-          terms appear if logarithms are involved at all in that basis. The
-          corresponding order may be very large in some cases.
-
-        * ``ring`` (optional) -- Ring into which to coerce the coefficients of the
-          expansion
-
-        OUTPUT:
-
-        A list of ``sage.structure.formal_sum.FormalSum` objects. Each term of
-        each sum is a monomial of the form ``dx^n*log(dx)^k``  for some ``dx``,
-        ``n``, and ``k``, multiplied by a coefficient belonging to ``ring``.
-        See below for examples of how to access these parameters.
-
-        .. SEEALSO::
-
-            :meth:`local_basis_monomials`,
-            :meth:`numerical_solution`,
-            :meth:`numerical_transition_matrix`
-
-        EXAMPLES::
-
-            sage: from ore_algebra import *
-            sage: Dops, x, Dx = DifferentialOperators(QQ, 'x')
-
-            sage: (Dx - 1).local_basis_expansions(0)
-            [1 + x + 1/2*x^2 + 1/6*x^3]
-
-            sage: from ore_algebra.examples import ssw
-            sage: ssw.dop[1,0,0].local_basis_expansions(0)
-            [t^(-4) + 24*t^(-2)*log(t) - 48*log(t) - 96*t^2*log(t) - 88*t^2,
-             t^(-2),
-             1 + 2*t^2]
-
-            sage: dop = (x^2*(x^2-34*x+1)*Dx^3 + 3*x*(2*x^2-51*x+1)*Dx^2
-            ....:     + (7*x^2-112*x+1)*Dx + (x-5))
-            sage: dop.local_basis_expansions(0, order=3)
-            [1/2*log(x)^2 + 5/2*x*log(x)^2 + 12*x*log(x) + 73/2*x^2*log(x)^2
-            + 210*x^2*log(x) + 72*x^2,
-            log(x) + 5*x*log(x) + 12*x + 73*x^2*log(x) + 210*x^2,
-            1 + 5*x + 73*x^2]
-
-            sage: roots = dop.leading_coefficient().roots(AA)
-            sage: basis = dop.local_basis_expansions(roots[1][0], order=3)
-            sage: basis
-            [1 - (-239/12*a+169/6)*(x - 0.02943725152285942?)^2,
-             (x - 0.02943725152285942?)^(1/2) - (-203/32*a+9)*(x - 0.02943725152285942?)^(3/2) + (-24031/160*a+1087523/5120)*(x - 0.02943725152285942?)^(5/2),
-             (x - 0.02943725152285942?) - (-55/6*a+13)*(x - 0.02943725152285942?)^2]
-            sage: basis[0].base_ring()
-            Number Field in a with defining polynomial y^2 - 2 with a = -1.414...
-            sage: RR(basis[0].base_ring().gen())
-            -1.41421356237309
-            sage: basis[0][-1]
-            (239/12*a - 169/6, (x - 0.02943725152285942?)^2)
-
-            sage: dop.local_basis_expansions(roots[1][0], order=3, ring=QQbar)
-            [1 - 56.33308678393081?*(x - 0.02943725152285942?)^2,
-             (x - 0.02943725152285942?)^(1/2) - 17.97141728630432?*(x - 0.02943725152285942?)^(3/2) + 424.8128741711741?*(x - 0.02943725152285942?)^(5/2),
-             (x - 0.02943725152285942?) - 25.96362432175337?*(x - 0.02943725152285942?)^2]
-
-        Programmatic access to the coefficients::
-
-            sage: dop = ((x*Dx)^2 - 2)*(x*Dx)^3 + x^4
-            sage: sol = dop.local_basis_expansions(0, ring=ComplexBallField(10))
-
-            sage: sol[0]
-            1.00*x^(-1.414213562373095?) + [-0.0123+/-6.03e-5]*x^2.585786437626905?
-            sage: c, mon = sol[0][1]
-            sage: c
-            [-0.0123 +/- 6.03e-5]
-            sage: mon.n, mon.k
-            (2.585786437626905?, 0)
-            sage: (mon.expo, mon.shift)
-            (-1.414213562373095?, 4)
-            sage: mon.expo + mon.shift == mon.n
-            True
-
-        Note that (in contrast with the definition of initial values) there is
-        no ``1/k!`` in the monomial part::
-
-            sage: sol[1]
-            0.500*log(x)^2 + [-0.00056+/-3.06e-6]*x^4*log(x)^2
-            + [0.00147+/-6.29e-6]*x^4*log(x) + [-0.00118+/-2.56e-6]*x^4
-            sage: c, mon = sol[1][1]
-            sage: c, mon.n, mon.k
-            ([-0.00056 +/- 3.06e-6], 4, 2)
-
-        The local basis at an irregular singular point has fewer elements than
-        the order of the operator::
-
-            sage: dop = -x^3*Dx^2+(-x^2-x)*Dx+1
-            sage: dop.local_basis_expansions(0)
-            [x - x^2 + 2*x^3 - 6*x^4 + 24*x^5]
-
-        TESTS::
-
-            sage: (4*x^2*Dx^2 + (-x^2+8*x-11)).local_basis_expansions(0, 2)
-            [x^(-1.232050807568878?) + (-4/11*a+4/11)*x^(-0.2320508075688773?),
-            x^2.232050807568878? - (-4/11*a)*x^3.232050807568878?]
-
-            sage: ((27*x^2+4*x)*Dx^2 + (54*x+6)*Dx + 6).local_basis_expansions(0, 2)
-            [x^(-1/2) + 3/8*x^(1/2), 1 - x]
-
-            sage: dop = (Dx^3 + ((24*x^2 - 4*x - 12)/(8*x^3 - 8*x))*Dx^2 +
-            ....:   ((32*x^2 + 32*x - 16)/(32*x^4 + 32*x^3 - 32*x^2 - 32*x))*Dx)
-            sage: dop.local_basis_expansions(0, 3)
-            [1, x^(1/2) - 1/6*x^(3/2) + 3/40*x^(5/2), x - 1/6*x^2]
-
-        Thanks to Armin Straub for this example::
-
-            sage: dop = ((81*x^4 + 14*x^3 + x^2)*Dx^3
-            ....:       + (486*x^3 + 63*x^2 + 3*x)*Dx^2
-            ....:       + (567*x^2 + 48*x + 1)*Dx + 81*x + 3)
-            sage: dop.local_basis_expansions(QQbar((4*sqrt(2)*I-7)/81), 2)
-            [1,
-             (x + 0.0864197530864198? - 0.06983770678385654?*I)^(1/2) + (365/96*a^3+365/96*a+13/3)*(x + 0.0864197530864198? - 0.06983770678385654?*I)^(3/2),
-             (x + 0.0864197530864198? - 0.06983770678385654?*I)]
-
-        and to Emre Sertöz for this one::
-
-            sage: ode = (Dx^2 + (2*x - 7/4)/(x^2 - 7/4*x + 3/4)*Dx
-            ....:       + 3/16/(x^2 - 7/4*x + 3/4))
-            sage: ode.local_basis_expansions(1, 3)[1]
-            1 - 3/4*(x - 1) + 105/64*(x - 1)^2
-        """
-        from .analytic.differential_operator import DifferentialOperator
-        from .analytic.local_solutions import (log_series, LocalExpansions,
-                                               LogMonomial)
-        from .analytic.path import Point
-        dop = DifferentialOperator(self)
-        mypoint = Point(point, dop)
-        ldop = dop.shift(mypoint)
-        sols = LocalExpansions(ldop, order).run()
-        x = SR.var(dop.base_ring().variable_name())
-        dx = x if point == 0 else x.add(-point, hold=True)
-        if ring is None:
-            cm = get_coercion_model()
-            ring = cm.common_parent(
-                    dop.base_ring().base_ring(),
-                    mypoint.value.parent(),
-                    *(sol.leftmost.as_number_field_element() for sol in sols))
-        res = [FormalSum(
-                    [(c/ZZ(k).factorial(),
-                      LogMonomial(dx, sol.leftmost.as_number_field_element(), n, k))
-                        for n, vec in enumerate(sol.value)
-                        for k, c in reversed(list(enumerate(vec)))
-                        if not c.is_zero()],
-                    FormalSums(ring),
-                    reduce=False)
-            for sol in sols]
-        return res
-
-    def numerical_solution(self, ini, path, eps=1e-16, post_transform=None, **kwds):
-        r"""
-        Evaluate an analytic solution of this operator at a point of its Riemann
-        surface.
-
-        INPUT:
-
-        - ``ini`` (iterable) - initial values, in number equal to the order `r`
-          of the operator
-        - ``path`` - a path on the complex plane, specified as a list of
-          vertices `z_0, \dots, z_n`
-        - ``eps`` (floating-point number or ball, default 1e-16) - approximate
-          target accuracy
-        - ``post_transform`` (default: identity) - differential operator to be
-          applied to the solutions, see examples below
-        - see :class:`ore_algebra.analytic.context.Context` for advanced
-          options
-
-        OUTPUT:
-
-        A real or complex ball *enclosing* the value at `z_n` of the solution `y`
-        defined in the neighborhood of `z_0` by the initial values ``ini`` and
-        extended by analytic continuation along ``path``.
-
-        When `z_0` is an ordinary point, the initial values are defined as the
-        first `r` coefficients of the power series expansion at `z_0` of the
-        desired solution `f`. In other words, ``ini`` must be equal to
-
-        .. math:: [f(z_0), f'(z_0), f''(z_0)/2, \dots, f^{(r-1)}(z_0)/(r-1)!].
-
-        Generalized initial conditions at regular singular points are also
-        supported. If `z_0` is a regular point, the entries of ``ini`` are
-        interpreted as the coefficients of the monomials `(z-z_0)^n
-        \log(z-z_0)^k/k!` returned by :meth:`local_basis_monomials` in the
-        logarithmic series expansion of `f` at `z_0`. This definition reduces
-        to the previous one when `z_0` is an ordinary point.
-
-        The accuracy parameter ``eps`` is used as an indication of the
-        *absolute* error the code should aim for. The diameter of the result
-        will typically be of the order of magnitude of ``eps``, but this is not
-        guaranteed to be the case. (It is a bug, however, if the returned ball
-        does not contain the exact result.)
-
-        See :mod:`ore_algebra.analytic` for more information, and
-        :mod:`ore_algebra.examples` for additional examples.
-
-        .. SEEALSO:: :meth:`numerical_transition_matrix`
-
-        EXAMPLES:
-
-        First a very simple example::
-
-            sage: from ore_algebra import DifferentialOperators
-            sage: Dops, x, Dx = DifferentialOperators()
-            sage: (Dx - 1).numerical_solution(ini=[1], path=[0, 1], eps=1e-50)
-            [2.7182818284590452353602874713526624977572470936999...]
-
-        Evaluation points can be complex and can depend on symbolic constants::
-
-            sage: (Dx - 1).numerical_solution([1], [0, i + pi])
-            [12.5029695888765...] + [19.4722214188416...]*I
-
-        They can even be real or complex balls. In this case, the result
-        contains the image of the ball::
-
-            sage: (Dx - 1).numerical_solution([1], [0, CBF(1+i).add_error(0.01)])
-            [1.5 +/- 0.0693] + [2.3 +/- 0.0506]*I
-
-        Here, we use a more complicated analytic continuation path in order to
-        evaluate the branch of the complex arctangent function obtained by
-        turning around its singularity at `i` once::
-
-            sage: dop = (x^2 + 1)*Dx^2 + 2*x*Dx
-            sage: dop.numerical_solution([0, 1], [0, i+1, 2*i, i-1, 0])
-            [3.14159265358979...] + [+/- ...]*I
-
-        In some cases, this method is also able to compute limits of solutions
-        at regular singular points. This only works when all solutions of the
-        differential equation tend to finite values at the evaluation point::
-
-            sage: dop = (x - 1)^2*Dx^3 + Dx + 1
-            sage: dop.local_basis_monomials(1)
-            [1,
-            (x - 1)^(1.500000000000000? - 0.866025403784439?*I),
-            (x - 1)^(1.500000000000000? + 0.866025403784439?*I)]
-            sage: dop.numerical_solution(ini=[1, 0, 0], path=[0, 1])
-            [0.6898729110219401...] + [+/- ...]*I
-
-            sage: dop = -(x+1)*(x-1)^3*Dx^2 + (x+3)*(x-1)^2*Dx - (x+3)*(x-1)
-            sage: dop.local_basis_monomials(1)
-            [x - 1, (x - 1)^2]
-            sage: dop.numerical_solution([1,0], [0,1])
-            0
-
-            sage: (Dx*x*Dx).numerical_solution(ini=[1,0],path=[1,0])
-            Traceback (most recent call last):
-            ...
-            ValueError: solution may not have a finite limit at evaluation
-            point 0 (try using numerical_transition_matrix())
-
-        To obtain the values of the solution at several points in a single run,
-        enclose the corresponding points of the path in length-one lists. The
-        output then changes to a list of (point, solution value) pairs::
-
-            sage: (Dx - 1).numerical_solution([1], [[i/3] for i in range(4)])
-            [(0, 1.00...), (1/3, [1.39...]), (2/3, [1.94...]), (1, [2.71...])]
-
-            sage: (Dx - 1).numerical_solution([1], [0, [1]])
-            [(1, [2.71828182845904...])]
-
-        The ``post_transform`` parameter can be used to compute derivatives or
-        linear combinations of derivatives of the solution. Here, we use this
-        feature to evaluate the tenth derivative of the Airy `Ai` function::
-
-            sage: ini = [1/(3^(2/3)*gamma(2/3)), -1/(3^(1/3)*gamma(1/3))]
-            sage: (Dx^2-x).numerical_solution(ini, [0,2], post_transform=Dx^10)
-            [2.34553207877...]
-            sage: airy_ai(10, 2.)
-            2.345532078777...
-
-        A similar, slightly more complicated example::
-
-            sage: (Dx^2 - x).numerical_solution(ini, [0, 2],
-            ....:                               post_transform=1/x + x*Dx)
-            [-0.08871870365567...]
-            sage: t = SR.var('t')
-            sage: (airy_ai(t)/t + t*airy_ai_prime(t))(t=2.)
-            -0.08871870365567...
-
-        Some notable examples of incorrect input::
-
-            sage: (Dx - 1).numerical_solution([1], [])
-            Traceback (most recent call last):
-            ...
-            ValueError: empty path
-
-            sage: ((x - 1)*Dx + 1).numerical_solution([1], [0, 2])
-            Traceback (most recent call last):
-            ...
-            ValueError: Step 0 --> 2 passes through or too close to singular
-            point 1 (to compute the connection to a singular point, make it a
-            vertex of the path)
-
-            sage: Dops.zero().numerical_solution([], 1)
-            Traceback (most recent call last):
-            ...
-            ValueError: operator must be nonzero
-
-            sage: (Dx - 1).numerical_solution(ini=[], path=[0, 1])
-            Traceback (most recent call last):
-            ...
-            ValueError: incorrect initial values: []
-
-            sage: (Dx - 1).numerical_solution([1], ["a"])
-            Traceback (most recent call last):
-            ...
-            TypeError: unexpected value for point: 'a'
-
-        TESTS::
-
-            sage: (Dx - 1).numerical_solution([1], [[0], 1])
-            [(0, 1.0000000000000000)]
-        """
-        from .analytic import analytic_continuation as ancont
-        from .analytic import local_solutions, utilities
-        from .analytic.differential_operator import DifferentialOperator
-        dop = DifferentialOperator(self)
-        post_transform = ancont.normalize_post_transform(dop, post_transform)
-        post_mat = matrix(1, dop.order(),
-                lambda i, j: ZZ(j).factorial()*post_transform[j])
-        ctx = ancont.Context(**kwds)
-        sol = ancont.analytic_continuation(dop, path, eps, ctx, ini=ini,
-                                         post=post_mat, return_local_bases=True)
-        val = []
-        asycst = local_solutions.sort_key_by_asympt(
-            (utilities.PolynomialRoot.make(QQ.zero()), 0, ZZ.zero()))
-        for sol_at_pt in sol:
-            pt = sol_at_pt["point"]
-            mat = sol_at_pt["value"]
-            if dop.order() == 0:
-                val.append((pt, mat.base_ring().zero()))
-                continue
-            asympt = local_solutions.sort_key_by_asympt(sol_at_pt["structure"][0])
-            if asympt > asycst:
-                val.append((pt, mat.base_ring().zero()))
-            elif asympt == asycst:
-                val.append((pt, mat[0][0]))
-            else:
-                raise ValueError("solution may not have a finite limit at "
-                    f"evaluation point {pt} "
-                    "(try using numerical_transition_matrix())")
-        if isinstance(path, list) and any(isinstance(pt, list) for pt in path):
-            return val
-        else:
-            assert len(val) == 1
-            return val[0][1]
-
-    def numerical_transition_matrix(self, path, eps=1e-16, **kwds):
-        r"""
-        Compute a transition matrix along a path drawn in the complex plane.
-
-        INPUT:
-
-        - ``path`` - a path on the complex plane, specified as a list of
-          vertices `z_0, \dots, z_n`
-        - ``eps`` (floating-point number or ball) - target accuracy
-        - see :class:`ore_algebra.analytic.context.Context` for advanced
-          options
-
-        OUTPUT:
-
-        When ``self`` is an operator of order `r`, this method returns an `r×r`
-        matrix of real or complex balls. The returned matrix maps a vector of
-        “initial values at `z_0`” (i.e., the coefficients of the decomposition
-        of a solution in a certain canonical local basis at `z_0`) to “initial
-        values at `z_n`” that define the same solution, extended by analytic
-        continuation along the path ``path``.
-
-        The “initial values” are the coefficients of the monomials returned by
-        :meth:`local_basis_monomials` in the local logarithmic power series
-        expansions of the solution at the corresponding point. When `z_i` is an
-        ordinary point, the corresponding vector of initial values is simply
-
-        .. math:: [f(z_i), f'(z_i), f''(z_i)/2, \dots, f^{(r-1)}(z_i)/(r-1)!].
-
-        The accuracy parameter ``eps`` is used as an indication of the
-        *absolute* error that the code should aim for. The diameter of each
-        entry of the result will typically be of the order of magnitude of
-        ``eps``, but this is not guaranteed to be the case. (It is a bug,
-        however, if the returned ball does not contain the exact result.)
-
-        See :mod:`ore_algebra.analytic` for more information, and
-        :mod:`ore_algebra.examples` for additional examples.
-
-        .. SEEALSO:: :meth:`numerical_solution`
-
-        EXAMPLES:
-
-        We can compute `\exp(1)` as the only entry of the transition matrix from
-        `0` to `1` for the differential equation `y' = y`::
-
-            sage: from ore_algebra import DifferentialOperators
-            sage: Dops, x, Dx = DifferentialOperators()
-            sage: (Dx - 1).numerical_transition_matrix([0, 1])
-            [[2.7182818284590452 +/- 3.54e-17]]
-
-        Now consider a second-order operator that annihilates `\arctan(x)` and the
-        constants. A basis of solutions is formed of the constant `1`, of the
-        form `1 + O(x^2)` as `x \to 0`, and the arctangent function, of the form
-        `x + O(x^2)`. Accordingly, the entries of the transition matrix from the
-        origin to `1 + i` are the values of these two functions and their first
-        derivatives::
-
-            sage: dop = (x^2 + 1)*Dx^2 + 2*x*Dx
-            sage: dop.numerical_transition_matrix([0, 1+i], 1e-10)
-            [ [1.00...] + [+/- ...]*I  [1.017221967...] + [0.4023594781...]*I]
-            [ [+/- ...] + [+/- ...]*I  [0.200000000...] + [-0.400000000...]*I]
-
-        By making loops around singular points, we can compute local monodromy
-        matrices::
-
-            sage: dop.numerical_transition_matrix([0, i + 1, 2*i, i - 1, 0])
-            [ [1.00...] + [+/- ...]*I  [3.141592653589793...] + [+/-...]*I]
-            [ [+/- ...] + [+/- ...]*I  [1.000000000000000...] + [+/-...]*I]
-
-        Then we compute a connection matrix to the singularity itself::
-
-            sage: dop.numerical_transition_matrix([0, i], 1e-10)
-            [            ...           [+/-...] + [-0.50000000...]*I]
-            [ ...1.000000...  [0.7853981634...] + [0.346573590...]*I]
-
-        Note that a path that crosses the branch cut of the complex logarithm
-        yields a different result::
-
-            sage: dop.numerical_transition_matrix([0, i - 1, i], 1e-10)
-            [     [+/-...] + [+/-...]*I         [+/-...] + [-0.5000000000...]*I]
-            [ [1.00000...] + [+/-...]*I [-2.356194490...] + [0.3465735902...]*I]
-
-        In general, if the operator has rational coefficients, its singular
-        points are algebraic numbers. In connection problems such as the above,
-        they need to be specified exactly. Here is a way to do it::
-
-            sage: dop = (x^2 - 2)*Dx^2 + x + 1
-            sage: dop.numerical_transition_matrix([0, 1, QQbar(sqrt(2))], 1e-10)
-            [         [2.49388146...] + [+/-...]*I          [2.40894178...] + [+/-...]*I]
-            [[-0.203541775...] + [6.68738570...]*I  [0.204372067...] + [6.45961849...]*I]
-
-        The operator itself may be defined over a number field (with a complex
-        embedding)::
-
-            sage: K.<zeta7> = CyclotomicField(7)
-            sage: (Dx - zeta7).numerical_transition_matrix([0, 1])
-            [[1.32375209616333...] + [1.31434281345999...]*I]
-
-        Some notable examples of incorrect input::
-
-            sage: (Dx - 1).numerical_transition_matrix([])
-            Traceback (most recent call last):
-            ...
-            ValueError: empty path
-
-            sage: ((x - 1)*Dx + 1).numerical_transition_matrix([0, 2])
-            Traceback (most recent call last):
-            ...
-            ValueError: Step 0 --> 2 passes through or too close to singular
-            point 1 (to compute the connection to a singular point, make it a
-            vertex of the path)
-
-            sage: Dops.zero().numerical_transition_matrix([0, 1])
-            Traceback (most recent call last):
-            ...
-            ValueError: operator must be nonzero
-        """
-        from .analytic import analytic_continuation as ancont
-        from .analytic.differential_operator import DifferentialOperator
-        dop = DifferentialOperator(self)
-        ctx = ancont.Context(**kwds)
-        sol = ancont.analytic_continuation(dop, path, eps, ctx)
-        if isinstance(path, list) and any(isinstance(pt, list) for pt in path):
-            return [(s["point"], s["value"]) for s in sol]
-        else:
-            assert len(sol) == 1
-            return sol[0]["value"]
-
-    def _normalize_make_valuation_place_args(self, f, iota=None, prec=None, infolevel=0):
-        return (f,iota,prec)
-
-    @cached_method(key=_normalize_make_valuation_place_args)
-    def _make_valuation_place(self, f, iota=None, prec=None, infolevel=0):
-        r"""
-        Compute value functions for the place ``f``.
-
-        INPUT:
-
-        - ``f`` - a place, that is an irreducible polynomial in the base ring of
-          the ambient Ore algebra
-
-        - ``iota`` (default: None) - a function allowing to compute the valuation of logarithmic
-          terms of a series. ``iota(z,j)``, for z in ``\CC`` and j in ``\NN``,
-          should be an element ``z+k`` in ``z + \ZZ``. Furthermore,
-          ``iota(0,j)=j`` and ``iota(z1,j1)+iota(z2,j2)-iota(z1+z2,j1+j2) \geq
-          0`` must hold.
-
-          If ``iota`` is not provided, the function returns the element of
-          ``z+\ZZ`` with real part between 0 (exclusive) and 1 (inclusive) if
-          ``j=0``, and the element with real part between 0 (inclusive) and 1
-          (exclusive) otherwise.
-
-        - ``prec`` (default: None) - how many terms to compute in the series
-          solutions to prepare the functions. If not provided, the default of
-          :meth:``generalized_series_solutions`` is used.
-
-        - ``infolevel`` (default: 0) - verbosity flag
-
-        OUTPUT:
-
-        A tuple composed of ``f``, a suitable function for ``value_function`` at
-        ``f`` and a suitable function for ``raise_value`` at ``f``.
-
-        EXAMPLES::
-
-        # TODO
-
-        """
-
-        if infolevel >= 1:
-            print("Preparing place at {}"
-                                 .format(f if f.degree() < 10
-                                         else "{} + ... + {}".format(f[f.degree()]*f.monomials()[0],f[0])))
-
-        r = self.order()
-        ore = self.parent()
-
-        base = ore.base_ring()
-
-        C = base.base_ring()
-        if f.degree() > 1:
-            FF = NumberField(f,"xi")
-            xi = FF.gen()
-        else:
-            FF = C
-            xi = -f[0]/f[1]
-
-        # Next lines because there is no change_ring() method for a fraction
-        # field, so we need to proceed in two steps.
-        if base.is_field():
-            base = base.ring()
-        x = base.gen()
-        pol_ext = base.change_ring(FF)
-        ore_ext = ore.change_ring(pol_ext.fraction_field())
-
-        reloc = ore_ext([c(x=x+xi) for c in self.coefficients(sparse=False)])
-        if prec is None:
-            sols = reloc.generalized_series_solutions(exp=False)
-        else:
-            sols = reloc.generalized_series_solutions(prec, exp=False)
-
-        # if any(True for s in sols if s.ramification()>1):
-        #     raise NotImplementedError("Some generalized series solutions have ramification")
-
-        if len(sols) < r or any(not s.is_fuchsian(C) for s in sols):
-            raise ValueError("The operator has non Fuchsian series solutions")
-
-        # Capture the objects
-        def get_functions(xi,sols,x,ore_ext):
-            # In both functions the second argument `place` is ignored because
-            # captured
-            def val_fct(op,place,base=C, iota=None, **kwargs):
-                op = ore_ext([c(x=x+xi)
-                              for c in op.coefficients(sparse=False)])
-                vect = [op(s).valuation(base=C,iota=iota) for s in sols]
-                return min(vect)
-            def raise_val_fct(ops,place,dim=None,base=C,iota=None,
-                              infolevel=0, **kwargs):
-                # TODO: Is it okay that we don't use dim?
-                ops = [ore_ext([c(x=x+xi)
-                                for c in op.coefficients(sparse=False)])
-                       for op in ops]
-                ss = [[op(s) for s in sols] for op in ops]
-                if infolevel >= 2:
-                    print(ss)
-                cands = set()
-                r = len(sols)
-                for k in range(r):
-                    for i in range(len(ops)):
-                        for t in ss[i][k].non_integral_terms(
-                                base=C,
-                                iota=iota,cutoff=1):
-                            cands.add(t)
-
-                mtx = [[] for i in range(len(ops))]
-                for t in cands:
-                    if infolevel >= 2:
-                        print(" [raise_val_fct] Processing term x^({}) log(x)^{}".format(t[1],t[0]))
-                    for i in range(len(ops)):
-                        for s in ss[i]:
-                            mtx[i].append(s.coefficient(*t))
-                    if infolevel >= 2:
-                        print(" [raise_val_fct] Current matrix:\n{}".format(mtx))
-
-                M = matrix(mtx)
-                K = M.left_kernel().basis()
-                if K:
-                    return (1/K[0][-1])*K[0]
-                else:
-                    return None
-
-            return val_fct, raise_val_fct
-
-        val_fct, raise_val_fct = get_functions(xi,sols,x,ore_ext)
-        return f,val_fct, raise_val_fct
-
-    def _initial_integral_basis(self, place=None):
-        r = self.order()
-        ore = self.parent()
-        DD = ore.gen()
-        if place is None:
-            place = self.leading_coefficient().radical().monic()
-        return [place**i * DD**i for i in range(r)]
-
-    def find_candidate_places(self, infolevel=0, iota=None, prec=5, **kwargs):
-        lr = self.coefficients()[-1]
-        fact = list(lr.factor())
-        places = []
-        for f,m in fact:
-            places.append(self._make_valuation_place(f,prec=m+1,
-                                                     infolevel=infolevel,
-                                                     iota=None))
-        return places
-
-    def value_function(self, op, place, iota=None, **kwargs):
-        val = self._make_valuation_place(place,iota=iota)[1]
-        return val(op, place)
-
-    def raise_value(self, basis, place, dim=None, iota=None, **kwargs):
-        fct = self._make_valuation_place(place,iota=iota)[2]
-        return fct(basis, place, dim)
-
-    def factor(self, verbose=False):
-        r"""
-        Compute a decomposition of this operator as a product of irreducible
-        operators (potentially introducing algebraic extensions).
-
-        NOTE: The termination of this method is currently not garanteed if the
-        operator is not Fuchsian.
-
-        INPUT:
-
-        - ``verbose`` - (optional, default: False) - if set to True, this
-        method prints some messages about the progress of the computation.
-
-        OUTPUT:
-
-        - ``fac`` - a list of irreducible operators such that the product of
-        its elements is equal to the operator ``self``.
-
-
-        EXAMPLES::
-
-            sage: from ore_algebra import DifferentialOperators
-            sage: Dops, z, Dz = DifferentialOperators(QQ, 'z')
-
-            sage: dop = Dz*z*Dz
-            sage: dop.factor()
-            [z*Dz + 1, Dz]
-
-            sage: dop = (z - z^3)*Dz^2 + (1 - z^2)*Dz + z
-            sage: len(dop.factor()) == 1 # certifying the irreducibility
-            True
-
-        """
-
-        from .analytic.factorization import factor
-        fac = factor(self, verbose=verbose)
-        return fac
-
-
-
-#############################################################################################################
-
-class UnivariateRecurrenceOperatorOverUnivariateRing(UnivariateOreOperatorOverUnivariateRing):
-    r"""
-    Element of an Ore algebra K(x)[S], where S is the shift x->x+1.
-    """
-
-    def __init__(self, parent, *data, **kwargs):
-        super(UnivariateOreOperatorOverUnivariateRing, self).__init__(parent, *data, **kwargs)
-
-    def __call__(self, f, **kwargs):
-
-        if type(f) in (tuple, list):
-
-            r = self.order()
-            R = self.parent().base_ring()
-            K = R.base_ring()
-            z = K.zero()
-            c = self.numerator().coefficients(sparse=False)
-            d = self.denominator()
-
-            def fun(n):
-                if f[n + r] is None:
-                    return None
-                else:
-                    try:
-                        return sum( c[i](n)*f[n + i] for i in range(r + 1) )/d(n)
-                    except:
-                        return None
-
-            return type(f)(fun(n) for n in range(len(f) - r))
-
-        sigma = self.parent().sigma()
-        if "action" not in kwargs:
-            x = self.parent().base_ring().gen()
-            def shift(p):
-                try:
-                    return p.subs({x:x+1})
-                except:
-                    return p(x+1)
-            kwargs["action"] = shift
-
-        return UnivariateOreOperator.__call__(self, f, **kwargs)
-
-    def to_D(self, alg): # s2d
-        """
-        Returns a differential operator which annihilates every power series whose
-        coefficient sequence is annihilated by ``self``.
-        The output operator may not be minimal.
-
-        INPUT:
-
-        - ``alg`` -- the Ore algebra in which the output should be expressed.
-          The algebra must satisfy ``alg.base_ring().base_ring() == self.base_ring().base_ring()``
-          and ``alg.is_D()`` is not ``False``.
-          Instead of an algebra object, also a string can be passed as argument.
-          This amounts to specifying an Ore algebra over ``self.base_ring()`` with
-          the standard derivation with respect to ``self.base_ring().gen()``.
-
-        EXAMPLES::
-
-          sage: from ore_algebra import *
-          sage: Rn.<n> = ZZ['n']; Rx.<x> = ZZ['x']
-          sage: A.<Sn> = OreAlgebra(Rn, 'Sn')
-          sage: B.<Dx> = OreAlgebra(Rx, 'Dx')
-          sage: (Sn - 1).to_D(B)
-          (-x + 1)*Dx - 1
-          sage: ((n+1)*Sn - 1).to_D(B)
-          x*Dx^2 + (-x + 1)*Dx - 1
-          sage: (x*Dx-1).to_S(A).to_D(B)
-          x*Dx - 1
-
-        """
-        R = self.base_ring()
-        x = R.gen()
-        one = R.one()
-
-        if type(alg) == str:
-            alg = self.parent().change_var_sigma_delta(alg, {}, {x:one})
-        elif not isinstance(alg, OreAlgebra_generic) or not alg.is_D():
-            raise TypeError("target algebra is not adequate")
-
-        if self.is_zero():
-            return alg.zero()
-
-        R = alg.base_ring().fraction_field()
-        x = R.gen()
-        alg_theta = alg.change_var_sigma_delta('T', {}, {x:x}).change_ring(R)
-
-        S = alg_theta(~x)
-        out = alg_theta.zero()
-        coeffs = self.numerator().coefficients(sparse=False)
-
-        for i in range(len(coeffs)):
-            out += alg_theta([R(p) for p in coeffs[i].coefficients(sparse=False)])*(S**i)
-
-        out = out.numerator().change_ring(alg.base_ring()).to_D(alg)
-        out = alg.gen()**(len(coeffs)-1)*out
-
-        return out
-
-    def to_F(self, alg): # s2delta
-        """
-        Returns the difference operator corresponding to ``self``
-
-        INPUT:
-
-        - ``alg`` -- the Ore algebra in which the output should be expressed.
-          The algebra must satisfy ``alg.base_ring().base_ring() == self.base_ring().base_ring()``
-          and ``alg.is_F()`` is not ``False``.
-          Instead of an algebra object, also a string can be passed as argument.
-          This amounts to specifying an Ore algebra over ``self.base_ring()`` with
-          the forward difference with respect to ``self.base_ring().gen()``.
-
-        EXAMPLES::
-
-          sage: from ore_algebra import *
-          sage: R.<x> = ZZ['x']
-          sage: A.<Sx> = OreAlgebra(R, 'Sx')
-          sage: (Sx^4).to_F(OreAlgebra(R, 'Fx'))
-          Fx^4 + 4*Fx^3 + 6*Fx^2 + 4*Fx + 1
-          sage: (Sx^4).to_F('Fx').to_S(A)
-          Sx^4
-
-        """
-        R = self.base_ring()
-        x = R.gen()
-        one = R.one()
-
-        if type(alg) == str:
-            alg = self.parent().change_var_sigma_delta(alg, {x:x+one}, {x:one})
-        elif not isinstance(alg, OreAlgebra_generic) or not alg.is_F():
-            raise TypeError("target algebra is not adequate")
-
-        if self.is_zero():
-            return alg.zero()
-
-        delta = alg.gen() + alg.one()
-        delta_k = alg.one()
-        R = alg.base_ring()
-        c = self.coefficients(sparse=False)
-        out = alg(R(c[0]))
-
-        for i in range(self.order()):
-
-            delta_k *= delta
-            out += R(c[i + 1])*delta_k
-
-        return out
-
-    def to_T(self, alg):
-        r"""
-        Returns a differential operator, expressed in terms of the Euler derivation,
-        which annihilates every power series (about the origin) whose coefficient
-        sequence is annihilated by ``self``.
-        The output operator may not be minimal.
-
-        INPUT:
-
-        - ``alg`` -- the Ore algebra in which the output should be expressed.
-          The algebra must satisfy ``alg.base_ring().base_ring() == self.base_ring().base_ring()``
-          and ``alg.is_T()`` is not ``False``.
-          Instead of an algebra object, also a string can be passed as argument.
-          This amounts to specifying an Ore algebra over ``self.base_ring()`` with
-          the Euler derivation with respect to ``self.base_ring().gen()``.
-
-        EXAMPLES::
-
-          sage: from ore_algebra import *
-          sage: Rn.<n> = ZZ['n']; Rx.<x> = ZZ['x']
-          sage: A.<Sn> = OreAlgebra(Rn, 'Sn')
-          sage: B.<Tx> = OreAlgebra(Rx, 'Tx')
-          sage: (Sn - 1).to_T(B)
-          (-x + 1)*Tx - x
-          sage: ((n+1)*Sn - 1).to_T(B)
-          Tx^2 - x*Tx - x
-          sage: (x*Tx-1).to_S(A).to_T(B)
-          x*Tx^2 + (x - 1)*Tx
-
-        """
-        return self.to_D('D').to_T(alg)
-
-    def to_list(self, init, n, start=0, append=False, padd=False):
-        r"""
-        Computes the terms of some sequence annihilated by ``self``.
-
-        INPUT:
-
-        - ``init`` -- a vector (or list or tuple) of initial values.
-          The components must be elements of ``self.base_ring().base_ring().fraction_field()``.
-          If the length is more than ``self.order()``, we do not check whether the given
-          terms are consistent with ``self``.
-        - ``n`` -- desired number of terms.
-        - ``start`` (optional) -- index of the sequence term which is represented
-          by the first entry of ``init``. Defaults to zero.
-        - ``append`` (optional) -- if ``True``, the computed terms are appended
-          to ``init`` list. Otherwise (default), a new list is created.
-        - ``padd`` (optional) -- if ``True``, the vector of initial values is implicitly
-          prolonged to the left (!) by zeros if it is too short. Otherwise (default),
-          the method raises a ``ValueError`` if ``init`` is too short.
-
-        OUTPUT:
-
-        A list of ``n`` terms whose `k` th component carries the sequence term with
-        index ``start+k``.
-        Terms whose calculation causes an error are represented by ``None``.
-
-        EXAMPLES::
-
-           sage: from ore_algebra import *
-           sage: R = ZZ['x']['n']; x = R('x'); n = R('n')
-           sage: A.<Sn> = OreAlgebra(R, 'Sn')
-           sage: L = ((n+2)*Sn^2 - x*(2*n+3)*Sn + (n+1))
-           sage: L.to_list([1, x], 5)
-           [1, x, (3*x^2 - 1)/2, (5*x^3 - 3*x)/2, (35*x^4 - 30*x^2 + 3)/8]
-           sage: polys = L.to_list([1], 5, padd=True)
-           sage: polys
-           [1, x, (3*x^2 - 1)/2, (5*x^3 - 3*x)/2, (35*x^4 - 30*x^2 + 3)/8]
-           sage: L.to_list([polys[3], polys[4]], 8, start=3)
-           [(5*x^3 - 3*x)/2,
-            (35*x^4 - 30*x^2 + 3)/8,
-            (63*x^5 - 70*x^3 + 15*x)/8,
-            (231*x^6 - 315*x^4 + 105*x^2 - 5)/16,
-            (429*x^7 - 693*x^5 + 315*x^3 - 35*x)/16,
-            (6435*x^8 - 12012*x^6 + 6930*x^4 - 1260*x^2 + 35)/128,
-            (12155*x^9 - 25740*x^7 + 18018*x^5 - 4620*x^3 + 315*x)/128,
-            (46189*x^10 - 109395*x^8 + 90090*x^6 - 30030*x^4 + 3465*x^2 - 63)/256]
-           sage: ((n-5)*Sn - 1).to_list([1], 10)
-           [1, 1/-5, 1/20, 1/-60, 1/120, -1/120, None, None, None, None]
-
-        """
-        return _rec2list(self, init, n, start, append, padd, ZZ)
-
-    def forward_matrix_bsplit(self, n, start=0):
-        r"""
-        Uses division-free binary splitting to compute a product of ``n``
-        consecutive companion matrices of ``self``.
-
-        If ``self`` annihilates some sequence `c` of order `r`, this
-        allows rapidly computing `c_n, \ldots, c_{n+r-1}` (or just `c_n`)
-        without generating all the intermediate values.
-
-        INPUT:
-
-        - ``n`` -- desired number of terms to move forward
-        - ``start`` (optional) -- starting index. Defaults to zero.
-
-        OUTPUT:
-
-        A pair `(M, Q)` where `M` is an `r` by `r` matrix and `Q`
-        is a scalar, such that `M / Q` is the product of the companion
-        matrix at `n` consecutive indices.
-
-        We have `Q [c_{s+n}, \ldots, c_{s+r-1+n}]^T = M [c_s, c_{s+1}, \ldots, c_{s+r-1}]^T`,
-        where `s` is the initial position given by ``start``.
-
-        EXAMPLES::
-
-            sage: from ore_algebra import *
-            sage: R = ZZ
-            sage: Rx.<x> = R[]
-            sage: Rxk.<k> = Rx[]
-            sage: Rxks = OreAlgebra(Rxk, 'Sk')
-            sage: ann = Rxks([1+k, -3*x - 2*k*x, 2+k])
-            sage: initial = Matrix([[1], [x]])
-            sage: M, Q = ann.forward_matrix_bsplit(5)
-            sage: (M * initial).change_ring(QQ['x']) / Q
-            [               63/8*x^5 - 35/4*x^3 + 15/8*x]
-            [231/16*x^6 - 315/16*x^4 + 105/16*x^2 - 5/16]
-
-            sage: Matrix([[legendre_P(5, x)], [legendre_P(6, x)]])
-            [               63/8*x^5 - 35/4*x^3 + 15/8*x]
-            [231/16*x^6 - 315/16*x^4 + 105/16*x^2 - 5/16]
-
-
-            sage: Sk = Rxks.gen()
-            sage: (Sk^2 - 1).forward_matrix_param_rectangular(1, 10)
-            (
-            [1 0]
-            [0 1], 1
-            )
-
-        TODO: this should detect if the base coefficient ring is QQ (etc.)
-        and then switch to ZZ (etc.) internally.
-        """
-        from sage.matrix.matrix_space import MatrixSpace
-        n = ZZ(n)
-        start = ZZ(start) # exact division below fails if n or start are in QQ, as reported by Clemens Hofstadler 2018-03-14.
-        assert n >= 0
-        r = self.order()
-        scalar_ring = self.base_ring().base_ring()
-        matrix_ring = MatrixSpace(scalar_ring, r, r)
-        coeffs = list(self)
-        def bsplit(a, b):
-            if b - a == 0:
-                return matrix_ring.one(), scalar_ring.one()
-            elif b - a == 1:
-                M = matrix_ring()
-                Q = coeffs[r](a)
-                for i in range(r-1):
-                    M[i, i+1] = Q
-                for i in range(r):
-                    M[r-1, i] = -coeffs[i](a)
-                return M, Q
-            else:
-                m = a + (b - a) // 2
-                M1, Q1 = bsplit(a, m)
-                M2, Q2 = bsplit(m, b)
-                return M2 * M1, Q2 * Q1
-        return bsplit(start, start + n)
-
-    def _delta_matrix(self, m):
-
-        from sage.matrix.matrix_space import MatrixSpace
-
-        m = ZZ(m) # exact division below fails if n or start are in QQ, as reported by Clemens Hofstadler 2018-03-14.
-
-        r = self.order()
-
-        delta_ring = self.base_ring()
-        delta_matrix_ring = MatrixSpace(delta_ring, r, r)
-        k = delta_ring.gen()
-
-        coeffs = list(self)
-
-        def bsplit(a, b, shift):
-            if b - a == 0:
-                return delta_matrix_ring.one(), delta_ring.one()
-            elif b - a == 1:
-                M = delta_matrix_ring()
-                Q = coeffs[r](k + shift + a)
-                for i in range(r-1):
-                    M[i, i+1] = Q
-                for i in range(r):
-                    M[r-1, i] = -coeffs[i](k + shift + a)
-                return M, Q
-            else:
-                m = a + (b - a) // 2
-                M1, Q1 = bsplit(a, m, shift)
-                M2, Q2 = bsplit(m, b, shift)
-                return M2 * M1, Q2 * Q1
-
-        delta_M1, delta_Q1 = bsplit(0, m, m)
-        delta_M2, delta_Q2 = bsplit(0, m, 0)
-
-        delta_M = delta_M1 - delta_M2
-        delta_Q = delta_Q1 - delta_Q2
-
-        return delta_M, delta_Q
-
-    def forward_matrix_param_rectangular(self, value, n, start=0, m=None):
-        r"""
-        Assuming the coefficients of self are in `R[x][k]`,
-        computes the nth forward matrix with the parameter `x`
-        evaluated at ``value``, using rectangular splitting
-        with a step size of `m`.
-
-        TESTS::
-
-            sage: from sage.all import Matrix, randrange
-            sage: from ore_algebra import *
-            sage: R = ZZ
-            sage: Rx = R['x']; x = Rx.gen()
-            sage: Rxk = Rx['k']; k = Rxk.gen()
-            sage: Rxks = OreAlgebra(Rxk, 'Sk')
-            sage: V = QQ
-            sage: Vks = OreAlgebra(V['k'], 'Sk')
-            sage: for i in range(1000): # long time (1.9 s)
-            ....:     A = Rxks.random_element(randrange(1,4))
-            ....:     r = A.order()
-            ....:     v = V.random_element()
-            ....:     initial = [V.random_element() for i in range(r)]
-            ....:     start = randrange(0,5)
-            ....:     n = randrange(0,30)
-            ....:     m = randrange(0,10)
-            ....:     B = Vks(list(A.polynomial()(x=v)))
-            ....:     M, Q = A.forward_matrix_param_rectangular(v, n, m=m, start=start)
-            ....:     if Q != 0:
-            ....:         V1 = M * Matrix(initial).transpose() / Q
-            ....:         values = B.to_list(initial, n + r, start)
-            ....:         V2 = Matrix(values[-r:]).transpose()
-            ....:         if V1 != V2:
-            ....:             raise ValueError
-
-        """
-        from sage.matrix.matrix_space import MatrixSpace
-
-        assert n >= 0
-        r = self.order()
-
-        indexed_ring = self.base_ring()
-        parametric_ring = indexed_ring.base_ring()
-        scalar_ring = parametric_ring.base_ring()
-
-        coeffs = list(self)
-        param_degree = max(d.degree() for c in coeffs for d in c)
-
-        # Step size
-        if m is None:
-            m = floor(n ** 0.25)
-        m = max(m, 1)
-        m = min(m, n)
-
-        delta_M, delta_Q = self._delta_matrix(m)
-
-        # Precompute all needed powers of the parameter value
-        # TODO: tighter degree bound (by inspecting the matrices)
-        eval_degree = m * param_degree
-        num_powers = eval_degree + 1
-
-        power_table = [0] * num_powers
-        for i in range(num_powers):
-            if i == 0:
-                power_table[i] = value ** 0
-            elif i == 1:
-                power_table[i] = value
-            elif i % 2 == 0:
-                power_table[i] = power_table[i // 2] * power_table[i // 2]
-            else:
-                power_table[i] = power_table[i - 1] * power_table[1]
-
-        def evaluate_using_power_table(poly):
-            if not poly:
-                return scalar_ring.zero()
-            s = poly[0]
-            for i in range(1, poly.degree() + 1):
-                s += poly[i] * power_table[i]
-            return s
-
-        # TODO: check if transposing the polynomials gives better
-        # performance
-
-        # TODO: if the denominator does not depend on the parameter,
-        # we might want to avoid the ring of the parameter value for
-        # the denominator
-        value_ring = (scalar_ring.zero() * value).parent()
-        value_matrix_ring = MatrixSpace(value_ring, r, r)
-
-        value_M = value_matrix_ring.one()
-        value_Q = scalar_ring.one()
-
-        def baby_steps(VM, VQ, a, b):
-            for j in range(a, b):
-                M = value_matrix_ring()
-                Q = evaluate_using_power_table(coeffs[r](start + j))
-                for i in range(r-1):
-                    M[i, i+1] = Q
-                for i in range(r):
-                    M[r-1, i] = evaluate_using_power_table(-coeffs[i](start + j))
-                VM = M * VM
-                VQ = Q * VQ
-            return VM, VQ
-
-        # Baby steps
-        value_M, value_Q = baby_steps(value_M, value_Q, 0, m)
-
-        if m != 0:
-            step_M = value_M
-            step_Q = value_Q
-
-            # Giant steps
-            for j in range(m, n - m + 1, m):
-                v = start + j - m
-                M = value_matrix_ring()
-                Q = evaluate_using_power_table(delta_Q(v))
-                for row in range(r):
-                    for col in range(r):
-                        M[row, col] = evaluate_using_power_table(delta_M[row, col](v))
-                step_M = step_M + M
-                step_Q = step_Q + Q
-                value_M = step_M * value_M
-                value_Q = step_Q * value_Q
-
-            # Fill in if n is not a multiple of m
-            remainder = n % m
-            value_M, value_Q = baby_steps(value_M, value_Q, n-remainder, n)
-
-        return value_M, value_Q
-
-    def annihilator_of_sum(self):
-        r"""
-        Returns an operator `L` which annihilates all the indefinite sums `\sum_{k=0}^n a_k`
-        where `a_n` runs through the sequences annihilated by ``self``.
-        The output operator is not necessarily of smallest possible order.
-
-        EXAMPLES::
-
-           sage: from ore_algebra import *
-           sage: R.<x> = ZZ['x']
-           sage: A.<Sx> = OreAlgebra(R, 'Sx')
-           sage: ((x+1)*Sx - x).annihilator_of_sum() # constructs L such that L(H_n) == 0
-           (x + 2)*Sx^2 + (-2*x - 3)*Sx + x + 1
-
-        """
-        A = self.parent()
-        return self.map_coefficients(A.sigma())*(A.gen() - A.one())
-
-    def annihilator_of_composition(self, a, solver=None):
-        r"""
-        Returns an operator `L` which annihilates all the sequences `f(floor(a(n)))`
-        where `f` runs through the functions annihilated by ``self``.
-        The output operator is not necessarily of smallest possible order.
-
-        INPUT:
-
-        - ``a`` -- a polynomial `u*x+v` where `x` is the generator of the base ring,
-          `u` and `v` are integers or rational numbers. If they are rational,
-          the base ring of the parent of ``self`` must contain ``QQ``.
-        - ``solver`` (optional) -- a callable object which applied to a matrix
-          with polynomial entries returns its kernel.
-
-        EXAMPLES::
-
-          sage: from ore_algebra import *
-          sage: R.<x> = QQ['x']
-          sage: A.<Sx> = OreAlgebra(R, 'Sx')
-          sage: ((2+x)*Sx^2-(2*x+3)*Sx+(x+1)).annihilator_of_composition(2*x+5)
-          (16*x^3 + 188*x^2 + 730*x + 936)*Sx^2 + (-32*x^3 - 360*x^2 - 1340*x - 1650)*Sx + 16*x^3 + 172*x^2 + 610*x + 714
-          sage: ((2+x)*Sx^2-(2*x+3)*Sx+(x+1)).annihilator_of_composition(1/2*x)
-          (x^2 + 11*x + 30)*Sx^6 + (-3*x^2 - 25*x - 54)*Sx^4 + (3*x^2 + 17*x + 26)*Sx^2 - x^2 - 3*x - 2
-          sage: ((2+x)*Sx^2-(2*x+3)*Sx+(x+1)).annihilator_of_composition(100-x)
-          (-x + 99)*Sx^2 + (2*x - 199)*Sx - x + 100
-        """
-
-        A = self.parent()
-
-        if a in QQ:
-            # a is constant => f(a) is constant => S-1 kills it
-            return A.gen() - A.one()
-
-        K = a.parent().base_ring()
-        R = K[A.base_ring().gen()]
-
-        try:
-            a = R(a)
-        except:
-            raise ValueError("argument has to be of the form u*x+v where u,v are rational")
-
-        if a.degree() > 1:
-            raise ValueError("argument has to be of the form u*x+v where u,v are rational")
-
-        try:
-            u = QQ(a[1])
-            v = QQ(a[0])
-        except:
-            raise ValueError("argument has to be of the form u*x+v where u,v are rational")
-
-        r = self.order()
-        x = A.base_ring().gen()
-
-        # special treatment for easy cases
-        w = u.denominator().abs()
-        if w > 1:
-            w = w.lcm(v.denominator()).abs()
-            p = self.polynomial()(A.associated_commutative_algebra().gen()**w)
-            q = p = A(p.map_coefficients(lambda f: f(x/w)))
-            for i in range(1, w):
-                q = q.lclm(p.annihilator_of_composition(x - i), solver=solver)
-            return q.annihilator_of_composition(w*u*x + w*v)
-        elif v != 0:
-            s = A.sigma()
-            v = v.floor()
-            L = self.map_coefficients(lambda p: s(p, v))
-            return L if u == 1 else L.annihilator_of_composition(u*x)
-        elif u == 1:
-            return self
-        elif u < 0:
-            c = [ p(-r - x) for p in self.coefficients(sparse=False) ]
-            c.reverse()
-            return A(c).annihilator_of_composition(-u*x)
-
-        # now a = u*x where u > 1 is an integer.
-        u = u.numerator()
-        from sage.matrix.constructor import Matrix
-        A = A.change_ring(A.base_ring().fraction_field())
-        if solver is None:
-            solver = A._solver()
-        L = A(self)
-
-        p = A.one()
-        Su = A.gen()**u # possible improvement: multiplication matrix.
-        mat = [ p.coefficients(sparse=False, padd=r) ]
-        sol = []
-
-        while len(sol) == 0:
-
-            p = (Su*p) % L
-            mat.append( p.coefficients(sparse=False, padd=r) )
-            sol = solver(Matrix(mat).transpose())
-
-        return self.parent()(list(sol[0])).map_coefficients(lambda p: p(u*x))
-
-    def annihilator_of_interlacing(self, *other):
-        r"""
-        Returns an operator `L` which annihilates any sequence which can be
-        obtained by interlacing sequences annihilated by ``self`` and the
-        operators given in the arguments.
-
-        More precisely, if ``self`` and the operators given in the arguments are
-        denoted `L_1,L_2,\dots,L_m`, and if `f_1(n),\dots,f_m(n)` are some
-        sequences such that `L_i` annihilates `f_i(n)`, then the output operator
-        `L` annihilates sequence
-        `f_1(0),f_2(0),\dots,f_m(0),f_1(1),f_2(1),\dots,f_m(1),\dots`, the
-        interlacing sequence of `f_1(n),\dots,f_m(n)`.
-
-        The output operator is not necessarily of smallest possible order.
-
-        The ``other`` operators must be coercible to the parent of ``self``.
-
-        EXAMPLES::
-
-          sage: from ore_algebra import *
-          sage: R.<x> = QQ['x']
-          sage: A.<Sx> = OreAlgebra(R, 'Sx')
-          sage: (x*Sx - (x+1)).annihilator_of_interlacing(Sx - (x+1), Sx + 1)
-          (x^3 + 17/2*x^2 + 5/2*x - 87/2)*Sx^9 + (-1/3*x^4 - 11/2*x^3 - 53/2*x^2 - 241/6*x + 14)*Sx^6 + (7/2*x^2 + 67/2*x + 205/2)*Sx^3 + 1/3*x^4 + 13/2*x^3 + 77/2*x^2 + 457/6*x + 45
-        """
-        A = self.parent()
-        A = A.change_ring(A.base_ring().fraction_field())
-        ops = [A(self)] + list(map(A, list(other)))
-        S_power = A.associated_commutative_algebra().gen()**len(ops)
-        x = A.base_ring().gen()
-        xQ = QQ[x].gen()
-
-        for i in range(len(ops)):
-            ops[i] = A(ops[i].polynomial()(S_power)\
-                       .map_coefficients(lambda p: p(x/len(ops))))\
-                       .annihilator_of_composition(xQ - i)
-
-        return self.parent()(reduce(lambda p, q: p.lclm(q), ops).numerator())
-
-    def _coeff_list_for_indicial_polynomial(self):
-        d = self.degree() # assuming coeffs are polynomials, not ratfuns.
-        r = self.order()
-        if d > max(20, r + 2):
-            # throw away coefficients which have no chance to influence the indicial polynomial
-            q = self.base_ring().gen()**(d - (r + 2))
-            return self.map_coefficients(lambda p: p // q).to_F('F').coefficients(sparse=False)
-        else:
-            return self.to_F('F').coefficients(sparse=False)
-
-    def spread(self, p=0):
-        r"""
-        Returns the spread of this operator.
-
-        This is the set of integers `i` such that ``sigma(self[0], i)`` and ``sigma(self[r], -r)``
-        have a nontrivial common factor, where ``sigma`` is the shift of the parent's algebra and `r` is
-        the order of ``self``.
-
-        If the optional argument `p` is given, the method is applied to ``gcd(self[0], p)`` instead of ``self[0]``.
-
-        The output set contains `\infty` if the constant coefficient of ``self`` is zero.
-
-        EXAMPLES::
-
-          sage: from ore_algebra import *
-          sage: R.<x> = ZZ['x']; A.<Sx> = OreAlgebra(R, 'Sx');
-          sage: ((x+5)*Sx - x).spread()
-          [4]
-          sage: ((x+5)*Sx - x).lclm((x+19)*Sx - x).spread()
-          [3, 4, 17, 18]
-
-        """
-        op = self#.normalize(); // don't kill
-        A = op.parent()
-        R = A.base_ring()
-        sigma = A.change_ring(R.change_ring(R.base_ring().fraction_field())).sigma()
-        s = set()
-        r = op.order()
-
-        if op.is_zero():
-            return []
-        elif op[0].is_zero():
-            return [infinity]
-
-        if R.is_field():
-            R = R.ring() # R = k[x]
-            R = R.change_ring(R.base_ring().fraction_field())
-
-        try:
-            # first try to use shift factorization. this seems to be more efficient in most cases.
-            all_facs = [sigma(u, -1) for u, _ in shift_factor(sigma(op[0].gcd(p), r)*op[r])]
-            tc = [ u[1:] for _, u in shift_factor(prod(all_facs)*sigma(op[0].gcd(p), r)) ]
-            lc = [ u[1:] for _, u in shift_factor(prod(all_facs)*op[r]) ]
-            for u, v in zip(tc, lc):
-                s = s.union([j[0] - i[0] for i in u for j in v])
-            return sorted(s)
-        except:
-            pass
-
-        # generic fall back code with using the resultant.
-
-        K = R.base_ring()
-        R0 = R
-        R = R.change_ring(K.fraction_field()) # FF(k[y])[x]
-        A = A.change_ring(R)
-
-        y = R(K.gen())
-        x = R.gen()
-
-        for (q, _) in R(gcd(R0(p), R0(op[r])))(x - r).resultant(R(op[0])(x + y)).numerator().factor():
-            if q.degree() == 1:
-                try:
-                    s.add(ZZ(-q[0]/q[1]))
-                except:
-                    pass
-
-        return sorted(s)
-
-    def generalized_series_solutions(self, n=5, dominant_only=False, real_only=False, infolevel=0):
-        r"""
-        Returns the generalized series solutions of this operator.
-
-        These are solutions of the form
-
-          `(x/e)^{x u/v}\rho^x\exp\bigl(c_1 x^{1/m} +...+ c_{v-1} x^{1-1/m}\bigr)x^\alpha p(x^{-1/m},\log(x))`
-
-        where
-
-        * `e` is Euler's constant (2.71...)
-        * `v` is a positive integer
-        * `u` is an integer; the term `(x/e)^(v/u)` is called the "superexponential part" of the solution
-        * `\rho` is an element of an algebraic extension of the coefficient field `K`
-          (the algebra's base ring's base ring); the term `\rho^x` is called the "exponential part" of
-          the solution
-        * `c_1,...,c_{v-1}` are elements of `K(\rho)`; the term `\exp(...)` is called the "subexponential
-          part" of the solution
-        * `m` is a positive integer multiple of `v`, it is called the object's "ramification"
-        * `\alpha` is an element of some algebraic extension of `K(\rho)`; the term `n^\alpha` is called
-          the "polynomial part" of the solution (even if `\alpha` is not an integer)
-        * `p` is an element of `K(\rho)(\alpha)[[x]][y]`. It is called the "expansion part" of the solution.
-
-        An operator of order `r` has exactly `r` linearly independent solutions of this form.
-        This method computes them all, unless the flags specified in the arguments rule out
-        some of them.
-
-        Generalized series solutions are asymptotic expansions of sequences annihilated by the operator.
-
-        At present, the method only works for operators where `K` is some field which supports
-        coercion to ``QQbar``.
-
-        INPUT:
-
-        - ``n`` (default: 5) -- minimum number of terms in the expansions parts to be computed.
-        - ``dominant_only`` (default: False) -- if set to True, only compute solution(s) with maximal
-          growth.
-        - ``real_only`` (default: False) -- if set to True, only compute solution(s) where `\rho,c_1,...,c_{v-1},\alpha`
-          are real.
-        - ``infolevel`` (default: 0) -- if set to a positive integer, the methods prints some messages
-          about the progress of the computation.
-
-        OUTPUT:
-
-        - a list of ``DiscreteGeneralizedSeries`` objects forming a fundamental system for this operator.
-
-        EXAMPLES::
-
-          sage: from ore_algebra import *
-          sage: R.<n> = QQ['n']; A.<Sn> = OreAlgebra(R, 'Sn')
-          sage: (Sn - (n+1)).generalized_series_solutions()
-          [(n/e)^n*n^(1/2)*(1 + 1/12*n^(-1) + 1/288*n^(-2) - 139/51840*n^(-3) - 571/2488320*n^(-4) + O(n^(-5)))]
-          sage: list(map(Sn - (n+1), _))
-          [0]
-
-          sage: L = ((n+1)*Sn - n).annihilator_of_sum().symmetric_power(2)
-          sage: L.generalized_series_solutions()
-          [1 + O(n^(-5)),
-           (1 + O(n^(-5)))*log(n) + 1/2*n^(-1) - 1/12*n^(-2) + 1/120*n^(-4) + O(n^(-5)),
-           (1 + O(n^(-5)))*log(n)^2 + (n^(-1) - 1/6*n^(-2) + 1/60*n^(-4) + O(n^(-5)))*log(n) + 1/4*n^(-2) - 1/12*n^(-3) + 1/144*n^(-4) + O(n^(-5))]
-          sage: list(map(L, _))
-          [0, 0, 0]
-
-          sage: L = n^2*(1-2*Sn+Sn^2) + (n+1)*(1+Sn+Sn^2)
-          sage: L.generalized_series_solutions() # long time (1.4 s)
-          [exp(3.464101615137755?*I*n^(1/2))*n^(1/4)*(1 - 2.056810333988042?*I*n^(-1/2) - 1107/512*n^(-2/2) + (0.?e-19 + 1.489453749877895?*I)*n^(-3/2) + 2960239/2621440*n^(-4/2) + (0.?e-19 - 0.926161373412572?*I)*n^(-5/2) - 16615014713/46976204800*n^(-6/2) + (0.?e-20 + 0.03266142931818572?*I)*n^(-7/2) + 16652086533741/96207267430400*n^(-8/2) + (0.?e-20 - 0.1615093987591473?*I)*n^(-9/2) + O(n^(-10/2))), exp(-3.464101615137755?*I*n^(1/2))*n^(1/4)*(1 + 2.056810333988042?*I*n^(-1/2) - 1107/512*n^(-2/2) + (0.?e-19 - 1.489453749877895?*I)*n^(-3/2) + 2960239/2621440*n^(-4/2) + (0.?e-19 + 0.926161373412572?*I)*n^(-5/2) - 16615014713/46976204800*n^(-6/2) + (0.?e-20 - 0.03266142931818572?*I)*n^(-7/2) + 16652086533741/96207267430400*n^(-8/2) + (0.?e-20 + 0.1615093987591473?*I)*n^(-9/2) + O(n^(-10/2)))]
-
-          sage: L = guess([(-3)^k*(k+1)/(2*k+4) - 2^k*k^3/(k+3) for k in range(500)], A)
-          sage: L.generalized_series_solutions()
-          [2^n*n^2*(1 - 3*n^(-1) + 9*n^(-2) - 27*n^(-3) + 81*n^(-4) + O(n^(-5))), (-3)^n*(1 - n^(-1) + 2*n^(-2) - 4*n^(-3) + 8*n^(-4) + O(n^(-5)))]
-          sage: L.generalized_series_solutions(dominant_only=True)
-          [(-3)^n*(1 - n^(-1) + 2*n^(-2) - 4*n^(-3) + 8*n^(-4) + O(n^(-5)))]
-
-        TESTS::
-
-            sage: rop = (-8 -12*Sn + (n^2+5*n+6)*Sn^3)
-            sage: rop
-            (n^2 + 5*n + 6)*Sn^3 - 12*Sn - 8
-            sage: rop.generalized_series_solutions(1) # long time (7 s)
-            [(n/e)^(-2/3*n)*2^n*exp(3*n^(1/3))*n^(-2/3)*(1 + 3/2*n^(-1/3) + 9/8*n^(-2/3) + O(n^(-3/3))),
-            (n/e)^(-2/3*n)*(-1.000000000000000? + 1.732050807568878?*I)^n*exp((-1.500000000000000? + 2.598076211353316?*I)*n^(1/3))*n^(-2/3)*(1 + (-0.750000000000000? - 1.299038105676658?*I)*n^(-1/3) + (-0.562500000000000? + 0.974278579257494?*I)*n^(-2/3) + O(n^(-3/3))),
-            (n/e)^(-2/3*n)*(-1.000000000000000? - 1.732050807568878?*I)^n*exp((-1.500000000000000? - 2.598076211353316?*I)*n^(1/3))*n^(-2/3)*(1 + (-0.750000000000000? + 1.299038105676658?*I)*n^(-1/3) + (-0.562500000000000? - 0.974278579257494?*I)*n^(-2/3) + O(n^(-3/3)))]
-        """
-        K = QQbar
-
-        try:
-            origcoeffs = coeffs = [c.change_ring(K) for c in self.numerator().primitive_part().coefficients(sparse=False) ]
-        except:
-            raise TypeError("unexpected coefficient domain: " + str(self.base_ring().base_ring()))
-
-        if len(coeffs) == 0:
-            raise ZeroDivisionError("everything is a solution of the zero operator")
-        elif len(coeffs) == 1:
-            return []
-
-        def info(level, msg):
-            if level <= infolevel:
-                print(" "*3*(level - 1) + msg)
-
-        r = len(coeffs) - 1
-        x = coeffs[0].parent().gen()
-        subs = _generalized_series_shift_quotient
-        w_prec = r + 1
-
-        # 1. superexponential parts
-        deg = max(c.degree() for c in coeffs if c!=0)
-        degdiff = deg - min(c.degree() for c in coeffs if c!=0)
-
-        solutions = []
-        for s, _ in self.newton_polygon(~x):
-            if s == 0:
-                newcoeffs = [c.shift(w_prec - deg) for c in coeffs ]
-            else:
-                v = s.denominator()
-                underflow = int(max(0, -v*r*s))
-                newdeg = max([ coeffs[i].degree() + i*s for i in range(len(coeffs)) if coeffs[i] != 0 ])
-                newcoeffs = [(coeffs[i](x**v)*subs(x, prec=w_prec + underflow, shift=i, gamma=s))
-                             .shift(-v*(newdeg + underflow)) for i in range(len(coeffs))]
-            solutions.append( [s, newcoeffs ] )
-
-        if dominant_only:
-            max_gamma = max( [g for (g, _) in solutions ] )
-            solutions = [s for s in solutions if s[0]==max_gamma]
-
-        info(1, "superexponential parts isolated: " + str([g for g, _ in solutions]))
-
-        # 2. exponential parts
-        refined_solutions = []
-        for (gamma, coeffs) in solutions:
-            info(2, "determining exponential parts for gamma=" + str(gamma))
-            deg = max([p.degree() for p in coeffs])
-            v = gamma.denominator()
-            char_poly = K['rho']([ c[deg] for c in coeffs ])
-            for (cp, e) in char_poly.factor():
-                rho = -cp[0]/cp[1] # K is algebraically closed, so all factors are linear.
-                if not rho.is_zero() and (not real_only or rho.imag().is_zero()):
-                    info(3, "found rho=" + str(rho))
-                    refined_solutions.append([gamma, rho, [coeffs[i]*(rho**i) for i in range(len(coeffs))], e*v])
-
-        if dominant_only:
-            max_rho = max( [abs(rho) for (_, rho, _, _) in refined_solutions ] )
-            refined_solutions = [s for s in refined_solutions if abs(s[1])==max_rho]
-
-        info(1, "exponential parts isolated: " + str([(gamma, rho) for (gamma, rho, _, _) in refined_solutions]))
-
-        # 3. subexponential parts
-        solutions = refined_solutions
-        refined_solutions = []
-        for (gamma, rho, coeffs, ram) in solutions:
-
-            info(2, "determining subexponential parts for (gamma,rho)=" + str((gamma, rho)))
-
-            if ram == 1:
-                refined_solutions.append([gamma, rho, [], ram, coeffs])
-                continue
-
-            def mysubs(x, prec, shift, subexp, ramification=ram):
-                return subs(x, prec, shift, subexp=subexp, ramification=ram)
-
-            KK = K['s'].fraction_field()
-            X = x.change_ring(KK)
-            v = gamma.denominator()
-            e = ram/v
-            cc = [ c(x**e).change_ring(KK) for c in coeffs ]
-            subexpvecs = [ [K.zero()]*(ram - 1) ]
-
-            for i in range(ram - 1, 0, -1):
-                old = subexpvecs
-                subexpvecs = []
-                for sub in old:
-                    sub[i - 1] = KK.gen()
-                    rest = sum((cc[j]*mysubs(X, e, j, sub)) for j in range(r + 1))
-                    for (p, _) in rest.leading_coefficient().factor():
-                        c = -p[0]/p[1]
-                        if not real_only or c.imag().is_zero():
-                            vec = [ee for ee in sub]
-                            vec[i - 1] = c
-                            subexpvecs.append(vec)
-                info(3, "after " + str(ram - i) + " of " + str(ram - 1) + " iterations: " + str(subexpvecs))
-
-            for sub in subexpvecs:
-                if all(ee.is_zero() for ee in sub):
-                    refined_solutions.append([gamma, rho, sub, gamma.denominator(), coeffs])
-                elif False:
-                    # possible improvement: check whether ramification can be reduced.
-                    pass
-                else:
-                    newcoeffs = [ (coeffs[j](x**e)*mysubs(x, w_prec, j, sub)).shift(-ram*w_prec) for j in range(r + 1) ]
-                    refined_solutions.append([gamma, rho, sub, ram, newcoeffs])
-
-        info(1, "subexponential parts completed; " + str(len(refined_solutions)) + " solutions separated.")
-
-        # 4. polynomial parts and expansion
-        solutions = refined_solutions
-        refined_solutions = []
-        for (gamma, rho, subexp, ram, coeffs) in solutions:
-
-            info(2, "determining polynomial parts for (gamma,rho,subexp)=" + str((gamma, rho, subexp)))
-
-            KK = K['s'].fraction_field()
-            s = KK.gen()
-            X = x.change_ring(KK)
-            rest = sum(coeffs[i].change_ring(KK)*subs(X, w_prec, i, alpha=s)(X**ram) for i in range(len(coeffs)))
-            for (p, e) in shift_factor(rest.leading_coefficient().numerator(), ram):
-                e.reverse()
-                alpha = -p[0]/p[1]
-                if alpha in QQ: # cause conversion to explicit rational
-                    pass
-                if (not real_only or alpha.imag().is_zero()):
-                    info(3, "found alpha=" + str(alpha))
-                    refined_solutions.append([gamma, rho, subexp, ram, alpha, e, 2*ram*w_prec - rest.degree()])
-
-        info(1, "polynomial parts completed; " + str(len(refined_solutions)) + " solutions separated.")
-
-        # 5. expansion and logarithmic terms
-        solutions = refined_solutions
-        refined_solutions = []
-        G = GeneralizedSeriesMonoid(K, x, 'discrete')
-        prec = n + w_prec
-        PS = PowerSeriesRing(K, 'x')
-
-        info(2, "preparing computation of expansion terms...")
-        max_log_power = max([sum(b for (_, b) in e[5]) for e in solutions])
-        poly_tails = [[x**(ram*prec)]*(ram*prec)]
-        log_tails = [[x**(ram*prec)]*max_log_power]
-        for l in range(1, r + 1):
-
-            # (n+l)^(-1/ram) = n^(-1/ram)*sum(bin(-1/ram, i)*(l/n)^i, i=0...)
-            # poly_tails[l][k] = expansion of (n+l)^(-k/ram)/n^(-k/ram)
-            p = sum(_binomial(-1/ram, i)*(l*x**ram)**i for i in range(prec + 1))
-            pt = [x.parent().one()]
-            while len(pt) <= ram*prec:
-                pt.append((pt[-1]*p) % x**(ram*prec + 1))
-            poly_tails.append([x**(ram*prec - p.degree())*p.reverse() for p in pt])
-
-            # log(n+l) = log(n) - sum( (-l/n)^i/i, i=1...)
-            # log_tails[l][k] = (log(n+l) - log(n))^k
-            p = -sum((-l*x**ram)**i/QQ(i) for i in range(1, prec + 1))
-            lt = [x.parent().one()]
-            while len(lt) < max_log_power:
-                lt.append((lt[-1]*p) % x**(prec*ram + 1))
-            log_tails.append([x**(ram*prec - p.degree())*p.reverse() for p in lt])
-
-        for (gamma, rho, subexp, ram, alpha, e, degdrop) in solutions:
-
-            info(2, "determining expansions for (gamma,rho,subexp,alpha)=" + str((gamma, rho, subexp,alpha)))
-
-            underflow = int(max(0, -ram*r*gamma))
-            coeffs = [(origcoeffs[i](x**ram)*subs(x, prec + underflow, i, gamma, rho, subexp, ram)).shift(-underflow)\
-                          for i in range(r + 1)]
-            deg = max([c.degree() for c in coeffs])
-            coeffs = [coeffs[i].shift(ram*prec - deg) for i in range(r + 1)]
-            sols = dict( (a, []) for (a, b) in e )
-
-            for (a, b) in e:
-
-                s = alpha - a/ram
-                # (n+l)^s/n^s = sum(binom(s,i) (l/n)^i, i=0...)
-                spoly_tails = [sum(_binomial(s, i)*(j**i)*(x**(ram*(prec-i))) for i in range(prec)) for j in range(r+1)]
-
-                def operator_applied_to_term(k, l=0):
-                    # computes L( n^(s-k/ram) log(n)^l ) as list of length l+1
-                    # whose i-th component contains the polynomial terms corresponding to log(n)^i
-                    out = []
-                    for i in range(l + 1):
-                        # [log(n)^i] (n+j)^(s-k/ram)log(n+j)^l
-                        # = binom(l, i)*log_tails[j][l - i]*poly_tails[j][k]*spoly_tails[j]
-                        contrib = x-x #=0
-                        for j in range(r + 1):
-                            if i != l and j == 0: # [log(n)^i] log(n)^l
-                                continue
-                            contrib += ((coeffs[j]*log_tails[j][l - i]).shift(-ram*prec)* \
-                                        (poly_tails[j][k]*spoly_tails[j]).shift(-ram*prec)).shift(-ram*prec - k)
-                        out.append(_binomial(l, i)*contrib)
-
-                    return out
-
-                while len(sols[a]) < b:
-
-                    info(3, str(len(sols[a])) + " of " + str(sum([bb for _, bb in e])) + " solutions...")
-
-                    newsol = [[K.zero()] for i in range(len(sols[a]))] + [[K.one()]]
-                    rest = operator_applied_to_term(0, len(sols[a]))
-                    sols[a].append(newsol)
-
-                    for k in range(1, ram*n):
-                        info(4, str(k) + " of " + str(ram*n - 1) + " terms...")
-                        for l in range(len(rest) - 1, -1, -1):
-                            # determine coeff of log(n)^l*n^(s - k/ram) in newsol so as to kill
-                            # coeff log(n)^l*n^(s - degdrop - k/ram) of rest
-                            tokill = rest[l][ram*prec - k - degdrop]
-                            if tokill.is_zero():
-                                newsol[l].append(K.zero())
-                                continue
-                            adjustment = operator_applied_to_term(k, l)
-                            killer = adjustment[l][ram*prec - k - degdrop]
-                            dl = 0
-                            # determine appropriate log power for getting nonzero killer
-                            while killer.is_zero():
-                                dl += 1
-                                adjustment = operator_applied_to_term(k, l + dl)
-                                killer = adjustment[l + dl][ram*prec - degdrop - k]
-                            # update solution
-                            while len(newsol) < l + dl:
-                                newsol[-1].append(K.zero())
-                                newsol.append([K.zero()]*(k - 1))
-                            newcoeff = -tokill/killer
-                            newsol[l + dl].append(newcoeff)
-                            # update remainder
-                            while len(rest) < len(adjustment):
-                                rest.append(x.parent().zero())
-                            for i in range(len(adjustment)):
-                                rest[i] += newcoeff*adjustment[i]
-
-            for a in sols.keys():
-                for eexp in sols[a]:
-                    refined_solutions.append(G([gamma, ram, rho, subexp, alpha - a/ram, [PS(p, len(p)) for p in eexp]]))
-
-        return refined_solutions
-
-    def _powerIndicator(self):
-        return self.coefficients(sparse=False)[0]
-
-    def _infinite_singularity(self):
-        r"""
-        Simplified version of generalized_series_solutions, without subexponential parts, without
-        logarithms, and without extensions of the constant field.
-
-        This function is used in the hypergeometric solver.
-
-        OUTPUT:
-
-           A list of all triples (gamma, phi, alpha) such that 'self' has a local
-           solution at infinity of the form Gamma(x)^gamma phi^x x^alpha
-           series(1/x), where gamma is in ZZ and phi and alpha are in the constant
-           field of this operator's parent algebra.
-
-        EXAMPLES::
-
-           sage: from ore_algebra import *
-           sage: R.<x> = ZZ[]
-           sage: A.<Sx> = OreAlgebra(R)
-           sage: (Sx - x).lclm(x^2*Sx - 2).lclm((x+1)*Sx - (x-1/2))._infinite_singularity()
-           [[-2, 2, 0], [0, 1, -3/2], [1, 1, 0]]
-
-        """
-
-        S = self.parent().gen()
-        n = self.parent().base_ring().gen()
-        R = self.base_ring().base_ring().fraction_field()[n]
-        coeffs = list(map(R, self.normalize().coefficients(sparse=False)))
-        r = self.order()
-
-        # determine the possible values of gamma and phi
-        points = list(filter(lambda p: p[1] >= 0, [ (i, coeffs[i].degree()) for i in range(len(coeffs)) ]))
-        deg = max(list(map(lambda p: p[1], points)))
-        output = []
-
-        for s, np in self.newton_polygon(~n):
-            if s in ZZ:
-                for p, _ in R(np).factor():
-                    if p.degree() == 1 and not p[0].is_zero():
-                        phi = -p[0]/p[1]
-                        L = self.symmetric_product(phi*n**max(0, s)*S - n**max(0, -s)).normalize().change_ring(R)
-                        d = max(r + 3, max(p.degree() for p in L if not p.is_zero()))
-                        for q, _ in L.map_coefficients(lambda p: p//n**(d - (r + 3)))\
-                                .indicial_polynomial(~n).factor():
-                            if q.degree() == 1:
-                                output.append([s, phi, -q[0]/q[1]])
-
-        return output
-
-    def _normalize_make_valuation_places_args(self,f,Nmin,Nmax,prec=None, infolevel=0):
-        return (f,Nmin,Nmax,prec)
-
-    @cached_method(key=_normalize_make_valuation_places_args)
-    def _make_valuation_places(self,f,Nmin,Nmax,prec=None,infolevel=0):
-        r"""
-        Compute value functions for the place ``f``.
-
-        INPUT:
-
-        - ``f`` - a place, that is an irreducible polynomial in the base ring of
-          the ambient Ore algebra
-
-        - ``Nmin`` - an integer
-
-        - ``Nmax`` - an integer
-
-        - ``prec`` (default: None) - precision at which to compute the deformed
-          solutions. If not provided, the default precision of a power series
-          ring is used.
-
-        TODO: Rephrase
-
-        - ``infolevel`` (default: None) - verbosity flag
-
-        OUTPUT:
-
-        A list of places corresponding to the shifted positions associated to
-        ``f``.  More precisely, if ``xi`` is a root of ``f``, the places
-        correspond to the points ``xi+Nmin, \ldots, xi+Nmax``.
-
-        Each place is a tuple composed of ``f(x+k)``, a suitable function for
-        ``value_function`` and a suitable function for ``raise_value``.
-
-        EXAMPLES::
-
-        # TODO
-        """
-
-        print1 = print if infolevel >= 1 else lambda *a, **k: None
-        print2 = print if infolevel >= 2 else lambda *a, **k: None
-        print3 = print if infolevel >= 3 else lambda *a, **k: None
-
-        print1(" [make_places] At (root of {}) + Nmin={}, Nmax={}"
-               .format(f,Nmin,Nmax))
-
-        FF = NumberField(f,"xi")
-        # TODO: Do we have to choose a name?
-        xi = FF.gen()
-        r = self.order()
-        Ore = self.parent()
-        SS = Ore.gen()
-        Pol = Ore.base_ring()
-        nn = Pol.gen()
-        Coef = Pol.base_ring()
-
-        Laur = LaurentSeriesRing(FF,'q',default_prec=prec)
-        qq = Laur.gen()
-        Frac_q = Pol.change_ring(Laur).fraction_field()
-
-        coeffs_q = [Frac_q(c) for c in self.coefficients(sparse=False)]
-
-        # Variable convention: k is a list index in the whole sequence, n is an
-        # actual shift compared to xi, so k=n-Nmin, and the value at index k corresponds to the
-        # values of the sequence at position xi+n = xi+k+Nmin.
-
-        def prolong(l,n):
-            # Given the values of a function at ...xi+n-r...xi+n-1, compute the
-            # value at xi+n
-            assert(len(l) >= r)
-            l.append(-sum(l[-r+i]*coeffs_q[i](qq+xi+n-r) for i in range(r))
-                     / coeffs_q[-1](qq+xi+n-r))
-
-        # TODO: Refactor, not the most efficient
-        def call(op,l,n):
-            # Given another operator, and given the values l of a function at xi+n,...,xi+n+r,
-            # apply its deformed version to l and compute the value at xi+n
-            r = op.order()
-            assert(len(l) > r)
-            coeffs_q = [Frac_q(c) for c in op.coefficients(sparse=False)]
-            return sum(l[i]*coeffs_q[i](qq+xi+n) for i in range(r+1))
-
-        sols = [[1 if i==j else 0 for i in range(r)] for j in range(r)]
-        for n in range(Nmin+r,Nmax+r):
-            for i in range(r):
-                prolong(sols[i],n)
-
-        print1(" [make_places] sols")
-        print1(sols)
-
-        # Capture the relevant variables in the two functions
-        def get_functions(xi,n,Nmin,sols,call):
-
-            # In both functions the second argument `place` is ignored because captured
-            def val_fct(op,**kwargs):
-                # n-Nmin is the index of the value of the function at xi+n in
-                # the list seq
-                vect = [call(op,seq[n-Nmin:n-Nmin+r+1],n) for seq in sols]
-                return _vect_val_fct(vect)
-            def raise_val_fct(ops,dim=None,**kwargs):
-                mat = [[call(op,seq[n-Nmin:n-Nmin+r+1],n) for seq in sols]
-                       for op in ops]
-                #if infolevel >= 2: print(mat)
-                return _vect_elim_fct(mat,place=None,dim=dim,infolevel=infolevel)
-            return val_fct, raise_val_fct# , sols, call
-
-        res = []
-        for n in range(Nmin+r,Nmax+1):
-            print1(" [make_places] preparing place at {}+{} (min poly = {})"
-                   .format(xi,n,f(nn-n)))
-            val_fct, raise_val_fct = get_functions(xi,n,Nmin,sols,call)
-            res.append((f(nn-n),val_fct,raise_val_fct# , sols, call
-            ))
-        return res
-
-
-    def find_candidate_places(self, Zmax = None, infolevel=0, **kwargs):
-        # TODO doc
-
-        # Helpers
-        print1 = print if infolevel >= 1 else lambda *a, **k: None
-        print2 = print if infolevel >= 2 else lambda *a, **k: None
-        print3 = print if infolevel >= 3 else lambda *a, **k: None
-
-        coeffs = self.coefficients(sparse=False)
-
-        r = self.order()
-        i = min(i for i in range(r + 1) if coeffs[i] != 0)
-        # Should we replace r with r-i when counting solutions?
-        lr = coeffs[-1]
-        l0 = coeffs[i]
-        l0lr = l0*lr
-
-        # Find the points of interest
-        fact0 = list(lr.factor()) + list(l0.factor())
-
-        print1("Factors (non unique): {}".format(fact0))
-
-        # Cleanup the list
-        fact = []
-        for f, m in fact0 :
-            if f.degree() == 0:
-                pass
-            try:
-                idx = next(iter(i for i, facti in enumerate(fact)
-                                if facti[0].degree() == f.degree()
-                                and roots_at_integer_distance(facti[0], f)))
-            except StopIteration:
-                fact.append([f, m])
-            else:
-                # f is a shift of a factor already seen
-                fact[idx][1] += m
-
-        print1("Factors (unique): {}".format(fact))
-
-        places = []
-        for f, m in fact:
-            print1("Computing places for {}".format(f))
-
-            # Finding the actual indices of interest
-            inds = roots_at_integer_distance(l0lr, f)
-            print1("Integer distances between roots: {}".format(inds))
-            Nmin = min(inds)
-            Nmax = max(inds) + r
-            Nmin = Nmin - r
-            if Zmax :
-                Nmax = min(Nmax,Zmax)
-                # Else the default max is Nmax
-                # TODO: Should we also update Nmin if Zmax < Nmax?
-            print1("Nmin={} Nmax={}".format(Nmin, Nmax))
-
-            places += self._make_valuation_places(f, Nmin, Nmax, prec=m + 1,
-                                                  infolevel=infolevel)
-            # TODO: is +1 needed?
-
-        return places
-
-    def value_function(self, op, place, **kwargs):
-        val = self._make_valuation_places(place,0,0)[0][1]
-        return val(op,place)
-
-    def raise_value(self, basis, place, dim, **kwargs):
-        fct = self._make_valuation_places(place,0,0)[0][2]
-        return fct(basis, place, dim)
-
-
-
-#############################################################################################################
-
-class UnivariateQRecurrenceOperatorOverUnivariateRing(UnivariateOreOperatorOverUnivariateRing):
-    r"""
-    Element of an Ore algebra K(x)[S], where S is the shift x->q*x for some q in K.
-    """
-
-    def __init__(self, parent, *data, **kwargs):
-        super(UnivariateOreOperatorOverUnivariateRing, self).__init__(parent, *data, **kwargs)
-
-    def __call__(self, f, **kwargs):
-
-        if type(f) in (tuple, list):
-
-            r = self.order()
-            R = self.parent().base_ring()
-            _, q = self.parent().is_Q()
-            K = R.base_ring()
-            z = K.zero()
-            c = self.numerator().coefficients(sparse=False)
-            d = self.denominator()
-
-            def fun(n):
-                if f[n + r] is None:
-                    return None
-                else:
-                    try:
-                        qn = q**n
-                        return sum( c[i](qn)*f[n + i] for i in range(r + 1) )/d(qn)
-                    except:
-                        return None
-
-            return type(f)(fun(n) for n in range(len(f) - r))
-
-        R = self.parent()
-        x = R.base_ring().gen()
-        qx = R.sigma()(x)
-        if "action" not in kwargs:
-            kwargs["action"] = lambda p : p.subs({x:qx})
-
-        return UnivariateOreOperator.__call__(self, f, **kwargs)
-
-    def to_J(self, alg): # q2j
-        """
-        Returns a q-differential operator which annihilates every power series (about the origin)
-        whose coefficient sequence is annihilated by ``self``.
-        The output operator may not be minimal.
-
-        INPUT:
-
-        - ``alg`` -- the Ore algebra in which the output should be expressed.
-          The algebra must satisfy ``alg.base_ring().base_ring() == self.base_ring().base_ring()``
-          and ``alg.is_J()`` is not ``False``.
-          Instead of an algebra object, also a string can be passed as argument.
-          This amounts to specifying an Ore algebra over ``self.base_ring()`` with
-          the q-derivation with respect to ``self.base_ring().gen()``.
-
-        EXAMPLES::
-
-          sage: from ore_algebra import *
-          sage: Rn.<n> = ZZ['n']; Rx.<x> = ZZ['x']
-          sage: A.<Qn> = OreAlgebra(Rn, 'Qn', q=2)
-          sage: B.<Jx> = OreAlgebra(Rx, 'Jx', q=2)
-          sage: (Qn - 1).to_J(B)
-          (-2*x + 1)*Jx - 1
-          sage: ((n+1)*Qn - 1).to_J(B)
-          2*x*Jx^2 + (-4*x + 4)*Jx - 2
-          sage: (x*Jx-1).to_Q(A).to_J(B) % (x*Jx - 1)
-          0
-
-        """
-        R = self.base_ring()
-        K = R.base_ring()
-        x, q = self.parent().is_Q()
-        one = R.one()
-
-        if type(alg) == str:
-            alg = self.parent().change_var_sigma_delta(alg, {x:q*x}, {x:one})
-        elif not isinstance(alg, OreAlgebra_generic) or not alg.is_J() or \
-             alg.base_ring().base_ring() is not K or K(alg.is_J()[1]) != K(q):
-            raise TypeError("target algebra is not adequate")
-
-        if self.is_zero():
-            return alg.zero()
-
-        R = alg.base_ring().fraction_field()
-        x, q = alg.is_J()
-        alg = alg.change_ring(R)
-
-        Q = alg(~x)
-        out = alg.zero()
-        coeffs = self.numerator().coefficients(sparse=False)
-        x_pows = {0 : alg.one(), 1 : ((q - R.one())*x)*alg.gen() + alg.one()}
-
-        for i in range(len(coeffs)):
-            term = alg.zero()
-            c = coeffs[i].coefficients(sparse=False)
-            for j in range(len(c)):
-                if j not in x_pows:
-                    x_pows[j] = x_pows[j - 1]*x_pows[1]
-                term += c[j] * x_pows[j]
-            out += term*(Q**i)
-
-        return (alg.gen()**(len(coeffs)-1))*out.numerator().change_ring(alg.base_ring())
-
-    def to_list(self, init, n, start=0, append=False, padd=False):
-        r"""
-        Computes the terms of some sequence annihilated by ``self``.
-
-        INPUT:
-
-        - ``init`` -- a vector (or list or tuple) of initial values.
-          The components must be elements of ``self.base_ring().base_ring().fraction_field()``.
-          If the length is more than ``self.order()``, we do not check whether the given
-          terms are consistent with ``self``.
-        - ``n`` -- desired number of terms.
-        - ``start`` (optional) -- index of the sequence term which is represented
-          by the first entry of ``init``. Defaults to zero.
-        - ``append`` (optional) -- if ``True``, the computed terms are appended
-          to ``init`` list. Otherwise (default), a new list is created.
-        - ``padd`` (optional) -- if ``True``, the vector of initial values is implicitly
-          prolonged to the left (!) by zeros if it is too short. Otherwise (default),
-          the method raises a ``ValueError`` if ``init`` is too short.
-
-        OUTPUT:
-
-        A list of ``n`` terms whose `k` th component carries the sequence term with
-        index ``start+k``.
-        Terms whose calculation causes an error are represented by ``None``.
-
-        EXAMPLES::
-
-           sage: from ore_algebra import *
-           sage: R.<x> = QQ['x']; A.<Qx> = OreAlgebra(R, 'Qx', q=3)
-           sage: (Qx^2-x*Qx + 1).to_list([1,1], 10)
-           [1, 1, 0, -1, -9, -242, -19593, -4760857, -3470645160, -7590296204063]
-           sage: (Qx^2-x*Qx + 1)(_)
-           [0, 0, 0, 0, 0, 0, 0, 0]
-
-        """
-        _, q = self.parent().is_Q()
-        return _rec2list(self, init, n, start, append, padd, lambda n: q**n)
-
-    def annihilator_of_sum(self):
-        r"""
-        Returns an operator `L` which annihilates all the indefinite sums `\sum_{k=0}^n a_k`
-        where `a_n` runs through the sequences annihilated by ``self``.
-        The output operator is not necessarily of smallest possible order.
-
-        EXAMPLES::
-
-           sage: from ore_algebra import *
-           sage: R.<x> = ZZ['q'].fraction_field()['x']
-           sage: A.<Qx> = OreAlgebra(R, 'Qx')
-           sage: ((x+1)*Qx - x).annihilator_of_sum()
-           (q*x + 1)*Qx^2 + (-2*q*x - 1)*Qx + q*x
-
-        """
-        A = self.parent()
-        return self.map_coefficients(A.sigma())*(A.gen() - A.one())
-
-    def annihilator_of_composition(self, a, solver=None):
-        r"""
-        Returns an operator `L` which annihilates all the sequences `f(a(n))`
-        where `f` runs through the functions annihilated by ``self``.
-        The output operator is not necessarily of smallest possible order.
-
-        INPUT:
-
-        - ``a`` -- a polynomial `u*x+v` where `x` is the generator of the base ring,
-          `u` and `v` are integers.
-        - ``solver`` (optional) -- a callable object which applied to a matrix
-          with polynomial entries returns its kernel.
-
-        EXAMPLES::
-
-          sage: from ore_algebra import *
-          sage: R.<x> = QQ['x']
-          sage: A.<Qx> = OreAlgebra(R, 'Qx', q=3)
-          sage: L = (x+3)*Qx^2 - (5*x+3)*Qx + 2*x-1
-          sage: data = L.to_list([1,2], 11)
-          sage: data
-          [1, 2, 15/4, 115/12, 1585/48, 19435/144, 2387975/4032, 188901875/70848, 488427432475/40336128, 1461633379710215/26500836096, 14580926901721431215/57983829378048]
-          sage: L2 = L.annihilator_of_composition(2*x)
-          sage: L2.to_list([1,15/4], 5)
-          [1, 15/4, 1585/48, 2387975/4032, 488427432475/40336128]
-          sage: Lrev = L.annihilator_of_composition(10 - x)
-          sage: Lrev.to_list([data[10], data[9]], 11)
-          [14580926901721431215/57983829378048, 1461633379710215/26500836096, 488427432475/40336128, 188901875/70848, 2387975/4032, 19435/144, 1585/48, 115/12, 15/4, 2, 1]
-
-
-        """
-        # ugly code duplication: the following is more or less the same as
-        # UnivariateRecurrenceOperatorOverUnivariateRing.annihilator_of_composition :-(
-
-        A = self.parent()
-
-        if a in ZZ:
-            # a is constant => f(a) is constant => Q-1 kills it
-            return A.gen() - A.one()
-
-        R = ZZ[A.base_ring().gen()]
-
-        try:
-            a = R(a)
-        except:
-            raise ValueError("argument has to be of the form u*x+v where u,v are integers")
-
-        if a.degree() > 1:
-            raise ValueError("argument has to be of the form u*x+v where u,v are integers")
-
-        try:
-            u = ZZ(a[1])
-            v = ZZ(a[0])
-        except:
-            raise ValueError("argument has to be of the form u*x+v where u,v are rational")
-
-        A = A.change_ring(A.base_ring().fraction_field())
-        L = A(self)
-        s = A.sigma()
-        r = self.order()
-        x, q = A.is_Q()
-
-        # special treatment for easy cases
-        if v != 0:
-            L = self.map_coefficients(lambda p: s(p, v))
-            return L if u == 1 else L.annihilator_of_composition(u*x)
-        elif u == 1:
-            return self
-        elif u < 0:
-            c = [ p(q**(-r)/x) for p in self.coefficients(sparse=False) ]
-            c.reverse()
-            return A(c).numerator().annihilator_of_composition(-u*x)
-
-        # now a = u*x where u > 1
-        from sage.matrix.constructor import Matrix
-        if solver is None:
-            solver = A._solver()
-
-        p = A.one()
-        Qu = A.gen()**u # possible improvement: multiplication matrix.
-        mat = [ p.coefficients(sparse=False, padd=r) ]
-        sol = []
-
-        while len(sol) == 0:
-
-            p = (Qu*p) % L
-            mat.append( p.coefficients(sparse=False, padd=r) )
-            sol = solver(Matrix(mat).transpose())
-
-        return self.parent()(list(sol[0])).map_coefficients(lambda p: p(x**u))
-
-    def spread(self, p=0):
-
-        op = self.normalize()
-        A = op.parent()
-        R = A.base_ring()
-        sigma = A.change_ring(R.change_ring(R.base_ring().fraction_field())).sigma()
-        s = []
-        r = op.order()
-        _, q = A.is_Q()
-
-        if op.order()==0:
-            return []
-        elif op[0].is_zero():
-            return [infinity]
-
-        if R.is_field():
-            R = R.ring() # R = k[x]
-            R = R.change_ring(R.base_ring().fraction_field())
-
-        try:
-            # first try to use shift factorization. this seems to be more efficient in most cases.
-            all_facs = [sigma(u, -1) for u, _ in shift_factor(sigma(op[0].gcd(p), r)*op[r], 1, q)]
-            tc = [ u[1:] for _, u in shift_factor(prod(all_facs)*sigma(op[0].gcd(p), r), 1, q) ]
-            lc = [ u[1:] for _, u in shift_factor(prod(all_facs)*op[r], 1, q) ]
-            for u, v in zip(tc, lc):
-                s = union(s, [j[0] - i[0] for i in u for j in v])
-            s.sort()
-            return s
-        except:
-            pass
-
-        K = PolynomialRing(R.base_ring(), 'y').fraction_field() # F(k[y])
-        R = R.change_ring(K) # FF(k[y])[x]
-
-        y = R(K.gen())
-        x, q = op.parent().is_Q()
-        x = R(x)
-        q = K(q)
-
-        s = []
-        r = op.order()
-        for p, _ in (R(op[r])(x*(q**(-r))).resultant(gcd(R(p), R(op[0]))(x*y))).numerator().factor():
-            if p.degree() == 1:
-                try:
-                    s.append(q_log(q, K(-p[0]/p[1])))
-                except:
-                    pass
-
-        s = list(set(s)) # remove duplicates
-        s.sort()
-        return s
-
-    spread.__doc__ = UnivariateOreOperatorOverUnivariateRing.spread.__doc__
-
-    def __to_J_literally(self, gen='J'):
-        r"""
-        Rewrites ``self`` in terms of `J`
-        """
-        A = self.parent()
-        R = A.base_ring()
-        x, q = A.is_Q()
-        one = R.one()
-        A = A.change_var_sigma_delta(gen, {x:q*x}, {x:one})
-
-        if self.is_zero():
-            return A.zero()
-
-        Q = (q - 1)*x*A.gen() + 1
-        Q_pow = A.one()
-        c = self.coefficients(sparse=False)
-        out = A(R(c[0]))
-
-        for i in range(self.order()):
-
-            Q_pow *= Q
-            out += R(c[i + 1])*Q_pow
-
-        return out
-
-    def _coeff_list_for_indicial_polynomial(self):
-        return self.__to_J_literally().coefficients(sparse=False)
-
-    def _denominator_bound(self):
-
-        A, R, _, L = self._normalize_base_ring()
-        x = R.gen()
-
-        # primitive factors (anything but powers of x)
-        u = UnivariateOreOperatorOverUnivariateRing._denominator_bound(L)
-
-        quo, rem = R(u).quo_rem(x)
-        while rem.is_zero():
-            quo, rem = quo.quo_rem(x)
-
-        # special factors (powers of x)
-        e = 0
-        for (q, _) in L.indicial_polynomial(x).factor():
-            if q.degree() == 1:
-                try:
-                    e = min(e, ZZ(-q[0]/q[1]))
-                except:
-                    pass
-
-        return Factorization([(quo*x + rem, 1), (x, -e)])
-
-    def _powerIndicator(self):
-        return self.coefficients(sparse=False)[0]
-
-    def _local_data_at_special_points(self):
-        r"""
-        Returns information about the local behaviour of this operator's solutions at x=0 and
-        at x=infinity.
-
-        The output is a list of all tuples `(gamma, phi, beta, alpha)` such that for every
-        q-hypergeometric solution `f` of this operator (over the same constant field) there
-        is a tuple such that
-        `f(q*x)/f(x) = phi * x^gamma * rat(q*x)/rat(x) * \prod_m (1-a_m*x)^{e_m}`
-        with `\sum_m e_m = beta` and `q^(deg(num(rat)) - deg(den(rat)))*\prod_m (-a_m)^{e_m} = alpha`.
-
-        EXAMPLES::
-
-          sage: from ore_algebra import *
-          sage: R.<x> = QQ['x']; A.<Qx> = OreAlgebra(R, q=2)
-          sage: ((2*x+3)*Qx - (8*x+3)).lclm(Qx-1)._local_data_at_special_points()
-          [(0, 2, 0, 2), (0, 2, 0, 1/2), (0, 1, 0, 4), (0, 1, 0, 1)]
-
-        """
-
-        Q = self.parent().gen()
-        x, qq = self.parent().is_Q()
-        factors = make_factor_iterator(x.parent(), multiplicities=False)
-
-        out = []
-        for gamma, poly in self.newton_polygon(x):
-            if gamma in ZZ:
-                for p in factors(poly):
-                    if p.degree() == 1:
-                        phi = -p[0]/p[1]
-                        L = self.symmetric_product(phi*x**max(-gamma, 0)*Q - x**max(gamma, 0))
-                        for beta, qoly in L.newton_polygon(~x):
-                            if beta in ZZ:
-                                for q in factors(qoly(x*qq**beta) + (qq**beta-1)*qoly[0]): # is this right?
-                                    if q.degree() == 1 and q[0] != 0:
-                                        out.append((-gamma, phi, beta, -q[0]/q[1]))
-
-        return out
-
-#############################################################################################################
-
-class UnivariateQDifferentialOperatorOverUnivariateRing(UnivariateOreOperatorOverUnivariateRing):
-    r"""
-    Element of an Ore algebra K(x)[J], where J is the Jackson q-differentiation J f(x) = (f(q*x) - f(x))/(q*(x-1))
-    """
-
-    def __init__(self, parent, *data, **kwargs):
-        super(UnivariateOreOperatorOverUnivariateRing, self).__init__(parent, *data, **kwargs)
-
-    def __call__(self, f, **kwargs):
-
-        A = self.parent()
-        x, q = A.is_J()
-        qx = A.sigma()(x)
-        if "action" not in kwargs:
-            kwargs["action"] = lambda p : (p.subs({x:qx}) - p)/(x*(q-1))
-
-        return UnivariateOreOperator.__call__(self, f, **kwargs)
-
-    def to_Q(self, alg): # j2q
-        """
-        Returns a q-recurrence operator which annihilates the coefficient sequence
-        of every power series (about the origin) annihilated by ``self``.
-        The output operator may not be minimal.
-
-        INPUT:
-
-        - ``alg`` -- the Ore algebra in which the output should be expressed.
-          The algebra must satisfy ``alg.base_ring().base_ring() == self.base_ring().base_ring()``
-          and ``alg.is_Q() == self.parent().is_J()``.
-          Instead of an algebra object, also a string can be passed as argument.
-          This amounts to specifying an Ore algebra over ``self.base_ring()`` with
-          the q-shift with respect to ``self.base_ring().gen()``.
-
-        EXAMPLES::
-
-          sage: from ore_algebra import *
-          sage: Rn.<n> = ZZ['n']; Rx.<x> = ZZ['x']
-          sage: A.<Jx> = OreAlgebra(Rx, 'Jx', q=2)
-          sage: B.<Qn> = OreAlgebra(Rn, 'Qn', q=2)
-          sage: (Jx - 1).to_Q(B)
-          (2*n - 1)*Qn - 1
-          sage: ((x+1)*Jx - 1).to_Q(B)
-          (4*n - 1)*Qn^2 + (2*n - 2)*Qn
-          sage: (n*Qn-1).to_J(A).to_Q(B) % (n*Qn - 1)
-          0
-
-        """
-        R = self.base_ring()
-        K = R.base_ring()
-        x, q = self.parent().is_J()
-        one = R.one()
-
-        if type(alg) == str:
-            alg = self.parent().change_var_sigma_delta(alg, {x:q*x}, {})
-        elif not isinstance(alg, OreAlgebra_generic) or not alg.is_Q() or \
-             alg.base_ring().base_ring() is not R.base_ring() or K(alg.is_Q()[1]) != K(q) :
-            raise TypeError("target algebra is not adequate")
-
-        if self.is_zero():
-            return alg.zero()
-
-        R = alg.base_ring().fraction_field()
-        x, q = alg.is_Q()
-        alg = alg.change_ring(R)
-
-        Q = alg.gen()
-        J = ((q*x - R.one())/(q - R.one()))*Q
-        J_pow = alg.one()
-        out = alg.zero()
-        coeffs = self.numerator().coefficients(sparse=False)
-        d = max( c.degree() for c in coeffs )
-
-        for i in range(len(coeffs)):
-            if i > 0:
-                J_pow *= J
-            c = coeffs[i].padded_list(d + 1)
-            c.reverse()
-            out += alg(list(map(R, c))) * J_pow
-
-        return ((q-1)**(len(coeffs)-1)*out).numerator().change_ring(alg.base_ring())
-
-    def annihilator_of_integral(self):
-        r"""
-        Returns an operator `L` which annihilates all the indefinite `q`-integrals `\int_q f`
-        where `f` runs through the functions annihilated by ``self``.
-        The output operator is not necessarily of smallest possible order.
-
-        EXAMPLES::
-
-           sage: from ore_algebra import *
-           sage: R.<x> = ZZ['q'].fraction_field()['x']
-           sage: A.<Jx> = OreAlgebra(R, 'Jx')
-           sage: ((x-1)*Jx - 2*x).annihilator_of_integral()
-           (x - 1)*Jx^2 - 2*x*Jx
-           sage: _.annihilator_of_associate(Jx)
-           (x - 1)*Jx - 2*x
-
-        """
-        return self*self.parent().gen()
-
-    def power_series_solutions(self, n=5):
-        r"""
-        Computes the first few terms of the power series solutions of this operator.
-
-        The method raises an error if Sage does not know how to factor univariate polynomials
-        over the base ring's base ring.
-
-        The base ring has to have characteristic zero.
-
-        INPUT:
-
-        - ``n`` -- minimum number of terms to be computed
-
-        OUTPUT:
-
-        A list of power series of the form `x^{\alpha} + ...` with pairwise distinct
-        exponents `\alpha` and coefficients in the base ring's base ring's fraction field.
-        All expansions are computed up to order `k` where `k` is obtained by adding the
-        maximal `\alpha` to the maximum of `n` and the order of ``self``.
-
-        EXAMPLES::
-
-          sage: from ore_algebra import *
-          sage: R.<x> = QQ['x']
-          sage: A.<Jx> = OreAlgebra(R, 'Jx', q=2)
-          sage: (Jx-1).lclm((1-x)*Jx-1).power_series_solutions()
-          [x^2 + x^3 + 3/5*x^4 + 11/35*x^5 + O(x^6), 1 + x - 2/7*x^3 - 62/315*x^4 - 146/1395*x^5 + O(x^6)]
-
-        """
-        _, q = self.parent().is_J()
-        return _power_series_solutions(self, self.to_Q('Q'), n, lambda n: q**n)
-
-    def __to_Q_literally(self, gen='Q'):
-        r"""
-        This computes the q-recurrence operator which corresponds to ``self`` in the sense
-        that `J` is rewritten to `1/(q-1)/x * (Q - 1)`
-        """
-        x, q = self.parent().is_J()
-
-        alg = self.parent().change_var_sigma_delta(gen, {x:q*x}, {})
-        alg = alg.change_ring(self.base_ring().fraction_field())
-
-        if self.is_zero():
-            return alg.zero()
-
-        J = ~(q-1)*(~x)*(alg.gen() - alg.one())
-        J_k = alg.one()
-        R = alg.base_ring()
-        c = self.coefficients(sparse=False)
-        out = alg(R(c[0]))
-
-        for i in range(self.order()):
-
-            J_k *= J
-            out += R(c[i + 1])*J_k
-
-        return out.numerator().change_ring(R.ring())
-
-    def spread(self, p=0):
-        return self.__to_Q_literally().spread(p)
-
-    spread.__doc__ = UnivariateOreOperatorOverUnivariateRing.spread.__doc__
-
-    def _coeff_list_for_indicial_polynomial(self):
-        return self.coefficients(sparse=False)
-
-    def _denominator_bound(self):
-        return self.__to_Q_literally()._denominator_bound()
-
-    def symmetric_product(self, other, solver=None):
-
-        if not isinstance(other, UnivariateOreOperator):
-            raise TypeError("unexpected argument in symmetric_product")
-
-        if self.parent() != other.parent():
-            A, B = canonical_coercion(self, other)
-            return A.symmetric_product(B, solver=solver)
-
-        A = self.__to_Q_literally()
-        B = other.__to_Q_literally()
-
-        C = A.symmetric_product(B, solver=solver)._normalize_base_ring()[-1]
-        C = C._UnivariateQRecurrenceOperatorOverUnivariateRing__to_J_literally(str(self.parent().gen()))
-
-        try:
-            return self.parent()(C.numerator().coefficients(sparse=False))
-        except:
-            return C
-
-    symmetric_product.__doc__ = UnivariateOreOperator.symmetric_product.__doc__
-
-#############################################################################################################
-
-class UnivariateDifferenceOperatorOverUnivariateRing(UnivariateOreOperatorOverUnivariateRing):
-    r"""
-    Element of an Ore algebra K(x)[F], where F is the forward difference operator F f(x) = f(x+1) - f(x)
-    """
-
-    def __init__(self, parent, *data, **kwargs):
-        super(UnivariateOreOperatorOverUnivariateRing, self).__init__(parent, *data, **kwargs)
-
-    def __call__(self, f, **kwargs):
-
-        if type(f) in (tuple, list):
-            return self.to_S('S')(f, **kwargs)
-
-        R = self.parent()
-        x = R.base_ring().gen()
-        qx = R.sigma()(x)
-        if "action" not in kwargs:
-            kwargs["action"] = lambda p : p.subs({x:qx}) - p
-
-        return UnivariateOreOperator.__call__(self, f, **kwargs)
-
-    def to_S(self, alg): # delta2s
-        """
-        Returns the differential operator corresponding to ``self``
-
-        INPUT:
-
-        - ``alg`` -- the Ore algebra in which the output should be expressed.
-          The algebra must satisfy ``alg.base_ring().base_ring() == self.base_ring().base_ring()``
-          and ``alg.is_S()`` is not ``False``.
-          Instead of an algebra object, also a string can be passed as argument.
-          This amounts to specifying an Ore algebra over ``self.base_ring()`` with
-          a standard shift with respect to ``self.base_ring().gen()``.
-
-        EXAMPLES::
-
-          sage: from ore_algebra import *
-          sage: R.<x> = ZZ['x']
-          sage: A.<Fx> = OreAlgebra(R, 'Fx')
-          sage: (Fx^4).to_S(OreAlgebra(R, 'Sx'))
-          Sx^4 - 4*Sx^3 + 6*Sx^2 - 4*Sx + 1
-          sage: (Fx^4).to_S('Sx')
-          Sx^4 - 4*Sx^3 + 6*Sx^2 - 4*Sx + 1
-
-        """
-        R = self.base_ring()
-        x = R.gen()
-        one = R.one()
-
-        if type(alg) == str:
-            alg = self.parent().change_var_sigma_delta(alg, {x:x+one}, {})
-        elif not isinstance(alg, OreAlgebra_generic) or not alg.is_S():
-            raise TypeError("target algebra is not adequate")
-
-        if self.is_zero():
-            return alg.zero()
-
-        delta = alg.gen() - alg.one()
-        delta_k = alg.one()
-        R = alg.base_ring()
-        c = self.coefficients(sparse=False)
-        out = alg(R(c[0]))
-
-        for i in range(self.order()):
-
-            delta_k *= delta
-            out += R(c[i + 1])*delta_k
-
-        return out
-
-    def to_D(self, alg):
-        r"""
-        Returns a differential operator which annihilates every power series (about
-        the origin) whose coefficient sequence is annihilated by ``self``.
-        The output operator may not be minimal.
-
-        INPUT:
-
-        - ``alg`` -- the Ore algebra in which the output should be expressed.
-          The algebra must satisfy ``alg.base_ring().base_ring() == self.base_ring().base_ring()``
-          and ``alg.is_D()`` is not ``False``.
-          Instead of an algebra object, also a string can be passed as argument.
-          This amounts to specifying an Ore algebra over ``self.base_ring()`` with
-          the standard derivation with respect to ``self.base_ring().gen()``.
-
-        EXAMPLES::
-
-          sage: from ore_algebra import *
-          sage: Rn.<n> = ZZ['n']; Rx.<x> = ZZ['x']
-          sage: A.<Fn> = OreAlgebra(Rn, 'Fn')
-          sage: B.<Dx> = OreAlgebra(Rx, 'Dx')
-          sage: Fn.to_D(B)
-          (-x + 1)*Dx - 1
-          sage: ((n+1)*Fn - 1).to_D(B)
-          (-x^2 + x)*Dx^2 + (-4*x + 1)*Dx - 2
-          sage: (x*Dx-1).to_F(A).to_D(B)
-          x*Dx - 1
-
-        """
-        return self.to_S('S').to_D(alg)
-
-    def to_T(self, alg):
-        r"""
-        Returns a differential operator, expressed in terms of the Euler derivation,
-        which annihilates every power series (about the origin) whose coefficient
-        sequence is annihilated by ``self``.
-        The output operator may not be minimal.
-
-        INPUT:
-
-        - ``alg`` -- the Ore algebra in which the output should be expressed.
-          The algebra must satisfy ``alg.base_ring().base_ring() == self.base_ring().base_ring()``
-          and ``alg.is_T()`` is not ``False``.
-          Instead of an algebra object, also a string can be passed as argument.
-          This amounts to specifying an Ore algebra over ``self.base_ring()`` with
-          the Euler derivation with respect to ``self.base_ring().gen()``.
-
-        EXAMPLES::
-
-          sage: from ore_algebra import *
-          sage: Rn.<n> = ZZ['n']; Rx.<x> = ZZ['x']
-          sage: A.<Fn> = OreAlgebra(Rn, 'Fn')
-          sage: B.<Tx> = OreAlgebra(Rx, 'Tx')
-          sage: Fn.to_T(B)
-          (-x + 1)*Tx - x
-          sage: ((n+1)*Fn - 1).to_T(B)
-          (-x + 1)*Tx^2 - 3*x*Tx - 2*x
-          sage: (x*Tx-1).to_F(A).to_T(B)
-          x*Tx^2 + (x - 1)*Tx
-
-        """
-        return self.to_S('S').to_T(alg)
-
-    def to_list(self, *args, **kwargs):
-        return self.to_S('S').to_list(*args, **kwargs)
-
-    to_list.__doc__ = UnivariateRecurrenceOperatorOverUnivariateRing.to_list.__doc__
-
-    def indicial_polynomial(self, *args, **kwargs):
-        return self.to_S('S').indicial_polynomial(*args, **kwargs)
-
-    indicial_polynomial.__doc__ = UnivariateRecurrenceOperatorOverUnivariateRing.indicial_polynomial.__doc__
-
-    def spread(self, p=0):
-        return self.to_S().spread(p)
-
-    spread.__doc__ = UnivariateRecurrenceOperatorOverUnivariateRing.spread.__doc__
-
-    def _coeff_list_for_indicial_polynomial(self):
-        return self.coefficients(sparse=False)
-
-    def _denominator_bound(self):
-        return self.to_S()._denominator_bound()
-
-    def symmetric_product(self, other, solver=None):
-
-        if not isinstance(other, UnivariateOreOperator):
-            raise TypeError("unexpected argument in symmetric_product")
-
-        if self.parent() != other.parent():
-            A, B = canonical_coercion(self, other)
-            return A.symmetric_product(B, solver=solver)
-
-        A = self.to_S('S')
-        B = other.to_S(A.parent())
-        return A.symmetric_product(B, solver=solver).to_F(self.parent())
-
-    symmetric_product.__doc__ = UnivariateOreOperator.symmetric_product.__doc__
-
-#############################################################################################################
-
-class UnivariateEulerDifferentialOperatorOverUnivariateRing(UnivariateOreOperatorOverUnivariateRing):
-    r"""
-    Element of an Ore algebra K(x)[T], where T is the Euler differential operator T = x*d/dx
-    """
-
-    def __init__(self, parent, *data, **kwargs):
-        super(UnivariateOreOperatorOverUnivariateRing, self).__init__(parent, *data, **kwargs)
-
-    def __call__(self, f, **kwargs):
-
-        R = self.parent()
-        x = R.base_ring().gen()
-        if "action" not in kwargs:
-            kwargs["action"] = lambda p : x*p.derivative()
-
-        return UnivariateOreOperator.__call__(self, f, **kwargs)
-
-    def to_D(self, alg): # theta2d
-        """
-        Returns the differential operator corresponding to ``self``
-
-        INPUT:
-
-        - ``alg`` -- the Ore algebra in which the output should be expressed.
-          The algebra must satisfy ``alg.base_ring().base_ring() == self.base_ring().base_ring()``
-          and ``alg.is_D()`` is not ``False``.
-          Instead of an algebra object, also a string can be passed as argument.
-          This amounts to specifying an Ore algebra over ``self.base_ring()`` with
-          the standard derivation with respect to ``self.base_ring().gen()``.
-
-        EXAMPLES::
-
-          sage: from ore_algebra import *
-          sage: R.<x> = ZZ['x']
-          sage: A.<Tx> = OreAlgebra(R, 'Tx')
-          sage: (Tx^4).to_D(OreAlgebra(R, 'Dx'))
-          x^4*Dx^4 + 6*x^3*Dx^3 + 7*x^2*Dx^2 + x*Dx
-          sage: (Tx^4).to_D('Dx').to_T(A)
-          Tx^4
-
-        """
-        R = self.base_ring()
-        x = R.gen()
-        one = R.one()
-
-        if type(alg) == str:
-            alg = self.parent().change_var_sigma_delta(alg, {}, {x:one})
-        elif not isinstance(alg, OreAlgebra_generic) or not alg.is_D():
-            raise TypeError("target algebra is not adequate")
-
-        if self.is_zero():
-            return alg.zero()
-
-        R = alg.base_ring()
-        theta = R.gen()*alg.gen()
-        theta_k = alg.one()
-        c = self.coefficients(sparse=False)
-        out = alg(R(c[0]))
-
-        for i in range(self.order()):
-
-            theta_k *= theta
-            out += R(c[i + 1])*theta_k
-
-        return out
-
-    def to_S(self, alg):
-        r"""
-        Returns a recurrence operator annihilating the coefficient sequence of
-        every power series (at the origin) annihilated by ``self``.
-
-        INPUT:
-
-        - ``alg`` -- the Ore algebra in which the output should be expressed.
-          The algebra must satisfy ``alg.base_ring().base_ring() == self.base_ring().base_ring()``
-          and ``alg.is_S()`` is not ``False``.
-          Instead of an algebra object, also a string can be passed as argument.
-          This amounts to specifying an Ore algebra over ``self.base_ring()`` with
-          the standard shift with respect to ``self.base_ring().gen()``.
-
-        EXAMPLES::
-
-            sage: from ore_algebra import *
-            sage: R.<x> = ZZ['x']
-            sage: A.<Tx> = OreAlgebra(R, 'Tx')
-            sage: R2.<n> = ZZ['n']
-            sage: A2.<Sn> = OreAlgebra(R2, 'Sn')
-            sage: (Tx - 1).to_S(A2)
-            n - 1
-            sage: ((1+x)*Tx^2 + Tx).to_S(A2)
-            (n^2 + 3*n + 2)*Sn + n^2
-            sage: ((x^3+x^2-x)*Tx + (x^2+1)).to_S(A2)
-            Sn^3 + (-n - 2)*Sn^2 + (n + 2)*Sn + n
-
-        """
-        return self.to_D('D').to_S(alg)
-
-    def to_F(self, alg):
-        r"""
-        Returns a difference operator annihilating the coefficient sequence of
-        every power series (about the origin) annihilated by ``self``.
-
-        INPUT:
-
-        - ``alg`` -- the Ore algebra in which the output should be expressed.
-          The algebra must satisfy ``alg.base_ring().base_ring() == self.base_ring().base_ring()``
-          and ``alg.is_F()`` is not ``False``.
-          Instead of an algebra object, also a string can be passed as argument.
-          This amounts to specifying an Ore algebra over ``self.base_ring()`` with
-          the forward difference with respect to ``self.base_ring().gen()``.
-
-        EXAMPLES::
-
-            sage: from ore_algebra import *
-            sage: R.<x> = ZZ['x']
-            sage: A.<Tx> = OreAlgebra(R, 'Tx')
-            sage: R2.<n> = ZZ['n']
-            sage: A2.<Fn> = OreAlgebra(R2, 'Fn')
-            sage: (Tx - 1).to_F(A2)
-            n - 1
-            sage: ((1+x)*Tx^2 + Tx).to_F(A2)
-            (n^2 + 3*n + 2)*Fn + 2*n^2 + 3*n + 2
-            sage: ((x^3+x^2-x)*Tx + (x^2+1)).to_F(A2)
-            Fn^3 + (-n + 1)*Fn^2 + (-n + 1)*Fn + n + 1
-
-        """
-        return self.to_D('D').to_F(alg)
-
-    def power_series_solutions(self, *args, **kwargs):
-        return self.to_D('D').power_series_solutions(*args, **kwargs)
-
-    power_series_solutions.__doc__ = UnivariateDifferentialOperatorOverUnivariateRing.power_series_solutions.__doc__
-
-    def spread(self, p=0):
-        return self.to_D().spread(p)
-
-    spread.__doc__ = UnivariateDifferentialOperatorOverUnivariateRing.spread.__doc__
-
-    def _coeff_list_for_indicial_polynomial(self):
-        return self.to_D()._coeff_list_for_indicial_polynomial()
-
-    def _denominator_bound(self):
-        return self.to_D()._denominator_bound()
-
-    def symmetric_product(self, other, solver=None):
-
-        if not isinstance(other, UnivariateOreOperator):
-            raise TypeError("unexpected argument in symmetric_product")
-
-        if self.parent() != other.parent():
-            A, B = canonical_coercion(self, other)
-            return A.symmetric_product(B, solver=solver)
-
-        A = self.to_D('D')
-        B = other.to_D(A.parent())
-        return A.symmetric_product(B, solver=solver).to_T(self.parent())
-
-    symmetric_product.__doc__ = UnivariateOreOperator.symmetric_product.__doc__
-
-#############################################################################################################
-
-def _rec2list(L, init, n, start, append, padd, deform, singularity_handler=None):
-    r"""
-    Common code for computing terms of holonomic and q-holonomic sequences.
-    """
-
-    r = L.order()
-    sigma = L.parent().sigma()
-    terms = init if append else list(init)
-    K = L.base_ring().base_ring().fraction_field()
-
-    if len(terms) >= n:
-        return terms
-
-    elif len(terms) < r:
-
-        if not padd:
-            raise ValueError("not enough initial values.")
-
-        z = K.zero()
-        padd = r - len(terms)
-
-        if append:
-            for i in range(padd):
-                terms.insert(0, z)
-            terms = _rec2list(L, terms, min(n, r) + padd, start - padd, True, False, deform, singularity_handler)
-            for i in range(padd):
-                terms.remove(0)
-        else:
-            terms = _rec2list(L, [z]*padd + terms, min(n, r) + padd, start - padd, False, False, deform, singularity_handler)[padd:]
-
-        return _rec2list(L, terms, n, start, append, False, deform, singularity_handler)
-
-    if None in terms:
-        for k in range(len(terms), n):
-            terms.append(None)
-        return terms
-
-    #for i in range(r):
-    #    if terms[-i - 1] not in K:
-    #        raise TypeError("illegal initial value object")
-
-    rec = L.numerator().coefficients(sparse=False)
-    sigma = L.parent().sigma()
-    rec = tuple( -sigma(p, -r) for p in rec )
-    lc = -rec[-1]
-
-    for k in range(len(terms), n):
-
-        lck = lc(deform(k + start))
-
-        if not lck.is_zero():
-            terms.append((~lck)*sum(terms[-r + k + i]*rec[i](deform(k + start)) for i in range(r)))
-        elif singularity_handler is None:
-            for i in range(k, n):
-                terms.append(None)
-            return terms
-        else:
-            terms.append(singularity_handler(k + start))
-
-    return terms
-
-def _power_series_solutions(op, rec, n, deform):
-    r"""
-    Common code for computing terms of holonomic and q-holonomic power series.
-    """
-
-    L = op.numerator()
-    factors = L.indicial_polynomial(L.base_ring().gen()).factor()
-    orders = []
-
-    for (p, _) in factors:
-        if p.degree() == 1:
-            try:
-                alpha = ZZ(-p[0]/p[1])
-                if alpha >= 0:
-                    orders.append(alpha)
-            except:
-                pass
-
-    if len(orders) == 0:
-        return orders # no power series solutions
-
-    r = L.order()
-    maxexp = max(orders) + max(n, r)
-    K = L.base_ring().base_ring().fraction_field()
-    zero = K.zero()
-    one = K.one()
-
-    from sage.rings.power_series_ring import PowerSeriesRing
-    R = PowerSeriesRing(K, str(L.base_ring().gen()))
-    x = R.gen()
-
-    sols = []
-    for alpha in orders:
-
-        p = _rec2list(rec, [one], maxexp - alpha, alpha, False, True, deform, lambda k: zero)
-        p = (x**alpha) * R(p, maxexp - alpha - 1)
-
-        if L(p).is_zero(): # L(p) nonzero indicates series involving logarithms.
-            sols.append(p)
-
-    return sols
-
-=======
->>>>>>> ced13cfa
 def _commutativeRadical(p):
     r"""
     Computes the radical in degenerate cases. Used by radical(self)
